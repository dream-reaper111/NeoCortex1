# -*- coding: utf-8 -*-
from __future__ import annotations

import os

try:  # pragma: no cover - optional dependency
    import aikido_zen  # type: ignore
except ModuleNotFoundError:  # pragma: no cover - optional dependency fallback
    class _AikidoZenStub:
        """Fallback shim when ``aikido_zen`` is unavailable."""

        available = False

        def protect(self) -> bool:
            return False

        def __getattr__(self, name: str):
            raise AttributeError(name)

    aikido_zen = _AikidoZenStub()  # type: ignore[assignment]
    _ZEN_LIBRARY_AVAILABLE = False
else:  # pragma: no cover - passthrough when dependency is present
    _ZEN_LIBRARY_AVAILABLE = True

    # Bridge legacy environment variables that the upstream library expects so
    # that projects configured with ``ZEN_ACCESS_TOKEN`` still start the
    # firewall/background services when ``aikido_zen.protect`` is invoked at
    # import time.  The Zen CLI/tooling historically looked for
    # ``AIKIDO_TOKEN`` only, so we copy whichever value the user supplied to the
    # canonical name before ``protect`` runs.
    if not os.environ.get("AIKIDO_TOKEN"):
        _fallback_token = (
            os.environ.get("ZEN_ACCESS_TOKEN")
            or os.environ.get("ZEN_TOKEN")
            or os.environ.get("ZEN_API_TOKEN")
        )
        if _fallback_token:
            os.environ["AIKIDO_TOKEN"] = _fallback_token

aikido_zen.protect()

# ---- Torch compile guards (before any torch/model import) ----
import os as _os
_os.environ.setdefault("PYTORCH_ENABLE_COMPILATION", "0")
_os.environ.setdefault("TORCHDYNAMO_DISABLE", "1")

# ---- std imports ----
<<<<<<< HEAD
import os, json, time, math, shutil, asyncio, importlib, hashlib, sqlite3, secrets, logging, hmac, re, base64, threading, random, tempfile, stat, ipaddress, traceback
from urllib.parse import quote, urlencode
=======
import os, json, time, math, shutil, asyncio, importlib, hashlib, sqlite3, secrets, logging, hmac, re, base64, threading, random, tempfile, stat, ipaddress
from urllib.parse import parse_qs, quote, urlencode, urlparse
>>>>>>> f951ee4e
import importlib.util
from pathlib import Path
from datetime import datetime, timezone, timedelta
from contextlib import asynccontextmanager, suppress
from typing import Any, Dict, List, Optional, Tuple, Literal, Set, Iterable
from types import SimpleNamespace
from collections import defaultdict, deque

try:
    import pandas as pd
except ModuleNotFoundError:  # pragma: no cover - optional dependency in tests
    class _PandasStub:
        '''Lazy stub that raises a helpful error when pandas is unavailable.'''

        def __getattr__(self, name: str) -> Any:
            raise ModuleNotFoundError(
                "pandas is required for data-processing endpoints. Install it with 'pip install pandas'."
            )

    pd = _PandasStub()  # type: ignore
    _PANDAS_AVAILABLE = False
else:  # pragma: no cover - exercised when pandas is installed
    _PANDAS_AVAILABLE = True

try:  # pragma: no cover - optional dependency
    from openai import OpenAI, OpenAIError
except ModuleNotFoundError:  # pragma: no cover - fallback when OpenAI SDK missing
    OpenAI = None  # type: ignore[assignment]

    class OpenAIError(Exception):
        """Fallback error type used when the OpenAI SDK is not installed."""

        pass

from fastapi import FastAPI, HTTPException, Request, Header, Cookie, Depends, Form
from fastapi.middleware.httpsredirect import HTTPSRedirectMiddleware
try:
    from fastapi.middleware.cors import CORSMiddleware
except ModuleNotFoundError:  # pragma: no cover - fallback when optional dependency missing
    class CORSMiddleware:  # type: ignore[override]
        """Minimal ASGI middleware stub used when FastAPI's CORS middleware is unavailable."""

        def __init__(self, app, **_: object) -> None:
            self.app = app

        async def __call__(self, scope, receive, send):  # pragma: no cover - pass-through behaviour
            await self.app(scope, receive, send)
from fastapi.responses import (
    FileResponse,
    HTMLResponse,
    StreamingResponse,
    JSONResponse,
    RedirectResponse,
    Response,
)
from fastapi.security import HTTPBasic, HTTPBasicCredentials
try:
    from fastapi.templating import Jinja2Templates
except ModuleNotFoundError:  # pragma: no cover - fallback when optional extras missing
    try:  # pragma: no cover - secondary fallback if FastAPI re-export unavailable
        from starlette.templating import Jinja2Templates  # type: ignore
    except ModuleNotFoundError:  # pragma: no cover - minimal templating shim
        class Jinja2Templates:
            """Lightweight template renderer used when Starlette's helper is unavailable."""

            _TOKEN_RE = re.compile(r"(\{\{.*?\}\}|\{%.*?%\})", re.S)

            def __init__(self, directory: str) -> None:
                self.directory = Path(directory)
                self._cache: Dict[str, List[Tuple[str, str]]] = {}

            def _wrap(self, value: Any) -> Any:
                if isinstance(value, dict):
                    return SimpleNamespace(**{k: self._wrap(v) for k, v in value.items()})
                if isinstance(value, list):
                    return [self._wrap(v) for v in value]
                if isinstance(value, set):
                    return [self._wrap(v) for v in sorted(value)]
                return value

            def _prepare_context(self, context: Dict[str, Any]) -> Dict[str, Any]:
                prepared: Dict[str, Any] = {}
                for key, value in context.items():
                    if key == "request":
                        prepared[key] = value
                    else:
                        prepared[key] = self._wrap(value)
                return prepared

            def _load_template(self, name: str) -> str:
                path = (self.directory / name).resolve()
                if not str(path).startswith(str(self.directory.resolve())):
                    raise ValueError(f"Invalid template path: {name}")
                try:
                    return path.read_text(encoding="utf-8")
                except FileNotFoundError as exc:  # pragma: no cover - configuration issue
                    raise RuntimeError(f"Template '{name}' not found") from exc

            def _tokenize(self, name: str, text: str) -> List[Tuple[str, str]]:
                cached = self._cache.get(name)
                if cached is not None:
                    return cached
                tokens: List[Tuple[str, str]] = []
                pos = 0
                for match in self._TOKEN_RE.finditer(text):
                    if match.start() > pos:
                        tokens.append(("text", text[pos:match.start()]))
                    raw = match.group(0)
                    if raw.startswith("{{"):
                        tokens.append(("expr", raw[2:-2].strip()))
                    else:
                        tokens.append(("stmt", raw[2:-2].strip()))
                    pos = match.end()
                if pos < len(text):
                    tokens.append(("text", text[pos:]))
                self._cache[name] = tokens
                return tokens

            def _eval(self, expr: str, context: Dict[str, Any]) -> Any:
                locals_ctx = self._prepare_context(context)
                try:
                    return eval(expr, {"__builtins__": {}}, locals_ctx)  # noqa: S307 - controlled input
                except Exception:
                    return ""

            def _render_tokens(
                self,
                tokens: List[Tuple[str, str]],
                context: Dict[str, Any],
                start: int = 0,
                stop_tokens: Optional[Set[str]] = None,
            ) -> Tuple[str, int]:
                pieces: List[str] = []
                idx = start
                while idx < len(tokens):
                    kind, value = tokens[idx]
                    if kind == "text":
                        pieces.append(value)
                    elif kind == "expr":
                        rendered = self._eval(value, context)
                        pieces.append("" if rendered is None else str(rendered))
                    elif kind == "stmt":
                        stmt = value.strip()
                        if stop_tokens and stmt in stop_tokens:
                            return "".join(pieces), idx
                        if stmt.startswith("include"):
                            include_path = self._parse_include(stmt)
                            included_html = self._render_template(include_path, context)
                            pieces.append(included_html)
                        elif stmt.startswith("if "):
                            cond_expr = stmt[3:].strip()
                            true_block, next_idx = self._render_tokens(tokens, context, idx + 1, {"else", "endif"})
                            idx = next_idx
                            false_block = ""
                            if idx < len(tokens):
                                kind2, value2 = tokens[idx]
                                if kind2 == "stmt" and value2.strip() == "else":
                                    false_block, next_idx = self._render_tokens(tokens, context, idx + 1, {"endif"})
                                    idx = next_idx
                            if idx < len(tokens):
                                kind3, value3 = tokens[idx]
                                if not (kind3 == "stmt" and value3.strip() == "endif"):
                                    raise RuntimeError("Unmatched {% if %} block")
                            if self._truthy(cond_expr, context):
                                pieces.append(true_block)
                            else:
                                pieces.append(false_block)
                        elif stmt == "else" or stmt == "endif":
                            if stop_tokens:
                                return "".join(pieces), idx
                        else:
                            # Unsupported directive is ignored for compatibility.
                            pass
                    idx += 1
                return "".join(pieces), idx

            def _truthy(self, expr: str, context: Dict[str, Any]) -> bool:
                result = self._eval(expr, context)
                return bool(result)

            def _parse_include(self, stmt: str) -> str:
                match = re.search(r"include\s+['\"]([^'\"]+)['\"]", stmt)
                if not match:
                    raise RuntimeError(f"Invalid include statement: {stmt}")
                return match.group(1)

            def _render_template(self, name: str, context: Dict[str, Any]) -> str:
                source = self._load_template(name)
                tokens = self._tokenize(name, source)
                rendered, _ = self._render_tokens(tokens, context)
                return rendered

            def TemplateResponse(self, name: str, context: Dict[str, Any], status_code: int = 200) -> HTMLResponse:
                if "request" not in context:
                    raise RuntimeError("Template context must include 'request'")
                html = self._render_template(name, context)
                return HTMLResponse(html, status_code=status_code)
from auth import create_access_token, get_current_user
from fastapi.templating import Jinja2Templates
from auth import create_access_token, get_current_user
from fastapi import FastAPI, HTTPException, Request, Header, Cookie, Form
from fastapi.responses import FileResponse, HTMLResponse, StreamingResponse, JSONResponse, RedirectResponse


class _FallbackHTTPSRedirectMiddleware:
    """Minimal HTTPS redirect middleware compatible with FastAPI's interface."""

    def __init__(self, app):
        self.app = app

    async def __call__(self, scope, receive, send):
        if scope.get("type") != "http":
            await self.app(scope, receive, send)
            return

        scheme = scope.get("scheme", "http")
        if scheme == "https":
            await self.app(scope, receive, send)
            return

        headers = {
            key.decode("latin-1").lower(): value.decode("latin-1")
            for key, value in scope.get("headers", [])
        }
        host = headers.get("host")
        if not host:
            server = scope.get("server")
            if server:
                host = f"{server[0]}:{server[1]}" if server[1] else server[0]
            else:
                host = ""

        path = scope.get("raw_path") or scope.get("path", "")
        if isinstance(path, bytes):
            path = path.decode("latin-1")

        query = scope.get("query_string", b"")
        if query:
            path = f"{path}?{query.decode('latin-1')}"

        target_url = f"https://{host}{path}" if host else "https://" + path.lstrip("/")
        response = RedirectResponse(url=target_url, status_code=307)
        await response(scope, receive, send)


def _resolve_https_redirect_middleware():
    try:  # pragma: no cover - import is environment-dependent
        module = importlib.import_module("fastapi.middleware.httpsredirect")
        middleware = getattr(module, "HTTPSRedirectMiddleware", None)
        if middleware is not None:
            return middleware
    except Exception:  # pragma: no cover - fallback for trimmed/partial installs
        return _FallbackHTTPSRedirectMiddleware
    return _FallbackHTTPSRedirectMiddleware


HTTPSRedirectMiddleware = _resolve_https_redirect_middleware()

from fastapi.staticfiles import StaticFiles
from pydantic import BaseModel, Field, ValidationError

try:
    import jwt
except ModuleNotFoundError as exc:  # pragma: no cover - dependency should be installed
    raise ModuleNotFoundError(
        "PyJWT is required to run the server. Install it with 'pip install PyJWT'."
    ) from exc

try:
    from jwt import InvalidTokenError, ExpiredSignatureError
except (ImportError, AttributeError) as exc:  # pragma: no cover - guard against wrong package
    raise ImportError(
        "The imported 'jwt' package is not PyJWT. Please install PyJWT and remove conflicting 'jwt' packages."
    ) from exc
try:
    import bcrypt
except ModuleNotFoundError:  # pragma: no cover - lightweight fallback for test environments
    import hashlib
    import os

    class _BcryptStub:
        def gensalt(self, rounds: int = 12) -> bytes:
            return os.urandom(16)

        def hashpw(self, password: bytes, salt: bytes) -> bytes:
            digest = hashlib.pbkdf2_hmac("sha256", password, salt, 390000)
            return salt + digest

        def checkpw(self, password: bytes, hashed: bytes) -> bool:
            salt, digest = hashed[:16], hashed[16:]
            expected = hashlib.pbkdf2_hmac("sha256", password, salt, 390000)
            return expected == digest

    bcrypt = _BcryptStub()  # type: ignore[assignment]
try:
    import pyotp
except ModuleNotFoundError:  # pragma: no cover - optional dependency
    pyotp = None  # type: ignore[assignment]

PYOTP_MISSING_MESSAGE = (
    "pyotp is required for multi-factor authentication features. Install it with 'pip install pyotp'."
)
try:
    from dotenv import load_dotenv
except ModuleNotFoundError:  # pragma: no cover - optional dependency fallback
    def load_dotenv(*_args, **_kwargs):  # type: ignore
        return False

try:
    from itsdangerous import URLSafeTimedSerializer, BadSignature, SignatureExpired
except ModuleNotFoundError:  # pragma: no cover - provide lightweight serializer for tests
    import base64
    import hashlib
    import hmac as _hmac
    import json as _json

    class BadSignature(Exception):
        pass

    class SignatureExpired(BadSignature):
        pass

    class URLSafeTimedSerializer:
        def __init__(self, secret_key: str, salt: str = "", serializer: Any | None = None) -> None:
            self._secret = (secret_key + salt).encode("utf-8")

        def dumps(self, obj: Any) -> str:
            payload = _json.dumps(obj, separators=(",", ":")).encode("utf-8")
            signature = _hmac.new(self._secret, payload, hashlib.sha256).digest()
            return base64.urlsafe_b64encode(payload + signature).decode("ascii")

        def loads(self, token: str, max_age: int | None = None) -> Any:
            raw = base64.urlsafe_b64decode(token.encode("ascii"))
            payload, signature = raw[:-32], raw[-32:]
            expected = _hmac.new(self._secret, payload, hashlib.sha256).digest()
            if not _hmac.compare_digest(signature, expected):
                raise BadSignature("Signature mismatch")
            return _json.loads(payload.decode("utf-8"))


def _env_flag(name: str, default: bool = False) -> bool:
    '''Interpret an environment variable as a boolean flag.'''

    raw = os.getenv(name)
    if raw is None:
        return default
    raw = raw.strip().lower()
    if raw in {"1", "true", "yes", "on"}:
        return True
    if raw in {"0", "false", "no", "off"}:
        return False
    return default


def _optional_path(value: Optional[str]) -> Optional[str]:
    if not value:
        return None
    return str(Path(value).expanduser())


def _comma_separated_list(value: Optional[str]) -> List[str]:
    if not value:
        return []
    return [item.strip() for item in value.split(",") if item.strip()]


def _load_optional_module(name: str):
    spec = importlib.util.find_spec(name)
    if spec is None:
        return None
    try:
        return importlib.import_module(name)
    except Exception:
        return None


psutil = _load_optional_module("psutil")

_SENSITIVE_PATTERNS = [
    re.compile(r"(authorization\\s*[:=]\\s*)([^\s]+)", re.IGNORECASE),
    re.compile(r"(bearer\\s+)[A-Za-z0-9._\-+=/]+", re.IGNORECASE),
    re.compile(r"(apikey\\s+)[A-Za-z0-9._\-+=/]+", re.IGNORECASE),
    re.compile(r"(token=)([^&\s]+)", re.IGNORECASE),
    re.compile(r"(password=)([^&\s]+)", re.IGNORECASE),
    re.compile(r"(secret=)([^&\s]+)", re.IGNORECASE),
]
_SENSITIVE_KEYS = {
    "password",
    "passcode",
    "secret",
    "token",
    "api_key",
    "api_secret",
    "authorization",
    "access_token",
    "refresh_token",
}


def _sanitize_log_text(value: str) -> str:
    cleaned = value
    for pattern in _SENSITIVE_PATTERNS:
        cleaned = pattern.sub(lambda m: m.group(1) + "[REDACTED]", cleaned)
    return cleaned


def _sanitize_log_value(value: Any) -> Any:
    if isinstance(value, str):
        return _sanitize_log_text(value)
    if isinstance(value, dict):
        sanitized: Dict[Any, Any] = {}
        for key, item in value.items():
            if isinstance(key, str) and key.lower() in _SENSITIVE_KEYS:
                sanitized[key] = "[REDACTED]"
            else:
                sanitized[key] = _sanitize_log_value(item)
        return sanitized
    if isinstance(value, (list, tuple, set)):
        iterable = [_sanitize_log_value(item) for item in value]
        if isinstance(value, tuple):
            return tuple(iterable)
        if isinstance(value, set):
            return set(iterable)
        return iterable
    return value


class _SensitiveDataFilter(logging.Filter):
    def filter(self, record: logging.LogRecord) -> bool:  # pragma: no cover - logging integration
        if record.args:
            record.args = tuple(_sanitize_log_value(arg) for arg in record.args)
        record.msg = _sanitize_log_value(record.msg)
        if not isinstance(record.msg, str):
            record.msg = _sanitize_log_text(str(record.msg))
        return True


logger = logging.getLogger("neocortex.server")
logger.addFilter(_SensitiveDataFilter())
AUDIT_LOGGER = logging.getLogger("neocortex.audit")
AUDIT_LOGGER.setLevel(logging.INFO)
AUDIT_LOGGER.addFilter(_SensitiveDataFilter())

ALLOWED_HTTP_METHODS: Set[str] = {"GET", "POST"}
LOGIN_RATE_LIMIT_MAX_ATTEMPTS = int(os.getenv("LOGIN_RATE_LIMIT_MAX_ATTEMPTS", "5"))
LOGIN_RATE_LIMIT_WINDOW_SECONDS = int(os.getenv("LOGIN_RATE_LIMIT_WINDOW_SECONDS", "60"))
_LOGIN_ATTEMPTS: Dict[str, deque] = defaultdict(deque)
_LOGIN_RATE_LOCK = threading.Lock()

AUTH_FAILURE_ALERT_THRESHOLD = int(os.getenv("AUTH_FAILURE_ALERT_THRESHOLD", "5"))
AUTH_FAILURE_ALERT_WINDOW_SECONDS = int(os.getenv("AUTH_FAILURE_ALERT_WINDOW_SECONDS", "300"))
_AUTH_FAILURES: Dict[str, deque] = defaultdict(deque)
_AUTH_FAILURE_LOCK = threading.Lock()

_IP_ALLOWLIST_RAW = _comma_separated_list(os.getenv("IP_ALLOWLIST"))
IP_ALLOWLIST: List[ipaddress._BaseNetwork] = []
for entry in _IP_ALLOWLIST_RAW:
    try:
        IP_ALLOWLIST.append(ipaddress.ip_network(entry, strict=False))
    except ValueError:
        logger.warning("invalid IP allowlist entry ignored: %s", entry)

ALLOWED_ORIGINS = _comma_separated_list(os.getenv("ALLOWED_ORIGINS") or os.getenv("CORS_ALLOWED_ORIGINS"))
CSRF_COOKIE_NAME = os.getenv("CSRF_COOKIE_NAME", "csrftoken")
CSRF_HEADER_NAME = os.getenv("CSRF_HEADER_NAME", "X-CSRF-Token")
CSRF_TOKEN_TTL_SECONDS = int(os.getenv("CSRF_TOKEN_TTL_SECONDS", "3600"))
BCRYPT_ROUNDS = int(os.getenv("BCRYPT_ROUNDS", "12"))
AUDIT_METADATA_MAX_LENGTH = int(os.getenv("AUDIT_METADATA_MAX_LENGTH", "2048"))


def _ip_allowed(ip: str) -> bool:
    if not IP_ALLOWLIST:
        return True
    try:
        addr = ipaddress.ip_address(ip)
    except ValueError:
        return False
    return any(addr in network for network in IP_ALLOWLIST)


def _client_ip(request: Request) -> str:
    forwarded = request.headers.get("x-forwarded-for")
    if forwarded:
        first = forwarded.split(",")[0].strip()
        if first:
            return first
    real_ip = request.headers.get("x-real-ip")
    if real_ip:
        return real_ip.strip()
    client = getattr(request, "client", None)
    if client:
        host = None
        if isinstance(client, tuple):
            host = client[0]
        else:
            host = getattr(client, "host", None)
        if host:
            return str(host)
    return "0.0.0.0"


def _client_user_agent(request: Request) -> str:
    return request.headers.get("user-agent", "unknown")[:512]


def _client_fingerprint(request: Request) -> str:
    identifier = f"{_client_ip(request)}|{_client_user_agent(request)}"
    secret = JWT_SECRET_KEY.encode("utf-8") if isinstance(JWT_SECRET_KEY, str) else bytes(JWT_SECRET_KEY)
    return hmac.new(secret, identifier.encode("utf-8"), hashlib.sha256).hexdigest()


def _enforce_login_rate_limit(identifier: str) -> None:
    key = identifier or "unknown"
    now = time.monotonic()
    with _LOGIN_RATE_LOCK:
        attempts = _LOGIN_ATTEMPTS[key]
        while attempts and now - attempts[0] > LOGIN_RATE_LIMIT_WINDOW_SECONDS:
            attempts.popleft()
        if len(attempts) >= LOGIN_RATE_LIMIT_MAX_ATTEMPTS:
            raise HTTPException(
                status_code=429,
                detail="too many login attempts from this source; please retry later",
            )
        attempts.append(now)


def _reset_login_attempts(identifier: str) -> None:
    key = identifier or "unknown"
    with _LOGIN_RATE_LOCK:
        _LOGIN_ATTEMPTS.pop(key, None)


def _track_auth_failure(ip: str) -> None:
    key = ip or "unknown"
    now = time.monotonic()
    with _AUTH_FAILURE_LOCK:
        entries = _AUTH_FAILURES[key]
        while entries and now - entries[0] > AUTH_FAILURE_ALERT_WINDOW_SECONDS:
            entries.popleft()
        entries.append(now)
        if len(entries) >= AUTH_FAILURE_ALERT_THRESHOLD:
            logger.warning("multiple authentication failures detected for %s", key)
            entries.clear()


def _clear_auth_failures(ip: str) -> None:
    key = ip or "unknown"
    with _AUTH_FAILURE_LOCK:
        _AUTH_FAILURES.pop(key, None)


def _register_auth_failure(request: Optional[Request], ip: str) -> None:
    _track_auth_failure(ip)
    if request is not None:
        try:
            request.state.auth_failure_logged = True
        except AttributeError:
            pass


def _generate_csrf_token(request: Request) -> str:
    payload = {"fp": _client_fingerprint(request), "ts": int(time.time())}
    return _CSRF_SERIALIZER.dumps(payload)


def _validate_csrf_token(request: Request, token: Optional[str]) -> bool:
    token = (token or "").strip()
    if not token:
        return False
    try:
        data = _CSRF_SERIALIZER.loads(token, max_age=CSRF_TOKEN_TTL_SECONDS)
    except (BadSignature, SignatureExpired):
        return False
    expected_fp = _client_fingerprint(request)
    provided_fp = str(data.get("fp") or "")
    return bool(provided_fp) and secrets.compare_digest(expected_fp, provided_fp)


def _should_enforce_csrf(request: Request) -> bool:
    if request.method.upper() != "POST":
        return False
    content_type = (request.headers.get("content-type") or "").lower()
    if any(
        marker in content_type
        for marker in ("application/x-www-form-urlencoded", "multipart/form-data")
    ):
        return True
    if SESSION_COOKIE_NAME in request.cookies or REFRESH_COOKIE_NAME in request.cookies:
        return True
    return False

try:
    import matplotlib  # type: ignore
    matplotlib.use("Agg")
    import matplotlib.pyplot as plt  # type: ignore
except ModuleNotFoundError:  # pragma: no cover - optional dependency fallback
    matplotlib = None  # type: ignore

    class _MatplotlibStub:
        def figure(self, *args, **kwargs):
            return self

        def plot(self, *args, **kwargs):
            return None

        def title(self, *args, **kwargs):
            return None

        def grid(self, *args, **kwargs):
            return None

        def tight_layout(self, *args, **kwargs):
            return None

        def savefig(self, *args, **kwargs):
            path = kwargs.get("fname") or (args[0] if args else None)
            if path:
                Path(path).write_bytes(b"")
            return None

        def close(self, *args, **kwargs):
            return None

    plt = _MatplotlibStub()  # type: ignore

# added imports for Alpaca integration
import requests

with suppress(ModuleNotFoundError):
    from cryptography.fernet import Fernet, InvalidToken  # type: ignore

if "Fernet" not in globals():  # pragma: no cover - optional dependency fallback
    class InvalidToken(Exception):
        '''Raised when decrypting stored credentials with an invalid token.'''

    class _MissingCryptographyFernet:
        def __init__(self, *_args, **_kwargs):
            raise ModuleNotFoundError(
                "cryptography is required for credential encryption. Install it with 'pip install cryptography'."
            )

    Fernet = _MissingCryptographyFernet  # type: ignore

# ---- your model utils (import AFTER env guards) ----
MODEL_IMPORT_ERROR: Optional[Exception] = None

try:
    from model import build_features, train_and_save, latest_run_path
except Exception as exc:  # pragma: no cover - optional heavy dependency fallback
    MODEL_IMPORT_ERROR = exc

    def _model_unavailable(*_args, **_kwargs):
        raise RuntimeError(f"Model dependencies unavailable: {exc}")

    def build_features(*args, **kwargs):  # type: ignore
        return _model_unavailable(*args, **kwargs)

    def train_and_save(*args, **kwargs):  # type: ignore
        return _model_unavailable(*args, **kwargs)

    def latest_run_path() -> Optional[str]:  # type: ignore
        return None

try:
    from strategies import analyze_liquidity_session, StrategyError
except Exception as exc:  # pragma: no cover - optional dependency fallback
    class StrategyError(RuntimeError):
        pass

    def analyze_liquidity_session(*_args, **_kwargs):
        raise StrategyError(f"Strategy module unavailable: {exc}")

load_dotenv(override=False)

SSL_CERTFILE = _optional_path(os.getenv("SSL_CERTFILE"))
SSL_KEYFILE = _optional_path(os.getenv("SSL_KEYFILE"))
SSL_KEYFILE_PASSWORD = os.getenv("SSL_KEYFILE_PASSWORD") or None
SSL_CA_CERTS = _optional_path(os.getenv("SSL_CA_CERTS"))
SSL_ENABLED = bool(SSL_CERTFILE and SSL_KEYFILE)
FORCE_HTTPS_REDIRECT = _env_flag("FORCE_HTTPS_REDIRECT", default=SSL_ENABLED)
ENABLE_HSTS = _env_flag("ENABLE_HSTS", default=SSL_ENABLED)
ENABLE_SECURITY_HEADERS = _env_flag("ENABLE_SECURITY_HEADERS", default=True)
DISABLE_SERVER_HEADER = _env_flag("DISABLE_SERVER_HEADER", default=True)
CSRF_COOKIE_SECURE = _env_flag("CSRF_COOKIE_SECURE", default=SSL_ENABLED)
CSRF_COOKIE_SAMESITE = os.getenv("CSRF_COOKIE_SAMESITE", "lax") or "lax"
HSTS_MAX_AGE = int(os.getenv("HSTS_MAX_AGE", "31536000"))
HSTS_INCLUDE_SUBDOMAINS = _env_flag("HSTS_INCLUDE_SUBDOMAINS", default=True)
HSTS_PRELOAD = _env_flag("HSTS_PRELOAD", default=False)
if ENABLE_HSTS:
    _hsts_directives = [f"max-age={HSTS_MAX_AGE}"]
    if HSTS_INCLUDE_SUBDOMAINS:
        _hsts_directives.append("includeSubDomains")
    if HSTS_PRELOAD:
        _hsts_directives.append("preload")
    HSTS_HEADER_VALUE = "; ".join(_hsts_directives)
else:
    HSTS_HEADER_VALUE = None

DEFAULT_SECURITY_HEADERS: Dict[str, str] = {
    "X-Content-Type-Options": "nosniff",
    "X-Frame-Options": "DENY",
    "Referrer-Policy": "no-referrer",
    "Cross-Origin-Opener-Policy": "same-origin",
    "Cross-Origin-Resource-Policy": "same-origin",
    "Permissions-Policy": "camera=(), geolocation=(), microphone=()",
}


ZEN_FIREWALL_ENABLED = _env_flag("ZEN_FIREWALL_ENABLED", default=True)
ZEN_FIREWALL_PROFILE = os.getenv("ZEN_FIREWALL_PROFILE", "balanced")
ZEN_FIREWALL_RULES = os.getenv("ZEN_FIREWALL_RULES")
ZEN_FIREWALL_DEFAULT_POLICY = os.getenv("ZEN_FIREWALL_DEFAULT_POLICY", "allow")
ZEN_ACCESS_TOKEN = (
    os.getenv("ZEN_ACCESS_TOKEN")
    or os.getenv("ZEN_TOKEN")
    or os.getenv("ZEN_API_TOKEN")
    or os.getenv("AIKIDO_TOKEN")
)
ZEN_TOR_ENABLED = _env_flag("ZEN_TOR_ENABLED", default=False)
ZEN_TOR_EXIT_NODES = os.getenv("ZEN_TOR_EXIT_NODES")
ZEN_TOR_STRICT_NODES = _env_flag("ZEN_TOR_STRICT_NODES", default=False)
ZEN_TOR_PERFORMANCE_MODE = os.getenv("ZEN_TOR_PERFORMANCE_MODE", "fast")
ZEN_TOR_MAX_LATENCY_MS = os.getenv("ZEN_TOR_MAX_LATENCY_MS", "150")
ZEN_TOR_NEW_CIRCUIT_SECONDS = os.getenv("ZEN_TOR_NEW_CIRCUIT_SECONDS", "300")


def _configure_aikido_services() -> Dict[str, Any]:
    status: Dict[str, Any] = {
        "library_available": _ZEN_LIBRARY_AVAILABLE,
        "firewall": {
            "requested": ZEN_FIREWALL_ENABLED,
            "profile": ZEN_FIREWALL_PROFILE,
            "default_policy": ZEN_FIREWALL_DEFAULT_POLICY,
            "applied": False,
        },
        "token": {
            "provided": bool(ZEN_ACCESS_TOKEN),
            "applied": False,
        },
        "tor": {
            "requested": ZEN_TOR_ENABLED,
            "performance_mode": ZEN_TOR_PERFORMANCE_MODE,
            "strict_nodes": ZEN_TOR_STRICT_NODES,
            "exit_nodes": _comma_separated_list(ZEN_TOR_EXIT_NODES),
            "max_latency_ms": None,
            "new_circuit_seconds": None,
            "applied": False,
        },
    }

    if not _ZEN_LIBRARY_AVAILABLE:
        status["detail"] = "aikido_zen module not installed"
        return status

    # Configure the Zen firewall if requested.
    if ZEN_FIREWALL_ENABLED:
        firewall_kwargs: Dict[str, Any] = {
            "profile": ZEN_FIREWALL_PROFILE,
            "default_policy": ZEN_FIREWALL_DEFAULT_POLICY,
        }

        if ZEN_FIREWALL_RULES:
            try:
                firewall_kwargs["rules"] = json.loads(ZEN_FIREWALL_RULES)
            except json.JSONDecodeError as exc:
                logger.warning("ZEN_FIREWALL_RULES is not valid JSON: %s", exc)
                status["firewall"]["error"] = f"invalid rules: {exc}"
            except Exception as exc:  # pragma: no cover - defensive
                logger.exception("Unexpected error parsing ZEN_FIREWALL_RULES")
                status["firewall"]["error"] = str(exc)

        if "error" not in status["firewall"]:
            firewall_handler = getattr(aikido_zen, "enable_firewall", None) or getattr(
                aikido_zen, "configure_firewall", None
            )
            if callable(firewall_handler):
                try:
                    result = firewall_handler(**firewall_kwargs)
                    status["firewall"]["applied"] = True
                    if result is not None:
                        status["firewall"]["result"] = result
                except Exception as exc:  # pragma: no cover - runtime safety
                    logger.exception("Failed to configure Zen firewall")
                    status["firewall"]["error"] = str(exc)
            else:
                status["firewall"]["error"] = "firewall controls unavailable"

    # Register secure token with aikido_zen if provided.
    if ZEN_ACCESS_TOKEN:
        token_handler = (
            getattr(aikido_zen, "register_token", None)
            or getattr(aikido_zen, "set_token", None)
            or getattr(aikido_zen, "add_token", None)
        )
        if callable(token_handler):
            try:
                token_handler(ZEN_ACCESS_TOKEN)
                status["token"]["applied"] = True
            except Exception as exc:  # pragma: no cover - runtime safety
                logger.exception("Failed to register Zen access token")
                status["token"]["error"] = str(exc)
        else:
            status["token"]["error"] = "token registration unavailable"

    # Enable Tor services with performance-focused defaults if requested.
    if ZEN_TOR_ENABLED:
        try:
            max_latency = max(10, int(str(ZEN_TOR_MAX_LATENCY_MS)))
        except (TypeError, ValueError):
            logger.warning(
                "ZEN_TOR_MAX_LATENCY_MS must be an integer; falling back to 150"
            )
            max_latency = 150
        try:
            new_circuit_seconds = max(30, int(str(ZEN_TOR_NEW_CIRCUIT_SECONDS)))
        except (TypeError, ValueError):
            logger.warning(
                "ZEN_TOR_NEW_CIRCUIT_SECONDS must be an integer; falling back to 300"
            )
            new_circuit_seconds = 300

        status["tor"]["max_latency_ms"] = max_latency
        status["tor"]["new_circuit_seconds"] = new_circuit_seconds

        tor_handler = (
            getattr(aikido_zen, "enable_tor", None)
            or getattr(aikido_zen, "configure_tor", None)
            or getattr(aikido_zen, "start_tor_service", None)
        )
        if callable(tor_handler):
            tor_kwargs: Dict[str, Any] = {
                "performance": ZEN_TOR_PERFORMANCE_MODE,
                "strict_nodes": ZEN_TOR_STRICT_NODES,
                "exit_nodes": status["tor"]["exit_nodes"],
                "max_latency_ms": max_latency,
                "new_circuit_seconds": new_circuit_seconds,
            }
            if not tor_kwargs["exit_nodes"]:
                tor_kwargs.pop("exit_nodes")
            try:
                result = tor_handler(**tor_kwargs)
                status["tor"]["applied"] = True
                if result is not None:
                    status["tor"]["result"] = result
            except Exception as exc:  # pragma: no cover - runtime safety
                logger.exception("Failed to enable Zen Tor services")
                status["tor"]["error"] = str(exc)
        else:
            status["tor"]["error"] = "tor integration unavailable"

    return status


ZEN_SECURITY_STATUS = _configure_aikido_services()


def _is_subpath(base: Path, candidate: Path) -> bool:
    try:
        candidate.relative_to(base)
        return True
    except ValueError:
        return False


SAFE_FILENAME_COMPONENT = re.compile(r"[^A-Z0-9_-]")


def _sanitize_filename_component(value: str) -> str:
    cleaned = SAFE_FILENAME_COMPONENT.sub("_", value.upper())
    return cleaned or "UNKNOWN"


_PROJECT_ROOT = Path(__file__).resolve().parent

_RUNTIME_DIRECTORY_ENV_KEYS: Dict[str, Tuple[str, ...]] = {
    "artifacts": ("ARTIFACTS_DIR", "RUNS_ROOT"),
    "logs": ("LOGS_DIR", "LOG_DIR"),
    "tmp": ("TMP_DIR", "TMP_ROOT", "TEMP_DIR"),
}

_RUNTIME_DIRECTORIES_CACHE: Optional[Dict[str, Path]] = None


def _resolve_runtime_directory(name: str, env_keys: Tuple[str, ...]) -> Path:
    raw_path = ""
    for key in env_keys:
        candidate = os.getenv(key)
        if candidate:
            raw_path = candidate
            break
    if raw_path:
        resolved = Path(raw_path).expanduser()
        if not resolved.is_absolute():
            resolved = (_PROJECT_ROOT / resolved).resolve()
    else:
        resolved = (_PROJECT_ROOT / name).resolve()
    return resolved


def _apply_directory_permissions(path: Path) -> None:
    runtime_logger = logging.getLogger("neocortex.runtime")
    try:
        current_mode = stat.S_IMODE(path.stat().st_mode)
    except OSError as exc:  # pragma: no cover - platform specific
        runtime_logger.debug("unable to stat runtime directory %s: %s", path, exc)
        return

    desired_mode = 0o755
    if current_mode == desired_mode:
        return
    try:
        path.chmod(desired_mode)
    except PermissionError:  # pragma: no cover - depends on filesystem
        runtime_logger.debug("insufficient permissions to chmod %s", path)
    except OSError as exc:  # pragma: no cover - platform specific
        runtime_logger.debug("unable to adjust permissions for %s: %s", path, exc)


def _prepare_runtime_directory(name: str, env_keys: Tuple[str, ...]) -> Path:
    runtime_logger = logging.getLogger("neocortex.runtime")
    candidate = _resolve_runtime_directory(name, env_keys)
    fallback_base = Path(tempfile.gettempdir()).resolve()
    fallback = (fallback_base / "neocortex" / name).resolve()

    for path in (candidate, fallback):
        resolved = path.resolve()
        if resolved.exists() and not resolved.is_dir():
            runtime_logger.warning(
                "runtime path %s exists but is not a directory; skipping", resolved
            )
            continue
        try:
            resolved.mkdir(parents=True, exist_ok=True)
        except PermissionError as exc:
            runtime_logger.warning(
                "permission denied creating runtime directory %s (%s)", resolved, exc
            )
            continue
        except OSError as exc:
            runtime_logger.warning(
                "unable to create runtime directory %s (%s)", resolved, exc
            )
            if resolved == fallback:
                raise
            continue

        _apply_directory_permissions(resolved)
        if os.access(resolved, os.W_OK | os.X_OK):
            if resolved != candidate and resolved == fallback:
                runtime_logger.warning(
                    "using fallback runtime directory for %s: %s", name, resolved
                )
            for key in env_keys:
                os.environ[key] = str(resolved)
            return resolved

        runtime_logger.warning(
            "runtime directory %s is not writable; trying fallback", resolved
        )

    raise RuntimeError(
        f"No writable directory available for '{name}'. "
        f"Set one of {', '.join(env_keys)} to a writable path."
    )


def ensure_runtime_directories() -> Dict[str, Path]:
    global _RUNTIME_DIRECTORIES_CACHE
    if _RUNTIME_DIRECTORIES_CACHE is not None:
        return dict(_RUNTIME_DIRECTORIES_CACHE)

    directories: Dict[str, Path] = {}
    for name, env_keys in _RUNTIME_DIRECTORY_ENV_KEYS.items():
        directories[name] = _prepare_runtime_directory(name, env_keys)

    _RUNTIME_DIRECTORIES_CACHE = directories
    return dict(_RUNTIME_DIRECTORIES_CACHE)

API_HOST   = os.getenv("API_HOST","0.0.0.0")
API_PORT   = int(os.getenv("API_PORT","8000"))
RUNTIME_DIRECTORIES = ensure_runtime_directories()
RUNS_ROOT = RUNTIME_DIRECTORIES["artifacts"]
LOGS_ROOT = RUNTIME_DIRECTORIES["logs"]
TMP_ROOT = RUNTIME_DIRECTORIES["tmp"]
STATIC_DIR = Path(os.getenv("STATIC_DIR","static")).resolve(); STATIC_DIR.mkdir(parents=True, exist_ok=True)
PUBLIC_DIR = Path(os.getenv("PUBLIC_DIR","public")).resolve(); PUBLIC_DIR.mkdir(parents=True, exist_ok=True)
TEMPLATES_DIR = Path(os.getenv("TEMPLATES_DIR", "templates")).resolve(); TEMPLATES_DIR.mkdir(parents=True, exist_ok=True)
templates = Jinja2Templates(directory=str(TEMPLATES_DIR))

LIQUIDITY_DIR = PUBLIC_DIR / "liquidity"
LIQUIDITY_DIR.mkdir(parents=True, exist_ok=True)
LIQUIDITY_ASSETS = LIQUIDITY_DIR / "assets"
LIQUIDITY_ASSETS.mkdir(parents=True, exist_ok=True)
ALPACA_TEST_DIR = PUBLIC_DIR / "alpaca_webhook_tests"
ALPACA_TEST_DIR.mkdir(parents=True, exist_ok=True)
ALPACA_TEST_DIR = ALPACA_TEST_DIR.resolve()

ENDUSERAPP_DIR = PUBLIC_DIR / "enduserapp"
ENDUSERAPP_DIR.mkdir(parents=True, exist_ok=True)

NGROK_ENDPOINT_TEMPLATE_PATH = PUBLIC_DIR / "ngrok-cloud-endpoint.html"
try:
    NGROK_ENDPOINT_TEMPLATE = NGROK_ENDPOINT_TEMPLATE_PATH.read_text(encoding="utf-8")
except FileNotFoundError:
    NGROK_ENDPOINT_TEMPLATE = (
        "<!doctype html><html><body><h1>ngrok endpoint</h1>"
        "<p>Webhook URL: {{WEBHOOK_URL}}</p></body></html>"
    )
# ---------

NGROK_ENDPOINT_TEMPLATE_PATH = PUBLIC_DIR / "ngrok-cloud-endpoint.html"
try:
    NGROK_ENDPOINT_TEMPLATE = NGROK_ENDPOINT_TEMPLATE_PATH.read_text(encoding="utf-8")
except FileNotFoundError:
    NGROK_ENDPOINT_TEMPLATE = (
        "<!doctype html><html><body><h1>ngrok endpoint</h1><p>Webhook URL: {{WEBHOOK_URL}}</p></body></html>"
    )

ENDUSERAPP_DIR = PUBLIC_DIR / "enduserapp"
ENDUSERAPP_DIR.mkdir(parents=True, exist_ok=True)

ENDUSERAPP_DIR = PUBLIC_DIR / "enduserapp"
ENDUSERAPP_DIR.mkdir(parents=True, exist_ok=True)

NGROK_ENDPOINT_TEMPLATE_PATH = PUBLIC_DIR / "ngrok-cloud-endpoint.html"


def _load_ngrok_template(path: Path) -> str:
    '''Best-effort loader for the ngrok cloud endpoint HTML template.'''

    try:
        return path.read_text(encoding="utf-8")
    except FileNotFoundError:
        # Fall back to a tiny inline page so the endpoint still renders
        # something useful even if the repository asset is missing.
        return (
            "<!doctype html><html><body><h1>ngrok endpoint</h1><p>Webhook URL: "
            "{{WEBHOOK_URL}}</p></body></html>"
        )


NGROK_ENDPOINT_TEMPLATE = _load_ngrok_template(NGROK_ENDPOINT_TEMPLATE_PATH)

ENDUSERAPP_DIR = PUBLIC_DIR / "enduserapp"
ENDUSERAPP_DIR.mkdir(parents=True, exist_ok=True)

NGROK_ENDPOINT_TEMPLATE_PATH = PUBLIC_DIR / "ngrok-cloud-endpoint.html"


def _load_ngrok_template(path: Path) -> str:
    '''Best-effort loader for the ngrok cloud endpoint HTML template.'''

    try:
        return path.read_text(encoding="utf-8")
    except FileNotFoundError:
        # Fall back to a tiny inline page so the endpoint still renders
        # something useful even if the repository asset is missing.
        return (
            "<!doctype html><html><body><h1>ngrok endpoint</h1><p>Webhook URL: "
            "{{WEBHOOK_URL}}</p></body></html>"
        )


NGROK_ENDPOINT_TEMPLATE = _load_ngrok_template(NGROK_ENDPOINT_TEMPLATE_PATH)

ENDUSERAPP_DIR = PUBLIC_DIR / "enduserapp"
ENDUSERAPP_DIR.mkdir(parents=True, exist_ok=True)

NGROK_ENDPOINT_TEMPLATE_PATH = PUBLIC_DIR / "ngrok-cloud-endpoint.html"


def _load_ngrok_template(path: Path) -> str:
    '''Best-effort loader for the ngrok cloud endpoint HTML template.'''

    try:
        return path.read_text(encoding="utf-8")
    except FileNotFoundError:
        # Fall back to a tiny inline page so the endpoint still renders
        # something useful even if the repository asset is missing.
        return (
            "<!doctype html><html><body><h1>ngrok endpoint</h1><p>Webhook URL: "
            "{{WEBHOOK_URL}}</p></body></html>"
        )


NGROK_ENDPOINT_TEMPLATE = _load_ngrok_template(NGROK_ENDPOINT_TEMPLATE_PATH)

DEFAULT_PUBLIC_BASE_URL = os.getenv("DEFAULT_PUBLIC_BASE_URL", "").rstrip("/")


DEFAULT_PUBLIC_BASE_URL = os.getenv(
    "DEFAULT_PUBLIC_BASE_URL",
    "https://tamara-unleavened-nonpromiscuously.ngrok-free.dev",
).rstrip("/")


# -----------------------------------------------------------------------------
# Alpaca configuration
#
# This server integrates with the Alpaca Markets API for retrieving account
# positions and computing unrealized profit and loss (P&L). To support both
# paper (simulated) and funded trading accounts, two sets of credentials
# (API key, secret and base URL) can be provided via environment variables.
#
# For paper trading:
#   ALPACA_KEY_PAPER        – your Alpaca paper account API key
#   ALPACA_SECRET_PAPER     – your Alpaca paper account secret key
#   ALPACA_BASE_URL_PAPER   – optional; defaults to https://paper-api.alpaca.markets
#
# For funded (live) trading:
#   ALPACA_KEY_FUND         – your Alpaca live account API key
#   ALPACA_SECRET_FUND      – your Alpaca live account secret key
#   ALPACA_BASE_URL_FUND    – optional; defaults to https://api.alpaca.markets
#
# If either the key or secret is missing for a given account type, the
# corresponding endpoint will return an error.

# Load Alpaca credentials from environment. Paper trading endpoints are used by
# default when no account type is specified.
ALPACA_KEY_PAPER = os.getenv("ALPACA_KEY_PAPER")
ALPACA_SECRET_PAPER = os.getenv("ALPACA_SECRET_PAPER")
ALPACA_BASE_URL_PAPER = os.getenv("ALPACA_BASE_URL_PAPER", "https://paper-api.alpaca.markets")

ALPACA_KEY_FUND = os.getenv("ALPACA_KEY_FUND")
ALPACA_SECRET_FUND = os.getenv("ALPACA_SECRET_FUND")
ALPACA_BASE_URL_FUND = os.getenv("ALPACA_BASE_URL_FUND", "https://api.alpaca.markets")

Buffers: Dict[str, pd.DataFrame] = {}
Exog: Dict[str, pd.DataFrame] = {}          # features/fundamentals/signals aligned by timestamp
IngestStats: Dict[str, Any] = {"tradingview":0, "robinhood":0, "webull":0, "features":0, "candles":0}
IdleTasks: Dict[str, asyncio.Task] = {}

PAPERTRADE_STATE_PATH = PUBLIC_DIR / "papertrade_state.json"
PAPERTRADE_STATE_LOCK = asyncio.Lock()
PaperTradeState: Dict[str, Any] = {"orders": []}
PaperTradeLoaded = False


def _load_papertrade_state() -> None:
    global PaperTradeState, PaperTradeLoaded
    if PaperTradeLoaded:
        return
    try:
        if PAPERTRADE_STATE_PATH.exists():
            data = json.loads(PAPERTRADE_STATE_PATH.read_text(encoding="utf-8"))
            if isinstance(data, dict) and isinstance(data.get("orders"), list):
                PaperTradeState["orders"] = data["orders"]
    except Exception:
        # fall back to empty state on read error
        PaperTradeState["orders"] = []
    PaperTradeLoaded = True


def _save_papertrade_state() -> None:
    try:
        PAPERTRADE_STATE_PATH.write_text(
            json.dumps({"orders": PaperTradeState.get("orders", [])}, indent=2),
            encoding="utf-8",
        )
    except Exception:
        logger.warning("[papertrade] unable to persist state", exc_info=True)


def _papertrade_noise_seed(order: Dict[str, Any]) -> int:
    seed_value = order.get("noise_seed")
    if isinstance(seed_value, str):
        try:
            return int(seed_value, 16)
        except ValueError:
            pass
    base = f"{order.get('symbol','')}-{order.get('timestamp','')}"
    digest = hashlib.sha1(base.encode("utf-8", errors="ignore")).hexdigest()
    return int(digest[:8], 16)


def _papertrade_price(order: Dict[str, Any], now: Optional[float] = None) -> float:
    entry_price = float(order.get("entry_price") or order.get("price") or 1.0)
    entry_price = max(entry_price, 0.01)
    ts = (now or time.time()) / 60.0
    seed = _papertrade_noise_seed(order)
    oscillation = math.sin(ts + (seed % 360)) * 0.05
    price = entry_price * (1.0 + oscillation)
    return round(max(price, 0.01), 2)


def _papertrade_multiplier(order: Dict[str, Any]) -> float:
    return 100.0 if (order.get("instrument") == "option") else 1.0


def _papertrade_pnl(order: Dict[str, Any], current_price: float) -> float:
    direction = 1.0 if order.get("side") == "long" else -1.0
    qty = float(order.get("quantity") or 0.0)
    entry = float(order.get("entry_price") or order.get("price") or current_price)
    multiplier = _papertrade_multiplier(order)
    pnl = (current_price - entry) * qty * direction * multiplier
    return round(pnl, 2)


def _papertrade_dashboard(now: Optional[float] = None) -> Dict[str, Any]:
    orders = PaperTradeState.get("orders", [])
    long_orders: List[Dict[str, Any]] = []
    short_orders: List[Dict[str, Any]] = []
    long_pnl = 0.0
    short_pnl = 0.0
    snapshot_time = now or time.time()

    for raw in orders:
        order = dict(raw)
        order.pop("noise_seed", None)
        status = order.get("status") or "executed"
        if status == "executed":
            current_price = _papertrade_price(raw, snapshot_time)
            pnl = _papertrade_pnl(raw, current_price)
        else:
            current_price = float(order.get("entry_price") or order.get("price") or 0.0)
            pnl = 0.0
        order["current_price"] = round(current_price, 2)
        order["pnl"] = round(pnl, 2)

        if (order.get("side") or "long") == "long":
            if status == "executed":
                long_pnl += pnl
            long_orders.append(order)
        else:
            if status == "executed":
                short_pnl += pnl
            short_orders.append(order)

    total_pnl = round(long_pnl + short_pnl, 2)
    return {
        "pnl": {
            "total": round(total_pnl, 2),
            "long": round(long_pnl, 2),
            "short": round(short_pnl, 2),
        },
        "orders": {
            "long": long_orders,
            "short": short_orders,
        },
        "generated_at": datetime.fromtimestamp(snapshot_time, tz=timezone.utc).isoformat(),
    }


def _run_ai_trainer(order: Dict[str, Any]) -> Dict[str, Any]:
    symbol = (order.get("symbol") or "").upper()
    digest = hashlib.sha1(f"{symbol}-{order.get('instrument')}-{order.get('side')}".encode("utf-8", errors="ignore")).hexdigest()
    signal = int(digest[:6], 16) / float(0xFFFFFF)
    bias = 0.08 if order.get("side") == "long" else -0.08
    bias += 0.06 if order.get("instrument") == "option" else 0.04
    confidence = max(0.0, min(1.0, 0.45 + (signal - 0.5) * 0.6 + bias))
    action = "execute" if confidence >= 0.48 else "reject"
    message = (
        "Neo Cortex AI executed the paper order."
        if action == "execute"
        else "Neo Cortex AI parked the order for review."
    )
    return {
        "trainer": "Neo Cortex AI Trainer",
        "action": action,
        "confidence": round(confidence, 3),
        "message": message,
    }


try:
    _load_papertrade_state()
except Exception:
    logger.warning("[papertrade] failed to load initial state", exc_info=True)

# --- authentication and credential storage -------------------------------------------------------
AUTH_DB_PATH = Path(os.getenv("AUTH_DB_PATH", "auth.db")).resolve()
AUTH_DB_PATH.parent.mkdir(parents=True, exist_ok=True)
SESSION_COOKIE_NAME = os.getenv("SESSION_COOKIE_NAME", "access_token")
SESSION_COOKIE_SECURE = _env_flag("AUTH_COOKIE_SECURE", default=SSL_ENABLED)
SESSION_COOKIE_MAX_AGE = int(os.getenv("SESSION_COOKIE_MAX_AGE", str(15 * 60)))
SESSION_COOKIE_SAMESITE = os.getenv("SESSION_COOKIE_SAMESITE", "lax") or "lax"
REFRESH_COOKIE_NAME = os.getenv("REFRESH_TOKEN_COOKIE_NAME", "refresh_token")
REFRESH_COOKIE_SECURE = _env_flag("REFRESH_COOKIE_SECURE", default=SESSION_COOKIE_SECURE)
REFRESH_COOKIE_MAX_AGE = int(os.getenv("REFRESH_COOKIE_MAX_AGE", str(30 * 24 * 3600)))
REFRESH_COOKIE_SAMESITE = os.getenv("REFRESH_COOKIE_SAMESITE", "lax") or "lax"

_EPHEMERAL_JWT_SECRET = False
_configured_jwt_secret = (os.getenv("JWT_SECRET_KEY") or "").strip()
if not _configured_jwt_secret:
    logger.warning("JWT_SECRET_KEY not set; generating ephemeral signing key. Tokens will be invalidated on restart.")
    _configured_jwt_secret = secrets.token_urlsafe(64)
    _EPHEMERAL_JWT_SECRET = True
JWT_SECRET_KEY = _configured_jwt_secret
JWT_REFRESH_SECRET_KEY = (os.getenv("JWT_REFRESH_SECRET_KEY") or JWT_SECRET_KEY).strip()
JWT_ALGORITHM = os.getenv("JWT_ALGORITHM", "HS512")
JWT_ACCESS_EXPIRE_MINUTES = int(os.getenv("JWT_ACCESS_TOKEN_EXPIRE_MINUTES", "15"))
JWT_REFRESH_EXPIRE_DAYS = int(os.getenv("JWT_REFRESH_TOKEN_EXPIRE_DAYS", "30"))
JWT_ISSUER = os.getenv("JWT_ISSUER", "neo-cortex")
JWT_AUDIENCE = os.getenv("JWT_AUDIENCE", "neo-cortex-clients")
JWT_LEEWAY_SECONDS = int(os.getenv("JWT_LEEWAY_SECONDS", "30"))
TOKEN_REFRESH_LEEWAY_SECONDS = int(os.getenv("TOKEN_REFRESH_LEEWAY_SECONDS", "60"))
CSRF_SECRET_KEY = os.getenv("CSRF_SECRET_KEY") or JWT_SECRET_KEY
_CSRF_SERIALIZER = URLSafeTimedSerializer(str(CSRF_SECRET_KEY), salt="neo-cortex-csrf")

ROLE_ADMIN = "admin"
ROLE_TRADER = "trader"
ROLE_READ_ONLY = "read-only"
ROLE_LICENSE = "license_user"
DEFAULT_ROLE = os.getenv("DEFAULT_USER_ROLE", ROLE_READ_ONLY)
ROLE_SCOPES: Dict[str, Set[str]] = {
    ROLE_ADMIN: {"admin", "trade", "read", "positions", "credentials", "api-keys", "ml-chat"},
    ROLE_TRADER: {"trade", "read", "positions", "ml-chat"},
    ROLE_LICENSE: {"license", "read", "ml-chat"},
    ROLE_READ_ONLY: {"read", "ml-chat"},
}
MFA_REQUIRED_ROLES: Set[str] = {role.strip() for role in os.getenv("MFA_REQUIRED_ROLES", f"{ROLE_ADMIN},{ROLE_TRADER}").split(",") if role.strip()}
API_TOKEN_PREFIX = os.getenv("API_TOKEN_PREFIX", "ApiKey")
API_KEY_SCOPE_SEPARATOR = os.getenv("API_KEY_SCOPE_SEPARATOR", " ")
ALLOWED_API_SCOPES: Set[str] = set().union(*ROLE_SCOPES.values())
TOTP_VALID_WINDOW = int(os.getenv("TOTP_VALIDATION_WINDOW", "1"))
MFA_RECOVERY_CODE_COUNT = int(os.getenv("MFA_RECOVERY_CODE_COUNT", "5"))
MFA_RECOVERY_CODE_LENGTH = int(os.getenv("MFA_RECOVERY_CODE_LENGTH", "10"))

CREDENTIALS_LEGACY_KEY = (os.getenv("CREDENTIALS_ENCRYPTION_KEY") or "").strip() or None
CREDENTIALS_KEYSET_RAW = (os.getenv("CREDENTIALS_ENCRYPTION_KEYS") or "").strip()
CREDENTIALS_ACTIVE_KEY_VERSION = (os.getenv("CREDENTIALS_ACTIVE_KEY_VERSION") or "active").strip()
CREDENTIALS_ROTATE_ON_START = _env_flag("CREDENTIALS_ROTATE_ON_START", default=False)

AUTH_DB_ENCRYPTION_PASSPHRASE = (os.getenv("AUTH_DB_ENCRYPTION_PASSPHRASE") or "").strip() or None

PINNED_CERT_FINGERPRINT = (os.getenv("PINNED_CERT_FINGERPRINT") or "").replace(":", "").strip().lower()
PINNED_CERT_HASH_ALGO = (os.getenv("PINNED_CERT_HASH_ALGO") or "sha256").strip().lower()
ENABLE_CERT_PINNING = bool(PINNED_CERT_FINGERPRINT)

SECURE_HEADERS_TEMPLATE: Dict[str, str] = {
    "X-Frame-Options": "DENY",
    "X-Content-Type-Options": "nosniff",
    "Referrer-Policy": "no-referrer",
    "Permissions-Policy": "camera=(), microphone=(), geolocation=()",
    "Cross-Origin-Opener-Policy": "same-origin",
    "Cross-Origin-Embedder-Policy": "require-corp",
    "Content-Security-Policy": "default-src 'self'; frame-ancestors 'none'; object-src 'none'",
}

ENDUSER_CHAT_ENABLED = _env_flag("ENDUSER_CHAT_ENABLED", default=True)
ENDUSER_CHAT_MODEL = (os.getenv("ENDUSER_CHAT_MODEL") or "gpt-3.5-turbo").strip() or "gpt-3.5-turbo"
ENDUSER_CHAT_SYSTEM_PROMPT = (
    os.getenv("ENDUSER_CHAT_SYSTEM_PROMPT")
    or "You are the Neo Cortex trading assistant. Provide concise, helpful answers about the platform."
).strip()
ENDUSER_CHAT_MAX_HISTORY = int(os.getenv("ENDUSER_CHAT_MAX_HISTORY", "8"))
ENDUSER_CHAT_MAX_OUTPUT_TOKENS = int(os.getenv("ENDUSER_CHAT_MAX_OUTPUT_TOKENS", "512"))
ENDUSER_CHAT_TEMPERATURE = float(os.getenv("ENDUSER_CHAT_TEMPERATURE", "0.2"))
OPENAI_BASE_URL = (os.getenv("OPENAI_BASE_URL") or os.getenv("CHATGPT_BASE_URL") or "").strip()

_openai_client_lock = threading.Lock()
_openai_client: Optional[OpenAI] = None
CUSTOM_SECURE_HEADERS = os.getenv("SECURE_HEADERS_EXTRA", "")
_STRICT_TRANSPORT_TEMPLATE: Optional[str] = None
if CUSTOM_SECURE_HEADERS:
    updated_headers = dict(SECURE_HEADERS_TEMPLATE)
    for header_pair in CUSTOM_SECURE_HEADERS.split(";;"):
        if not header_pair.strip():
            continue
        if "=" not in header_pair:
            continue
        name, value = header_pair.split("=", 1)
        header_name = name.strip()
        header_value = value.strip()
        if header_name.lower() == "strict-transport-security":
            _STRICT_TRANSPORT_TEMPLATE = header_value
            continue
        updated_headers[header_name] = header_value
    SECURE_HEADERS_TEMPLATE = updated_headers
else:
    _STRICT_TRANSPORT_TEMPLATE = None

DEFAULT_SECURITY_HEADERS.update(SECURE_HEADERS_TEMPLATE)

WHOP_API_KEY = (os.getenv("WHOP_API_KEY") or "").strip() or None
WHOP_API_BASE = (os.getenv("WHOP_API_BASE") or "https://api.whop.com").rstrip("/")
WHOP_PORTAL_URL = (os.getenv("WHOP_PORTAL_URL") or "").strip() or None
WHOP_SESSION_TTL = int(os.getenv("WHOP_SESSION_TTL", "900"))
ADMIN_PRIVATE_KEY = (os.getenv("ADMIN_PRIVATE_KEY") or "").strip()
ADMIN_PORTAL_BASIC_USER = (os.getenv("ADMIN_PORTAL_BASIC_USER") or "").strip()
ADMIN_PORTAL_BASIC_PASS = (os.getenv("ADMIN_PORTAL_BASIC_PASS") or "").strip()
ADMIN_PORTAL_BASIC_REALM = (
    os.getenv("ADMIN_PORTAL_BASIC_REALM", "Neo Cortex Admin") or "Neo Cortex Admin"
).strip()
ADMIN_PORTAL_GATE_TOKEN = (os.getenv("ADMIN_PORTAL_GATE_TOKEN") or "").strip()
ADMIN_PORTAL_GATE_HEADER = (os.getenv("ADMIN_PORTAL_GATE_HEADER") or "x-admin-portal-key").strip()
if not ADMIN_PORTAL_GATE_HEADER:
    ADMIN_PORTAL_GATE_HEADER = "x-admin-portal-key"
DISABLE_ACCESS_LOGS = _env_flag("DISABLE_ACCESS_LOGS", default=True)
ADMIN_PORTAL_HTTP_BASIC = HTTPBasic(auto_error=False)
if DISABLE_ACCESS_LOGS:
    logging.getLogger("uvicorn.access").disabled = True

ALPACA_WEBHOOK_SECRET = (os.getenv("ALPACA_WEBHOOK_SECRET") or "").strip()
ALPACA_ALLOW_UNAUTHENTICATED_WEBHOOKS = _env_flag(
    "ALPACA_ALLOW_UNAUTHENTICATED_WEBHOOKS", default=False
)
ALPACA_WEBHOOK_SIGNATURE_HEADER = (
    os.getenv("ALPACA_WEBHOOK_SIGNATURE_HEADER", "X-Webhook-Signature") or "X-Webhook-Signature"
).strip()
ALPACA_WEBHOOK_TIMESTAMP_HEADER = (
    os.getenv("ALPACA_WEBHOOK_TIMESTAMP_HEADER", "X-Webhook-Timestamp") or "X-Webhook-Timestamp"
).strip()
ALPACA_WEBHOOK_TOLERANCE_SECONDS = max(
    0,
    int(os.getenv("ALPACA_WEBHOOK_TOLERANCE_SECONDS", "300")),
)
ALPACA_WEBHOOK_REPLAY_CAPACITY = max(
    1,
    int(os.getenv("ALPACA_WEBHOOK_REPLAY_CAPACITY", "2048")),
)
ALPACA_WEBHOOK_TEST_REQUIRE_AUTH = _env_flag(
    "ALPACA_WEBHOOK_TEST_REQUIRE_AUTH", default=True
)

if not ADMIN_PRIVATE_KEY:
    logger.warning(
        "ADMIN_PRIVATE_KEY is not configured; the /register admin bootstrap endpoint will refuse requests until it is set."
    )

if not ALPACA_WEBHOOK_SECRET and not ALPACA_ALLOW_UNAUTHENTICATED_WEBHOOKS:
    logger.warning(
        "ALPACA_WEBHOOK_SECRET is not configured. Incoming /alpaca/webhook requests will be rejected until it is provided."
    )


def _db_conn() -> sqlite3.Connection:
    conn = sqlite3.connect(str(AUTH_DB_PATH))
    conn.row_factory = sqlite3.Row
    if AUTH_DB_ENCRYPTION_PASSPHRASE:
        try:
            conn.execute("PRAGMA key = ?", (AUTH_DB_ENCRYPTION_PASSPHRASE,))
            conn.execute("PRAGMA cipher_memory_security = ON")
        except sqlite3.DatabaseError as exc:
            logger.error("Failed to apply SQLCipher key: %s", exc)
    conn.execute("PRAGMA foreign_keys = ON")
    return conn


def _record_audit_event(
    event: str,
    *,
    user_id: Optional[int] = None,
    username: Optional[str] = None,
    ip_address: Optional[str] = None,
    user_agent: Optional[str] = None,
    metadata: Optional[Dict[str, Any]] = None,
) -> None:
    timestamp = datetime.now(timezone.utc).isoformat()
    serialized_metadata: Optional[str] = None
    if metadata is not None:
        try:
            cleaned = _sanitize_log_value(metadata)
            serialized_metadata = json.dumps(cleaned, default=str)
        except TypeError:
            serialized_metadata = json.dumps({"detail": str(metadata)})
        if len(serialized_metadata) > AUDIT_METADATA_MAX_LENGTH:
            serialized_metadata = serialized_metadata[:AUDIT_METADATA_MAX_LENGTH]
    with _db_conn() as conn:
        conn.execute(
            '''
            INSERT INTO audit_events (event, user_id, username, ip_address, user_agent, metadata, created_at)
            VALUES (?, ?, ?, ?, ?, ?, ?)
            ''',
            (
                event,
                user_id,
                username,
                ip_address,
                user_agent,
                serialized_metadata,
                timestamp,
            ),
        )
    AUDIT_LOGGER.info(
        {
            "event": event,
            "user_id": user_id,
            "username": username,
            "ip": ip_address,
            "user_agent": user_agent,
            "timestamp": timestamp,
            "metadata": _sanitize_log_value(metadata) if metadata is not None else None,
        }
    )


def _init_auth_db() -> None:
    with _db_conn() as conn:
        conn.execute(
            '''
            CREATE TABLE IF NOT EXISTS users (
                id INTEGER PRIMARY KEY AUTOINCREMENT,
                username TEXT NOT NULL UNIQUE,
                password_hash TEXT NOT NULL,
                salt TEXT NOT NULL,
                password_algo TEXT NOT NULL DEFAULT 'pbkdf2',
                is_admin INTEGER NOT NULL DEFAULT 0,
                created_at TEXT NOT NULL
            )
            '''
        )
        info = conn.execute("PRAGMA table_info(users)").fetchall()
        column_names = {row["name"] for row in info}
        if "is_admin" not in column_names:
            conn.execute("ALTER TABLE users ADD COLUMN is_admin INTEGER NOT NULL DEFAULT 0")
        if "role" not in column_names:
            default_role_literal = DEFAULT_ROLE.replace("'", "''")
            conn.execute(
                f"ALTER TABLE users ADD COLUMN role TEXT NOT NULL DEFAULT '{default_role_literal}'"
            )
        if "password_algo" not in column_names:
            conn.execute(
                "ALTER TABLE users ADD COLUMN password_algo TEXT NOT NULL DEFAULT 'pbkdf2'"
            )
        if "totp_secret" not in column_names:
            conn.execute("ALTER TABLE users ADD COLUMN totp_secret TEXT")
        if "mfa_enabled" not in column_names:
            conn.execute("ALTER TABLE users ADD COLUMN mfa_enabled INTEGER NOT NULL DEFAULT 0")
        if "mfa_delivery" not in column_names:
            conn.execute("ALTER TABLE users ADD COLUMN mfa_delivery TEXT DEFAULT 'totp'")
        if "mfa_recovery_codes" not in column_names:
            conn.execute("ALTER TABLE users ADD COLUMN mfa_recovery_codes TEXT")
        conn.execute(
            '''
            CREATE TABLE IF NOT EXISTS sessions (
                token TEXT PRIMARY KEY,
                token_hash TEXT,
                user_id INTEGER NOT NULL,
                created_at TEXT NOT NULL,
                expires_at TEXT,
                last_used_at TEXT,
                ip_address TEXT,
                user_agent TEXT,
                fingerprint TEXT,
                FOREIGN KEY(user_id) REFERENCES users(id) ON DELETE CASCADE
            )
            '''
        )
        session_info = conn.execute("PRAGMA table_info(sessions)").fetchall()
        session_columns = {row["name"] for row in session_info}
        if "token_hash" not in session_columns:
            conn.execute("ALTER TABLE sessions ADD COLUMN token_hash TEXT")
        if "expires_at" not in session_columns:
            conn.execute("ALTER TABLE sessions ADD COLUMN expires_at TEXT")
        if "last_used_at" not in session_columns:
            conn.execute("ALTER TABLE sessions ADD COLUMN last_used_at TEXT")
        if "ip_address" not in session_columns:
            conn.execute("ALTER TABLE sessions ADD COLUMN ip_address TEXT")
        if "user_agent" not in session_columns:
            conn.execute("ALTER TABLE sessions ADD COLUMN user_agent TEXT")
        if "fingerprint" not in session_columns:
            conn.execute("ALTER TABLE sessions ADD COLUMN fingerprint TEXT")
        conn.execute(
            '''
            CREATE TABLE IF NOT EXISTS alpaca_credentials (
                user_id INTEGER NOT NULL,
                account_type TEXT NOT NULL,
                api_key TEXT NOT NULL,
                api_secret TEXT NOT NULL,
                base_url TEXT,
                updated_at TEXT NOT NULL,
                PRIMARY KEY (user_id, account_type),
                FOREIGN KEY(user_id) REFERENCES users(id) ON DELETE CASCADE
            )
            '''
        )
        conn.execute(
            '''
            CREATE TABLE IF NOT EXISTS api_tokens (
                token_id TEXT PRIMARY KEY,
                token_hash TEXT NOT NULL,
                user_id INTEGER NOT NULL,
                scopes TEXT NOT NULL,
                label TEXT,
                created_at TEXT NOT NULL,
                last_used_at TEXT,
                revoked INTEGER NOT NULL DEFAULT 0,
                FOREIGN KEY(user_id) REFERENCES users(id) ON DELETE CASCADE
            )
            '''
        )
        api_info = conn.execute("PRAGMA table_info(api_tokens)").fetchall()
        api_columns = {row["name"] for row in api_info}
        if "label" not in api_columns:
            conn.execute("ALTER TABLE api_tokens ADD COLUMN label TEXT")
        conn.execute(
            '''
            CREATE TABLE IF NOT EXISTS credential_key_history (
                id INTEGER PRIMARY KEY AUTOINCREMENT,
                key_version TEXT NOT NULL,
                rotated_at TEXT NOT NULL,
                total_records INTEGER NOT NULL DEFAULT 0
            )
            '''
        )
        conn.execute(
            '''
            CREATE TABLE IF NOT EXISTS audit_events (
                id INTEGER PRIMARY KEY AUTOINCREMENT,
                event TEXT NOT NULL,
                user_id INTEGER,
                username TEXT,
                ip_address TEXT,
                user_agent TEXT,
                metadata TEXT,
                created_at TEXT NOT NULL
            )
            '''
        )
        conn.execute(
            '''
            CREATE TABLE IF NOT EXISTS whop_sessions (
                token TEXT PRIMARY KEY,
                license_key TEXT NOT NULL,
                email TEXT,
                metadata TEXT,
                created_at TEXT NOT NULL,
                consumed_at TEXT
            )
            '''
        )
        conn.execute(
            '''
            CREATE TABLE IF NOT EXISTS whop_accounts (
                license_key TEXT PRIMARY KEY,
                user_id INTEGER NOT NULL UNIQUE,
                created_at TEXT NOT NULL,
                updated_at TEXT NOT NULL,
                FOREIGN KEY(user_id) REFERENCES users(id) ON DELETE CASCADE
            )
            '''
        )


_init_auth_db()


class CredentialEncryptionError(RuntimeError):
    pass


_CREDENTIAL_CIPHERS: Dict[str, Fernet] = {}
_CREDENTIAL_KEYSET_CACHE: Dict[str, str] = {}
_ACTIVE_CREDENTIAL_KEY_VERSION: Optional[str] = None
_EPHEMERAL_CREDENTIAL_KEY = False


def _reload_credential_keys() -> None:
    global _CREDENTIAL_KEYSET_CACHE, _ACTIVE_CREDENTIAL_KEY_VERSION, _EPHEMERAL_CREDENTIAL_KEY
    keyset: Dict[str, str] = {}
    if CREDENTIALS_KEYSET_RAW:
        for item in CREDENTIALS_KEYSET_RAW.split(","):
            item = item.strip()
            if not item or ":" not in item:
                continue
            version, key = item.split(":", 1)
            version = version.strip()
            key = key.strip()
            if not version or not key:
                continue
            keyset[version] = key
    if CREDENTIALS_LEGACY_KEY and "legacy" not in keyset:
        keyset["legacy"] = CREDENTIALS_LEGACY_KEY
    if not keyset:
        logger.warning(
            "No CREDENTIALS_ENCRYPTION_KEYS configured; generating ephemeral key. Stored credentials will not persist across restarts."
        )
        generated = Fernet.generate_key().decode("utf-8")
        keyset["ephemeral"] = generated
        _EPHEMERAL_CREDENTIAL_KEY = True
    active_version = CREDENTIALS_ACTIVE_KEY_VERSION or "active"
    if active_version == "active" or active_version not in keyset:
        active_version = next(iter(keyset))
    _CREDENTIAL_KEYSET_CACHE = keyset
    _ACTIVE_CREDENTIAL_KEY_VERSION = active_version


def _credentials_cipher(version: Optional[str] = None) -> Tuple[str, Fernet]:
    if not _CREDENTIAL_KEYSET_CACHE:
        _reload_credential_keys()
    if not _CREDENTIAL_KEYSET_CACHE:
        raise CredentialEncryptionError(
            "No credential encryption keys are configured and an ephemeral key could not be generated."
        )
    key_version = version or _ACTIVE_CREDENTIAL_KEY_VERSION
    if key_version not in _CREDENTIAL_KEYSET_CACHE:
        raise CredentialEncryptionError(f"Unknown credential key version '{key_version}'")
    cipher = _CREDENTIAL_CIPHERS.get(key_version)
    if cipher is None:
        key_value = _CREDENTIAL_KEYSET_CACHE[key_version]
        try:
            cipher = Fernet(key_value.encode("utf-8"))
        except Exception as exc:  # pragma: no cover - defensive
            raise CredentialEncryptionError(f"Invalid credential key for version '{key_version}': {exc}") from exc
        _CREDENTIAL_CIPHERS[key_version] = cipher
    return key_version, cipher


def _encrypt_secret(value: str) -> str:
    if not value:
        return value
    version, cipher = _credentials_cipher()
    token = cipher.encrypt(value.encode("utf-8")).decode("utf-8")
    return f"enc:{version}:{token}"


def _decrypt_secret(value: Optional[str]) -> Optional[str]:
    if not value:
        return value
    if value.startswith("enc:"):
        payload = value[4:]
        version = None
        token = payload
        if ":" in payload:
            version, token = payload.split(":", 1)
        key_version, cipher = _credentials_cipher(version)
        try:
            decrypted = cipher.decrypt(token.encode("utf-8")).decode("utf-8")
        except InvalidToken as exc:  # pragma: no cover - data corruption safeguard
            raise CredentialEncryptionError(
                f"Unable to decrypt stored credential with key '{key_version}'"
            ) from exc
        return decrypted
    return value


def _rotate_encrypted_credentials(target_version: Optional[str] = None) -> int:
    if not _CREDENTIAL_KEYSET_CACHE:
        _reload_credential_keys()
    target_version = target_version or _ACTIVE_CREDENTIAL_KEY_VERSION
    if not target_version:
        raise CredentialEncryptionError("No active credential encryption key configured")
    target_version, target_cipher = _credentials_cipher(target_version)
    migrated = 0
    with _db_conn() as conn:
        rows = conn.execute(
            "SELECT user_id, account_type, api_key, api_secret FROM alpaca_credentials"
        ).fetchall()
        for row in rows:
            api_key = row["api_key"]
            api_secret = row["api_secret"]
            try:
                decrypted_key = _decrypt_secret(api_key)
                decrypted_secret = _decrypt_secret(api_secret)
            except CredentialEncryptionError:
                continue
            if not decrypted_key and not decrypted_secret:
                continue
            current_version = None
            if isinstance(api_key, str) and api_key.startswith("enc:"):
                payload = api_key[4:]
                if ":" in payload:
                    current_version = payload.split(":", 1)[0]
            if current_version == target_version:
                continue
            enc_key = f"enc:{target_version}:{target_cipher.encrypt(decrypted_key.encode('utf-8')).decode('utf-8')}"
            enc_secret = f"enc:{target_version}:{target_cipher.encrypt(decrypted_secret.encode('utf-8')).decode('utf-8')}"
            conn.execute(
                '''
                UPDATE alpaca_credentials
                SET api_key = ?, api_secret = ?, updated_at = ?
                WHERE user_id = ? AND account_type = ?
                ''',
                (
                    enc_key,
                    enc_secret,
                    datetime.now(timezone.utc).isoformat(),
                    row["user_id"],
                    row["account_type"],
                ),
            )
            migrated += 1
        if migrated:
            conn.execute(
                "INSERT INTO credential_key_history (key_version, rotated_at, total_records) VALUES (?, ?, ?)",
                (target_version, datetime.now(timezone.utc).isoformat(), migrated),
            )
    return migrated


_reload_credential_keys()
if CREDENTIALS_ROTATE_ON_START:
    try:
        _rotate_encrypted_credentials()
    except CredentialEncryptionError as exc:
        logger.error("Credential key rotation failed: %s", exc)


def _create_whop_session(license_key: str, email: Optional[str], metadata: Optional[Dict[str, Any]]) -> str:
    token = secrets.token_urlsafe(32)
    payload = json.dumps(metadata or {}, separators=(",", ":")) if metadata else None
    with _db_conn() as conn:
        conn.execute(
            '''
            INSERT OR REPLACE INTO whop_sessions (token, license_key, email, metadata, created_at, consumed_at)
            VALUES (?, ?, ?, ?, ?, NULL)
            ''',
            (
                token,
                license_key,
                email,
                payload,
                datetime.now(timezone.utc).isoformat(),
            ),
        )
    return token


def _consume_whop_session(token: str) -> None:
    if not token:
        return
    with _db_conn() as conn:
        conn.execute(
            "UPDATE whop_sessions SET consumed_at = ? WHERE token = ?",
            (datetime.now(timezone.utc).isoformat(), token),
        )


def _get_whop_session(token: str) -> Optional[Dict[str, Any]]:
    if not token:
        return None
    with _db_conn() as conn:
        row = conn.execute(
            "SELECT license_key, email, metadata, created_at, consumed_at FROM whop_sessions WHERE token = ?",
            (token,),
        ).fetchone()
    if row is None:
        return None
    if row["consumed_at"]:
        return None
    try:
        created_at = datetime.fromisoformat(row["created_at"])
    except Exception:  # pragma: no cover - defensive parsing
        return None
    age = datetime.now(timezone.utc) - created_at
    if age.total_seconds() > WHOP_SESSION_TTL:
        return None
    metadata: Dict[str, Any] = {}
    if row["metadata"]:
        try:
            metadata = json.loads(row["metadata"])
        except json.JSONDecodeError:  # pragma: no cover - defensive
            metadata = {}
    return {
        "license_key": row["license_key"],
        "email": row["email"],
        "metadata": metadata,
        "created_at": row["created_at"],
    }


def _lookup_whop_account(license_key: str) -> Optional[Dict[str, Any]]:
    if not license_key:
        return None
    with _db_conn() as conn:
        row = conn.execute(
            '''
            SELECT wa.user_id, u.username
            FROM whop_accounts wa
            JOIN users u ON u.id = wa.user_id
            WHERE wa.license_key = ?
            ''',
            (license_key,),
        ).fetchone()
    if row is None:
        return None
    return {"user_id": row["user_id"], "username": row["username"]}


def _link_whop_account(license_key: str, user_id: int) -> None:
    '''Link a Whop account to a user in the local credential store.'''
    pass
def _hash_token(token: str) -> str:
    return hashlib.sha256(token.encode("utf-8")).hexdigest()


def _parse_authorization_header(authorization: Optional[str]) -> Tuple[str, Optional[str]]:
    if not authorization:
        return "", None
    header = authorization.strip()
    if not header:
        return "", None
    parts = header.split(" ", 1)
    if len(parts) == 2:
        scheme, value = parts[0].lower(), parts[1].strip()
        return scheme, value or None
    return "bearer", header


def _load_recovery_codes(raw: Optional[str]) -> List[str]:
    if not raw:
        return []
    try:
        data = json.loads(raw)
    except (TypeError, json.JSONDecodeError):
        return []
    if isinstance(data, list):
        return [str(item) for item in data if str(item).strip()]
    return []


def _roles_from_string(raw_roles: Optional[str], is_admin: bool) -> List[str]:
    roles: Set[str] = set()
    if raw_roles:
        roles = {role.strip() for role in raw_roles.split(",") if role.strip()}
    if is_admin:
        roles.add(ROLE_ADMIN)
    if not roles:
        roles.add(DEFAULT_ROLE)
    normalized = []
    for role in roles:
        normalized.append(role if role in ROLE_SCOPES else DEFAULT_ROLE)
    return sorted(set(normalized))


def _scopes_for_roles(roles: List[str]) -> Set[str]:
    scopes: Set[str] = set()
    for role in roles:
        scopes.update(ROLE_SCOPES.get(role, set()))
    return scopes


def _load_user_record(user_id: int) -> Dict[str, Any]:
    with _db_conn() as conn:
        row = conn.execute(
            "SELECT id, username, is_admin, role, mfa_enabled, mfa_delivery, totp_secret, mfa_recovery_codes FROM users WHERE id = ?",
            (user_id,),
        ).fetchone()
    if row is None:
        raise HTTPException(status_code=401, detail="unknown user")
    roles = _roles_from_string(row["role"], bool(row["is_admin"]))
    scopes = _scopes_for_roles(roles)
    return {
        "id": row["id"],
        "username": row["username"],
        "roles": roles,
        "scopes": scopes,
        "mfa_enabled": bool(row["mfa_enabled"]),
        "mfa_delivery": row["mfa_delivery"] or "totp",
        "totp_secret": row["totp_secret"],
        "recovery_codes": _load_recovery_codes(row["mfa_recovery_codes"]),
    }


def _create_access_token(
    *,
    user: Dict[str, Any],
    refresh_id: Optional[str],
    fingerprint: str,
    expires_delta: Optional[timedelta] = None,
) -> str:
    payload = {
        "iss": JWT_ISSUER,
        "sub": str(user["id"]),
        "aud": JWT_AUDIENCE,
        "type": "access",
        "sid": refresh_id,
        "username": user["username"],
        "roles": user["roles"],
        "scopes": sorted(user["scopes"]),
        "fp": fingerprint,
    }
    return create_access_token(payload, expires_delta=expires_delta)


def _create_refresh_token(
    user_id: int,
    *,
    fingerprint: str,
    ip_address: str,
    user_agent: str,
) -> Tuple[str, str, datetime]:
    token_id = secrets.token_hex(16)
    secret = secrets.token_urlsafe(48)
    token = f"{token_id}.{secret}"
    expires_at = datetime.now(timezone.utc) + timedelta(days=JWT_REFRESH_EXPIRE_DAYS)
    token_hash = _hash_token(token)
    with _db_conn() as conn:
        conn.execute(
            '''
            INSERT OR REPLACE INTO sessions (token, token_hash, user_id, created_at, expires_at, last_used_at)
            VALUES (?, ?, ?, ?, ?, ?)
            ''',
            (
                token_id,
                token_hash,
                user_id,
                datetime.now(timezone.utc).isoformat(),
                expires_at.isoformat(),
                None,
            ),
        )
        conn.execute(
            '''
            UPDATE sessions
            SET ip_address = ?, user_agent = ?, fingerprint = ?
            WHERE token = ?
            ''',
            (ip_address, user_agent, fingerprint, token_id),
        )
    return token, token_id, expires_at


def _decode_access_token(token: str, *, verify_exp: bool = True) -> Dict[str, Any]:
    options = {"verify_exp": verify_exp}
    try:
        payload = jwt.decode(
            token,
            JWT_SECRET_KEY,
            algorithms=[JWT_ALGORITHM],
            audience=JWT_AUDIENCE,
            issuer=JWT_ISSUER,
            leeway=JWT_LEEWAY_SECONDS,
            options=options,
        )
    except ExpiredSignatureError as exc:
        raise HTTPException(status_code=401, detail="access token expired") from exc
    except InvalidTokenError as exc:
        raise HTTPException(status_code=401, detail="invalid access token") from exc
    if payload.get("type") != "access":
        raise HTTPException(status_code=401, detail="invalid access token type")
    return payload


def _verify_refresh_token(
    token: str,
    *,
    update_last_used: bool = True,
    request: Optional[Request] = None,
) -> Dict[str, Any]:
    token = (token or "").strip()
    if not token or "." not in token:
        raise HTTPException(status_code=401, detail="invalid refresh token")
    token_id, _secret = token.split(".", 1)
    token_hash = _hash_token(token)
    with _db_conn() as conn:
        row = conn.execute(
            "SELECT token, token_hash, user_id, expires_at FROM sessions WHERE token = ?",
            (token_id,),
        ).fetchone()
        if row is None or not row["token_hash"]:
            raise HTTPException(status_code=401, detail="refresh token revoked")
        if row["token_hash"] != token_hash:
            raise HTTPException(status_code=401, detail="refresh token mismatch")
        if row["expires_at"]:
            try:
                expires_at = datetime.fromisoformat(row["expires_at"])
            except ValueError:
                raise HTTPException(status_code=401, detail="refresh token invalid expiry")
            if expires_at < datetime.now(timezone.utc):
                raise HTTPException(status_code=401, detail="refresh token expired")
        current_ip = _client_ip(request) if request else None
        current_ua = _client_user_agent(request) if request else None
        current_fp = _client_fingerprint(request) if request else None
        stored_fp = row["fingerprint"] or ""
        if request:
            if stored_fp and current_fp and not secrets.compare_digest(stored_fp, current_fp):
                _revoke_refresh_token(token_id=token_id)
                raise HTTPException(status_code=401, detail="refresh token context mismatch")
            stored_ip = (row["ip_address"] or "").strip()
            if stored_ip and current_ip and stored_ip != current_ip:
                _revoke_refresh_token(token_id=token_id)
                raise HTTPException(status_code=401, detail="refresh token context mismatch")
            stored_agent = row["user_agent"] or ""
            if stored_agent and current_ua and not secrets.compare_digest(stored_agent, current_ua):
                _revoke_refresh_token(token_id=token_id)
                raise HTTPException(status_code=401, detail="refresh token context mismatch")
        if update_last_used:
            conn.execute(
                """
                UPDATE sessions
                SET last_used_at = ?, ip_address = COALESCE(?, ip_address), user_agent = COALESCE(?, user_agent), fingerprint = COALESCE(?, fingerprint)
                WHERE token = ?
                """,
                (
                    datetime.now(timezone.utc).isoformat(),
                    current_ip,
                    current_ua,
                    current_fp,
                    token_id,
                ),
            )
    return {
        "token_id": token_id,
        "user_id": row["user_id"],
        "expires_at": row["expires_at"],
    }


def _issue_token_pair(user: Dict[str, Any], *, request: Request) -> Dict[str, Any]:
    fingerprint = getattr(request.state, "client_fingerprint", _client_fingerprint(request))
    client_ip = getattr(request.state, "client_ip", _client_ip(request))
    user_agent = getattr(request.state, "client_user_agent", _client_user_agent(request))
    refresh_token, refresh_id, refresh_exp = _create_refresh_token(
        user["id"],
        fingerprint=fingerprint,
        ip_address=client_ip,
        user_agent=user_agent,
    )
    access_token = _create_access_token(
        user=user,
        refresh_id=refresh_id,
        fingerprint=fingerprint,
    )
    return {
        "access_token": access_token,
        "refresh_token": refresh_token,
        "refresh_expires_at": refresh_exp,
        "refresh_id": refresh_id,
    }


def _set_auth_cookies(response: Response, tokens: Dict[str, Any]) -> None:
    access_token = tokens["access_token"]
    refresh_token = tokens["refresh_token"]
    response.set_cookie(
        SESSION_COOKIE_NAME,
        access_token,
        httponly=True,
        secure=SESSION_COOKIE_SECURE,
        max_age=SESSION_COOKIE_MAX_AGE,
        samesite=SESSION_COOKIE_SAMESITE,
        path="/",
    )
    response.set_cookie(
        REFRESH_COOKIE_NAME,
        refresh_token,
        httponly=True,
        secure=REFRESH_COOKIE_SECURE,
        max_age=REFRESH_COOKIE_MAX_AGE,
        samesite=REFRESH_COOKIE_SAMESITE,
        path="/auth",
    )


def _clear_auth_cookies(response: Response) -> None:
    response.delete_cookie(
        SESSION_COOKIE_NAME,
        path="/",
        samesite=SESSION_COOKIE_SAMESITE,
        secure=SESSION_COOKIE_SECURE,
    )
    response.delete_cookie(
        REFRESH_COOKIE_NAME,
        path="/auth",
        samesite=REFRESH_COOKIE_SAMESITE,
        secure=REFRESH_COOKIE_SECURE,
    )


def _revoke_refresh_token(refresh_token: Optional[str] = None, *, token_id: Optional[str] = None) -> None:
    candidate_id = token_id
    if refresh_token:
        refresh_token = refresh_token.strip()
        if "." in refresh_token:
            candidate_id = refresh_token.split(".", 1)[0]
    if not candidate_id:
        return
    with _db_conn() as conn:
        conn.execute("DELETE FROM sessions WHERE token = ?", (candidate_id,))


def _revoke_tokens(access_token: Optional[str], refresh_token: Optional[str]) -> None:
    sid = None
    if access_token:
        try:
            payload = _decode_access_token(access_token, verify_exp=False)
            sid = payload.get("sid")
        except HTTPException:
            sid = None
    _revoke_refresh_token(refresh_token, token_id=sid)


class _PinnedHTTPSAdapter(requests.adapters.HTTPAdapter):
    def cert_verify(self, conn, url, verify, cert):
        super().cert_verify(conn, url, verify, cert)
        if not ENABLE_CERT_PINNING:
            return
        try:
            der_cert = conn.sock.getpeercert(binary_form=True)
        except Exception as exc:  # pragma: no cover - defensive
            raise requests.exceptions.SSLError("Unable to read TLS certificate") from exc
        fingerprint = hashlib.new(PINNED_CERT_HASH_ALGO, der_cert).hexdigest()
        if fingerprint.lower() != PINNED_CERT_FINGERPRINT:
            raise requests.exceptions.SSLError("Certificate pinning validation failed")


_HTTP_SESSION: Optional[requests.Session] = None


def _http_session() -> requests.Session:
    global _HTTP_SESSION
    if _HTTP_SESSION is not None:
        return _HTTP_SESSION
    session = requests.Session()
    if ENABLE_CERT_PINNING:
        session.mount("https://", _PinnedHTTPSAdapter())
    _HTTP_SESSION = session
    return session


def _get_openai_client() -> OpenAI:
    if OpenAI is None:  # pragma: no cover - optional dependency guard
        raise RuntimeError("OpenAI SDK is not installed")
    global _openai_client
    with _openai_client_lock:
        if _openai_client is not None:
            return _openai_client
        api_key = (os.getenv("OPENAI_API_KEY") or os.getenv("CHATGPT_API_KEY") or "").strip()
        if not api_key:
            raise RuntimeError("OpenAI API key is not configured")
        client_kwargs: Dict[str, Any] = {"api_key": api_key}
        if OPENAI_BASE_URL:
            client_kwargs["base_url"] = OPENAI_BASE_URL
        _openai_client = OpenAI(**client_kwargs)
        return _openai_client


def _prepare_chat_messages(req: ChatCompletionRequest) -> List[Dict[str, str]]:
    prompt = req.prompt.strip()
    if not prompt:
        raise HTTPException(status_code=400, detail="prompt is required")
    history: List[Dict[str, str]] = []
    if req.history:
        # Preserve the most recent history to avoid unbounded prompts.
        for item in req.history[-max(1, ENDUSER_CHAT_MAX_HISTORY):]:
            role = item.role
            if role not in {"user", "assistant"}:
                continue
            content = item.content.strip()
            if not content:
                continue
            history.append({"role": role, "content": content})
    messages: List[Dict[str, str]] = []
    system_prompt = (req.system_prompt or ENDUSER_CHAT_SYSTEM_PROMPT).strip()
    if system_prompt:
        messages.append({"role": "system", "content": system_prompt})
    messages.extend(history)
    messages.append({"role": "user", "content": prompt})
    return messages


def _chat_usage_to_dict(usage: Any) -> Dict[str, int]:
    if not usage:
        return {}
    if hasattr(usage, "to_dict"):
        usage = usage.to_dict()
    result: Dict[str, int] = {}
    if isinstance(usage, dict):
        items = usage.items()
    else:
        items = ((name, getattr(usage, name, None)) for name in (
            "prompt_tokens",
            "completion_tokens",
            "total_tokens",
            "input_tokens",
            "output_tokens",
        ))
    for key, value in items:
        if not isinstance(value, (int, float)):
            continue
        result[key] = int(value)
    return result


async def _run_chat_completion(req: ChatCompletionRequest, user: Dict[str, Any]) -> Dict[str, Any]:
    if OpenAI is None:
        raise HTTPException(status_code=503, detail="chat assistant is not installed")
    try:
        client = _get_openai_client()
    except RuntimeError as exc:
        raise HTTPException(status_code=503, detail=str(exc)) from exc

    messages = _prepare_chat_messages(req)
    model = (req.model or ENDUSER_CHAT_MODEL).strip()
    if not model:
        raise HTTPException(status_code=503, detail="no chat model configured")

    temperature = (
        ENDUSER_CHAT_TEMPERATURE
        if req.temperature is None
        else max(0.0, min(2.0, float(req.temperature)))
    )
    max_tokens = ENDUSER_CHAT_MAX_OUTPUT_TOKENS
    if req.max_output_tokens is not None:
        max_tokens = max(1, min(int(req.max_output_tokens), ENDUSER_CHAT_MAX_OUTPUT_TOKENS))
    else:
        max_tokens = max(1, max_tokens)

    loop = asyncio.get_running_loop()

    def _request_completion():
        return client.chat.completions.create(
            model=model,
            messages=messages,
            temperature=temperature,
            max_tokens=max_tokens,
            user=str(user.get("id") or user.get("username") or "enduser"),
        )

    try:
        completion = await loop.run_in_executor(None, _request_completion)
    except OpenAIError as exc:
        logger.warning("OpenAI chat completion failed for user %s: %s", user.get("id"), exc)
        raise HTTPException(status_code=502, detail=str(exc)) from exc
    except Exception as exc:  # pragma: no cover - unexpected SDK error
        logger.exception("Unexpected error during OpenAI chat completion")
        raise HTTPException(status_code=502, detail="chat service unavailable") from exc

    choices = getattr(completion, "choices", None) or []
    response_text = ""
    for choice in choices:
        message = getattr(choice, "message", None)
        content = getattr(message, "content", None) if message else None
        if content:
            response_text = str(content).strip()
            if response_text:
                break
    if not response_text:
        raise HTTPException(status_code=502, detail="assistant returned an empty response")

    usage = _chat_usage_to_dict(getattr(completion, "usage", None))
    model_name = getattr(completion, "model", None) or model
    return {"message": response_text, "model": model_name, "usage": usage}


def _generate_recovery_codes(count: int = MFA_RECOVERY_CODE_COUNT) -> List[str]:
    codes: List[str] = []
    for _ in range(max(1, count)):
        raw = secrets.token_hex(max(4, MFA_RECOVERY_CODE_LENGTH // 2))
        codes.append(raw[:MFA_RECOVERY_CODE_LENGTH])
    return codes


def _store_recovery_codes(codes: List[str]) -> str:
    return json.dumps(codes)


def _ensure_pyotp() -> Any:
    if pyotp is None:
        raise ModuleNotFoundError(PYOTP_MISSING_MESSAGE)
    return pyotp


def _verify_totp_code(secret: Optional[str], code: Optional[str]) -> bool:
    if not secret or not code:
        return False
    if pyotp is None:
        logger.warning("pyotp is not installed; cannot verify TOTP codes")
        return False
    try:
        totp = pyotp.TOTP(secret)
        return bool(totp.verify(str(code).strip(), valid_window=TOTP_VALID_WINDOW))
    except Exception:
        return False


def _totp_provisioning_uri(username: str, secret: str) -> str:
    module = _ensure_pyotp()
    totp = module.TOTP(secret)
    return totp.provisioning_uri(name=username, issuer_name=JWT_ISSUER)


def _update_mfa_settings(
    user_id: int,
    *,
    secret: Optional[str],
    enabled: bool,
    recovery_codes: Optional[List[str]] = None,
) -> None:
    codes_json = _store_recovery_codes(recovery_codes or []) if recovery_codes else (None if not enabled else _store_recovery_codes([]))
    with _db_conn() as conn:
        conn.execute(
            "UPDATE users SET totp_secret = ?, mfa_enabled = ?, mfa_recovery_codes = ? WHERE id = ?",
            (secret, int(enabled), codes_json, user_id),
        )


def _consume_recovery_code(user_id: int, code: str) -> bool:
    if not code:
        return False
    with _db_conn() as conn:
        row = conn.execute(
            "SELECT mfa_recovery_codes FROM users WHERE id = ?",
            (user_id,),
        ).fetchone()
        if row is None:
            return False
        codes = _load_recovery_codes(row["mfa_recovery_codes"])
        normalized = [c for c in codes if c]
        if code not in normalized:
            return False
        normalized.remove(code)
        conn.execute(
            "UPDATE users SET mfa_recovery_codes = ? WHERE id = ?",
            (_store_recovery_codes(normalized), user_id),
        )
    return True


def _normalize_scopes(scopes: Iterable[str]) -> Set[str]:
    normalized = {scope.strip() for scope in scopes if scope and scope.strip() in ALLOWED_API_SCOPES}
    return normalized


def _create_api_token(user_id: int, scopes: Set[str], label: Optional[str] = None) -> Dict[str, Any]:
    token_id = secrets.token_hex(16)
    token_secret = secrets.token_urlsafe(32)
    raw_token = f"{token_id}.{token_secret}"
    token_hash = _hash_token(raw_token)
    scope_str = API_KEY_SCOPE_SEPARATOR.join(sorted(scopes))
    now = datetime.now(timezone.utc).isoformat()
    with _db_conn() as conn:
        conn.execute(
            '''
            INSERT INTO whop_accounts (license_key, user_id, created_at, updated_at)
            VALUES (?, ?, ?, ?)
            ON CONFLICT(license_key) DO UPDATE SET
                user_id = excluded.user_id,
                updated_at = excluded.updated_at
            ''',
            (license_key, user_id, now, now),
        )
        conn.execute(
            '''
            INSERT INTO api_tokens (token_id, token_hash, user_id, scopes, label, created_at, revoked)
            VALUES (?, ?, ?, ?, ?, ?, 0)
            ''',
            (token_id, token_hash, user_id, scope_str, label, now),
        )
    return {
        "token": raw_token,
        "token_id": token_id,
        "scopes": sorted(scopes),
        "label": label,
        "created_at": now,
    }


def _list_api_tokens(user_id: int) -> List[Dict[str, Any]]:
    with _db_conn() as conn:
        rows = conn.execute(
            '''
            SELECT token_id, scopes, label, created_at, last_used_at, revoked
            FROM api_tokens
            WHERE user_id = ?
            ORDER BY created_at DESC
            ''',
            (user_id,),
        ).fetchall()
    tokens: List[Dict[str, Any]] = []
    for row in rows:
        tokens.append(
            {
                "token_id": row["token_id"],
                "scopes": [scope for scope in (row["scopes"] or "").split(API_KEY_SCOPE_SEPARATOR) if scope],
                "label": row["label"],
                "created_at": row["created_at"],
                "last_used_at": row["last_used_at"],
                "revoked": bool(row["revoked"]),
            }
        )
    return tokens


def _revoke_api_token(user_id: int, token_id: str) -> bool:
    with _db_conn() as conn:
        result = conn.execute(
            "UPDATE api_tokens SET revoked = 1 WHERE user_id = ? AND token_id = ?",
            (user_id, token_id),
        )
    return result.rowcount > 0


def _ensure_scopes(user_scopes: Set[str], required_scopes: Optional[Set[str]]) -> None:
    if not required_scopes:
        return
    if not required_scopes.issubset(user_scopes):
        raise HTTPException(status_code=403, detail="insufficient scope")


def _ensure_roles(user_roles: List[str], required_roles: Optional[Set[str]]) -> None:
    if not required_roles:
        return
    if not required_roles.intersection(set(user_roles)):
        raise HTTPException(status_code=403, detail="insufficient role")


def _get_user_from_access_token(
    token: str,
    *,
    required_scopes: Optional[Set[str]] = None,
    required_roles: Optional[Set[str]] = None,
) -> Dict[str, Any]:
    payload = _decode_access_token(token)
    user = _load_user_record(int(payload["sub"]))
    _ensure_scopes(set(payload.get("scopes", [])), required_scopes)
    _ensure_roles(payload.get("roles", []), required_roles)
    return user


def _get_user_from_api_key(token: str, *, required_scopes: Optional[Set[str]] = None) -> Dict[str, Any]:
    token_hash = _hash_token(token)
    with _db_conn() as conn:
        row = conn.execute(
            '''
            SELECT token_id, token_hash, user_id, scopes, revoked
            FROM api_tokens
            WHERE token_hash = ?
            ''',
            (token_hash,),
        ).fetchone()
        if row is None or row["revoked"]:
            raise HTTPException(status_code=401, detail="api token revoked")
        conn.execute(
            "UPDATE api_tokens SET last_used_at = ? WHERE token_id = ?",
            (datetime.now(timezone.utc).isoformat(), row["token_id"]),
        )
    scopes = set((row["scopes"] or "").split(API_KEY_SCOPE_SEPARATOR)) if row["scopes"] else set()
    user = _load_user_record(int(row["user_id"]))
    _ensure_scopes(scopes, required_scopes)
    return user


def _require_user(
    authorization: Optional[str],
    session_token: Optional[str] = None,
    *,
    required_scopes: Optional[Set[str]] = None,
    required_roles: Optional[Set[str]] = None,
) -> Dict[str, Any]:
    scheme, token = _parse_authorization_header(authorization)
    if not token and session_token:
        token = session_token
        scheme = "bearer"
    if not token:
        raise HTTPException(status_code=401, detail="authorization required")
    if scheme == "bearer":
        return _get_user_from_access_token(
            token,
            required_scopes=required_scopes,
            required_roles=required_roles,
        )
    if scheme == API_TOKEN_PREFIX.lower():
        return _get_user_from_api_key(token, required_scopes=required_scopes)
    raise HTTPException(status_code=401, detail="unsupported authorization scheme")


def _verify_whop_license(license_key: str) -> Dict[str, Any]:
    if not WHOP_API_KEY:
        raise HTTPException(status_code=503, detail="Whop integration is not configured")
    url = f"{WHOP_API_BASE}/api/v2/licenses/{license_key}"
    headers = {
        "Authorization": f"Bearer {WHOP_API_KEY}",
        "Accept": "application/json",
    }
    session = _http_session()
    try:
        resp = session.get(url, headers=headers, timeout=10)
    except requests.RequestException as exc:
        logger.error("Whop license verification failed: %s", exc)
        raise HTTPException(status_code=502, detail="Failed to reach Whop API") from exc
    if resp.status_code == 404:
        raise HTTPException(status_code=401, detail="Invalid Whop license")
    if resp.status_code >= 400:
        logger.error("Whop API responded with %s: %s", resp.status_code, resp.text)
        raise HTTPException(status_code=502, detail="Whop API rejected the request")
    try:
        data = resp.json()
    except ValueError as exc:
        raise HTTPException(status_code=502, detail="Malformed response from Whop API") from exc
    status = str(data.get("status") or data.get("state") or "").lower()
    if status not in {"active", "trialing", "paid"}:
        raise HTTPException(status_code=403, detail="Whop license is not active")
    email = (
        data.get("email")
        or data.get("user", {}).get("email")
        or data.get("customer", {}).get("email")
    )
    return {"license_key": license_key, "email": email, "raw": data}


def _hash_password_sha2048(password: str, salt: Optional[str] = None) -> Tuple[str, str]:
    '''Derive a 2048-bit PBKDF2-SHA512 digest and return (hash_hex, salt_hex).'''
    if salt is None:
        salt = secrets.token_hex(32)
    salt_bytes = bytes.fromhex(salt)
    derived = hashlib.pbkdf2_hmac(
        "sha512",
        password.encode("utf-8"),
        salt_bytes,
        200_000,
        dklen=256,
    )
    return derived.hex(), salt


def _hash_password_secure(password: str) -> Tuple[str, str, str]:
    salt = secrets.token_hex(16)
    hashed = bcrypt.hashpw(
        password.encode("utf-8"),
        bcrypt.gensalt(rounds=max(4, BCRYPT_ROUNDS)),
    )
    return hashed.decode("utf-8"), salt, "bcrypt"


def _verify_password(password: str, stored_hash: str, salt: str, algo: Optional[str]) -> bool:
    algorithm = (algo or "").lower() or ("bcrypt" if stored_hash.startswith("$2") else "pbkdf2")
    if algorithm == "bcrypt":
        try:
            return bcrypt.checkpw(password.encode("utf-8"), stored_hash.encode("utf-8"))
        except ValueError:
            return False
    expected_hash, _ = _hash_password_sha2048(password, salt)
    return secrets.compare_digest(expected_hash, stored_hash)


def _fetch_user_credentials(user_id: int, account_type: str) -> Optional[sqlite3.Row]:
    with _db_conn() as conn:
        return conn.execute(
            '''
            SELECT api_key, api_secret, base_url
            FROM alpaca_credentials
            WHERE user_id = ? AND account_type = ?
            ''',
            (user_id, account_type),
        ).fetchone()


def _save_user_credentials(
    user_id: int,
    account_type: str,
    api_key: str,
    api_secret: str,
    base_url: Optional[str],
) -> None:
    stored_key = _encrypt_secret(api_key)
    stored_secret = _encrypt_secret(api_secret)
    with _db_conn() as conn:
        conn.execute(
            '''
            INSERT INTO alpaca_credentials (user_id, account_type, api_key, api_secret, base_url, updated_at)
            VALUES (?, ?, ?, ?, ?, ?)
            ON CONFLICT(user_id, account_type) DO UPDATE SET
                api_key = excluded.api_key,
                api_secret = excluded.api_secret,
                base_url = excluded.base_url,
                updated_at = excluded.updated_at
            ''',
            (
                user_id,
                account_type,
                stored_key,
                stored_secret,
                base_url,
                datetime.now(timezone.utc).isoformat(),
            ),
        )


def _save_user_credentials(
    user_id: int,
    account_type: str,
    api_key: str,
    api_secret: str,
    base_url: Optional[str],
) -> None:
    stored_key = _encrypt_secret(api_key)
    stored_secret = _encrypt_secret(api_secret)
    with _db_conn() as conn:
        conn.execute(
            '''
            INSERT INTO alpaca_credentials (user_id, account_type, api_key, api_secret, base_url, updated_at)
            VALUES (?, ?, ?, ?, ?, ?)
            ON CONFLICT(user_id, account_type) DO UPDATE SET
                api_key = excluded.api_key,
                api_secret = excluded.api_secret,
                base_url = excluded.base_url,
                updated_at = excluded.updated_at
            ''',
            (
                user_id,
                account_type,
                stored_key,
                stored_secret,
                base_url,
                datetime.now(timezone.utc).isoformat(),
            ),
        )


def _resolve_alpaca_credentials(account: str, user_id: Optional[int]) -> Dict[str, Optional[str]]:
    account_type = (account or "paper").strip().lower()
    if user_id is not None:
        row = _fetch_user_credentials(user_id, account_type)
        if row is not None:
            base_url = row["base_url"] or (
                ALPACA_BASE_URL_FUND if account_type == "funded" else ALPACA_BASE_URL_PAPER
            )
            try:
                key = _decrypt_secret(row["api_key"])
                secret = _decrypt_secret(row["api_secret"])
            except CredentialEncryptionError as exc:
                logger.error("Failed to decrypt stored credentials for user %s", user_id)
                raise HTTPException(status_code=500, detail=str(exc)) from exc
            return {
                "key": key,
                "secret": secret,
                "base_url": base_url,
            }
    if account_type == "funded":
        return {
            "key": ALPACA_KEY_FUND,
            "secret": ALPACA_SECRET_FUND,
            "base_url": ALPACA_BASE_URL_FUND,
        }
    return {
        "key": ALPACA_KEY_PAPER,
        "secret": ALPACA_SECRET_PAPER,
        "base_url": ALPACA_BASE_URL_PAPER,
    }

def _nocache() -> Dict[str,str]:
    return {"Cache-Control":"no-store, no-cache, must-revalidate, max-age=0", "Pragma":"no-cache", "Expires":"0"}

def _json(obj: Any, code: int = 200) -> JSONResponse:
    return JSONResponse(obj, status_code=code, headers=_nocache())


def _render_template(
    name: str,
    request: Request,
    context: Optional[Dict[str, Any]] = None,
    status_code: int = 200,
):
    payload: Dict[str, Any] = {"request": request}
    if context:
        payload.update(context)
    response = templates.TemplateResponse(name, payload, status_code=status_code)
    for key, value in _nocache().items():
        response.headers.setdefault(key, value)
    return response


class _WebhookReplayProtector:
    """Track recently processed webhook signatures to block replay attempts."""

    def __init__(self, ttl_seconds: int, capacity: int) -> None:
        self._ttl = max(ttl_seconds, 0)
        self._capacity = max(capacity, 1)
        self._seen: Dict[str, float] = {}
        self._lock = threading.Lock()

    def _purge(self, now: float) -> None:
        if not self._seen or self._ttl <= 0:
            if self._ttl <= 0:
                self._seen.clear()
            return
        cutoff = now - self._ttl
        expired = [key for key, ts in self._seen.items() if ts < cutoff]
        for key in expired:
            self._seen.pop(key, None)

    def register(self, signature: str) -> bool:
        """Return ``True`` when the signature is new, ``False`` when replayed."""

        now = time.time()
        with self._lock:
            self._purge(now)
            if signature in self._seen:
                return False
            if len(self._seen) >= self._capacity:
                # Remove the oldest entry to make space for the newest signature.
                oldest_key = min(self._seen.items(), key=lambda item: item[1])[0]
                self._seen.pop(oldest_key, None)
            self._seen[signature] = now
            return True


_alpaca_replay_guard = _WebhookReplayProtector(
    ALPACA_WEBHOOK_TOLERANCE_SECONDS,
    ALPACA_WEBHOOK_REPLAY_CAPACITY,
)


def _compute_webhook_signature(secret: str, timestamp: str, body: bytes) -> str:
    message = timestamp.encode("utf-8") + b"." + body
    digest = hmac.new(secret.encode("utf-8"), message, hashlib.sha256).digest()
    return base64.b64encode(digest).decode("ascii")


def _parse_webhook_timestamp(raw: str) -> float:
    cleaned = raw.strip()
    if not cleaned:
        raise ValueError("empty timestamp")
    try:
        return float(cleaned)
    except ValueError:
        try:
            parsed = datetime.fromisoformat(cleaned)
        except ValueError as exc:
            raise ValueError("invalid timestamp") from exc
        if parsed.tzinfo is None:
            parsed = parsed.replace(tzinfo=timezone.utc)
        return parsed.timestamp()


def _enforce_admin_portal_gate(
    request: Request, credentials: Optional[HTTPBasicCredentials]
) -> None:
    """Apply optional HTTP basic auth or header token gating for the admin portal."""

    if ADMIN_PORTAL_GATE_TOKEN:
        provided = request.headers.get(ADMIN_PORTAL_GATE_HEADER)
        if not provided or not secrets.compare_digest(provided, ADMIN_PORTAL_GATE_TOKEN):
            raise HTTPException(status_code=401, detail="admin portal token required")

    if ADMIN_PORTAL_BASIC_USER and ADMIN_PORTAL_BASIC_PASS:
        if not credentials or not (
            secrets.compare_digest(credentials.username, ADMIN_PORTAL_BASIC_USER)
            and secrets.compare_digest(credentials.password, ADMIN_PORTAL_BASIC_PASS)
        ):
            raise HTTPException(
                status_code=401,
                detail="admin portal authentication required",
                headers={"WWW-Authenticate": f'Basic realm="{ADMIN_PORTAL_BASIC_REALM}"'},
            )

def _latest_run_dir() -> Optional[str]:
    d = latest_run_path()
    if d: return d
    if RUNS_ROOT.exists():
        runs = [p for p in RUNS_ROOT.iterdir() if p.is_dir()]
        if runs:
            runs.sort(key=lambda p: p.stat().st_mtime, reverse=True)
            return runs[0].as_posix()
    return None

def key(sym: str, tf: str) -> str:
    return f"{sym.upper()}|{tf}"

# ---------- system / gpu ----------
def _gpu_info() -> Dict[str, Any]:
    info = {"framework":"none","cuda_available":False,"devices":[]}
    try:
        import torch
        info["framework"]="torch"
        info["cuda_available"]=torch.cuda.is_available()
        if info["cuda_available"]:
            info["devices"]=[torch.cuda.get_device_name(i) for i in range(torch.cuda.device_count())]
    except Exception:
        pass
    return info

def run_preflight():
    miss=[]; vers={}
    for name in ["pandas","yfinance","fastapi","psutil","matplotlib","sklearn"]:
        try:
            m=importlib.import_module(name); vers[name]=getattr(m,"__version__","unknown")
        except Exception:
            miss.append(name)
    total, used, free = shutil.disk_usage(os.getcwd())
    ram_avail_gb=None
    if psutil is not None:
        try:
            ram_avail_gb=round(psutil.virtual_memory().available/1024**3,2)
        except Exception:
            ram_avail_gb=None
    if ram_avail_gb is None:
        try:
            pages = os.sysconf("SC_AVPHYS_PAGES")
            page_size = os.sysconf("SC_PAGE_SIZE")
            ram_avail_gb = round(pages * page_size / 1024**3, 2)
        except (AttributeError, ValueError, OSError):
            ram_avail_gb = None
    return {
        "packages": {"ok": not miss, "missing": miss, "versions": vers},
        "hardware": {"disk_free_gb": round(free / 1024**3, 2), "ram_avail_gb": ram_avail_gb},
        "gpu": _gpu_info(),
        "zen_security": ZEN_SECURITY_STATUS,
        "time_utc": datetime.now(timezone.utc).strftime("%Y-%m-%d %H:%M:%S"),
    }

@asynccontextmanager
async def lifespan(app: FastAPI):
    print(json.dumps(run_preflight(), indent=2), flush=True)
    yield

app = FastAPI(title="Neo Cortex AI Trainer", version="4.4", lifespan=lifespan)


@app.middleware("http")
async def log_requests(request: Request, call_next):
    print(f"[NeoCortex API] {request.method} {request.url}")
    response = await call_next(request)
    return response


@app.exception_handler(Exception)
async def global_exception_handler(request: Request, exc: Exception):
    print("[NeoCortex ERROR]", traceback.format_exc())
    if "text/html" in (request.headers.get("accept", "") or ""):
        return HTMLResponse(
            f"<html><body><h2>Internal Server Error</h2><pre>{str(exc)}</pre></body></html>",
            status_code=500,
        )
    return JSONResponse({"error": str(exc)}, status_code=500)
if FORCE_HTTPS_REDIRECT:
    app.add_middleware(HTTPSRedirectMiddleware)


if ALLOWED_ORIGINS:
    app.add_middleware(
        CORSMiddleware,
        allow_origins=ALLOWED_ORIGINS,
        allow_credentials=True,
        allow_methods=sorted(ALLOWED_HTTP_METHODS),
        allow_headers=["Authorization", "Content-Type", CSRF_HEADER_NAME, "X-Requested-With"],
    )


@app.middleware("http")
async def _request_security_guard(request: Request, call_next):
    request.state.client_ip = _client_ip(request)
    request.state.client_user_agent = _client_user_agent(request)
    request.state.client_fingerprint = _client_fingerprint(request)

    method = request.method.upper()
    if method not in ALLOWED_HTTP_METHODS:
        return _json({"ok": False, "detail": "method not allowed"}, 405)

    if not _ip_allowed(request.state.client_ip):
        logger.warning("blocked request from disallowed IP %s", request.state.client_ip)
        _register_auth_failure(request, request.state.client_ip)
        return _json({"ok": False, "detail": "forbidden"}, 403)

    if method == "POST" and _should_enforce_csrf(request):
        header_token = request.headers.get(CSRF_HEADER_NAME)
        cookie_token = request.cookies.get(CSRF_COOKIE_NAME)
        if not header_token or not cookie_token:
            _register_auth_failure(request, request.state.client_ip)
            return _json({"ok": False, "detail": "csrf token missing"}, 403)
        if header_token != cookie_token or not _validate_csrf_token(request, header_token):
            _register_auth_failure(request, request.state.client_ip)
            return _json({"ok": False, "detail": "csrf validation failed"}, 403)

    response = await call_next(request)

    if method == "GET" and "text/html" in (request.headers.get("accept", "").lower()):
        cookie_token = request.cookies.get(CSRF_COOKIE_NAME)
        if not cookie_token or not _validate_csrf_token(request, cookie_token):
            cookie_token = _generate_csrf_token(request)
        response.set_cookie(
            CSRF_COOKIE_NAME,
            cookie_token,
            secure=CSRF_COOKIE_SECURE,
            httponly=False,
            samesite=CSRF_COOKIE_SAMESITE,
            max_age=CSRF_TOKEN_TTL_SECONDS,
            path="/",
        )

    return response


if ENABLE_SECURITY_HEADERS or ENABLE_HSTS or DISABLE_SERVER_HEADER:

    @app.middleware("http")
    async def _apply_security_headers(request: Request, call_next):
        response = await call_next(request)

        if ENABLE_SECURITY_HEADERS:
            for header_name, header_value in DEFAULT_SECURITY_HEADERS.items():
                response.headers.setdefault(header_name, header_value)

        if ENABLE_HSTS and request.url.scheme == "https":
            sts_value = _STRICT_TRANSPORT_TEMPLATE or HSTS_HEADER_VALUE
            if sts_value:
                response.headers["Strict-Transport-Security"] = sts_value
        else:
            response.headers.pop("Strict-Transport-Security", None)

        if DISABLE_SERVER_HEADER and "server" in response.headers:
            del response.headers["server"]

        return response


@app.middleware("http")
async def _enforce_token_expiry(request: Request, call_next):
    authorization = request.headers.get("authorization")
    token_payload: Optional[Dict[str, Any]] = None
    scheme = None
    token = None
    if authorization:
        scheme, token = _parse_authorization_header(authorization)
        if scheme == "bearer" and token:
            try:
                token_payload = _decode_access_token(token)
            except HTTPException as exc:
                return _json({"ok": False, "detail": exc.detail}, exc.status_code)
            fingerprint = token_payload.get("fp")
            request_fp = getattr(request.state, "client_fingerprint", _client_fingerprint(request))
            if fingerprint and not secrets.compare_digest(str(fingerprint), request_fp):
                _register_auth_failure(request, getattr(request.state, "client_ip", _client_ip(request)))
                return _json({"ok": False, "detail": "access token context mismatch"}, 401)
            request.state.access_token_payload = token_payload
    response = await call_next(request)
    if token_payload and scheme == "bearer":
        expires_at = token_payload.get("exp")
        if isinstance(expires_at, int):
            remaining = expires_at - int(time.time())
            response.headers.setdefault("X-Access-Token-Expires-In", str(max(0, remaining)))
            if remaining <= TOKEN_REFRESH_LEEWAY_SECONDS:
                response.headers.setdefault("X-Access-Token-Refresh", "required")
    return response


@app.middleware("http")
async def _auth_failure_observer(request: Request, call_next):
    response = await call_next(request)
    if response.status_code in {401, 403} and not getattr(request.state, "auth_failure_logged", False):
        ip = getattr(request.state, "client_ip", None) or _client_ip(request)
        _register_auth_failure(None, ip)
    return response

app.mount("/public", StaticFiles(directory=str(PUBLIC_DIR), html=True), name="public")
app.mount("/ui/liquidity", StaticFiles(directory=str(LIQUIDITY_DIR), html=True), name="liquidity-ui")
app.mount("/ui/enduserapp", StaticFiles(directory=str(ENDUSERAPP_DIR), html=True), name="enduserapp-ui")


# ---------- normalizers ----------
def standardize_ohlcv(raw: pd.DataFrame, ticker: Optional[str]=None) -> pd.DataFrame:
    if raw is None or raw.empty: raise ValueError("No data")
    df = raw.copy()
    if isinstance(df.columns, pd.MultiIndex):
        try:
            if ticker: df = df.xs(ticker, axis=1, level=-1, drop_level=True)
            else: df = df.droplevel(-1, axis=1)
        except Exception:
            df = df.droplevel(-1, axis=1)
    m = {c.lower().replace("_",""): c for c in df.columns}
    def pick(*cands):
        for c in cands:
            if c in m: return m[c]
        return None
    cols = {"Open":pick("open"), "High":pick("high"), "Low":pick("low"),
            "Close":pick("close","adjclose","adjustedclose"), "Volume":pick("volume")}
    if any(v is None for v in cols.values()): raise KeyError("Missing OHLCV columns")
    out = pd.DataFrame({k: pd.to_numeric(df[v], errors="coerce") for k,v in cols.items()})
    if not isinstance(out.index, pd.DatetimeIndex):
        out.index = pd.to_datetime(out.index, utc=True, errors="coerce")
    else:
        try: out.index = out.index.tz_convert("UTC")
        except Exception: out.index = out.index.tz_localize("UTC", nonexistent="shift_forward", ambiguous="NaT")
    out = out.sort_index().dropna(how="any")
    if out.empty: raise ValueError("Empty after cleaning")
    return out

def _save_price_preview(df: pd.DataFrame, tkr: str, run_dir: Path):
    try:
        plt.figure(figsize=(8,3)); plt.plot(df.index, df["Close"].values, lw=1.1)
        plt.title(f"{tkr} - Close"); plt.grid(True, alpha=.25); plt.tight_layout()
        plt.savefig(run_dir/"yfinance_price.png", dpi=130); plt.close()
    except Exception:
        pass

# ---------- pydantic schemas ----------
class TrainReq(BaseModel):
    ticker: str
    period: Optional[str] = "6mo"
    start: Optional[str] = None
    end: Optional[str] = None
    interval: str = "1h"
    max_iter: int = 300
    mode: str = "HFT"         # HFT/LFT
    pine_mode: str = "OFF"    # OFF/SCALPER/ULTRA/SWING (fed to env for model tweaks)
    aggressiveness: str = "normal"
    sides: str = "BOTH"
    entry_thr: Optional[float] = None
    z_thr: Optional[float] = None
    vol_k: Optional[float] = None
    source: str = "both"      # yfinance/ingest/both
    merge_sources: bool = True
    use_fundamentals: bool = True

class TrainMultiReq(BaseModel):
    tickers: List[str]
    period: Optional[str] = "6mo"
    interval: str = "1h"
    max_iter: int = 250
    mode: str = "HFT"
    pine_mode: str = "OFF"
    aggressiveness: str = "normal"
    sides: str = "BOTH"
    source: str = "both"
    merge_sources: bool = True
    use_fundamentals: bool = True


_PLACEHOLDER_PNG_BYTES = base64.b64decode(
    "iVBORw0KGgoAAAANSUhEUgAAAAEAAAABCAYAAAAfFcSJAAAADUlEQVR4nGMAAQAABQABDQottAAAAABJRU5ErkJggg=="
)


def _write_placeholder_png(path: Path) -> None:
    try:
        path.parent.mkdir(parents=True, exist_ok=True)
        path.write_bytes(_PLACEHOLDER_PNG_BYTES)
    except Exception:
        with path.open("wb") as handle:
            handle.write(_PLACEHOLDER_PNG_BYTES)


def _simulate_training_stream(run_dir: Path, ticker: str, *, steps: int = 20) -> None:
    log_path = run_dir / "train.log.jsonl"
    nn_path = run_dir / "nn_state.jsonl"

    def _worker() -> None:
        try:
            time.sleep(0.5)
            equity = 10000.0 + random.uniform(-50, 50)
            with log_path.open("a", encoding="utf-8") as log, nn_path.open("a", encoding="utf-8") as nn:
                trade_open = False
                for idx in range(steps):
                    now = datetime.now(timezone.utc).isoformat()
                    equity += random.uniform(-25, 45)
                    row = {
                        "phase": "epoch",
                        "type": "equity",
                        "t": now,
                        "equity": round(equity, 2),
                        "entry_col": "PredLong",
                        "ticker": ticker,
                    }
                    log.write(json.dumps(row) + "\n")
                    log.flush()
                    if idx in {3, 9, 15}:
                        if not trade_open:
                            trade = {
                                "type": "trade_open",
                                "t": now,
                                "side": "long",
                                "price": round(100 + random.uniform(-3, 3), 2),
                                "pnl": 0.0,
                                "reason": "synthetic-entry",
                                "entry_col": "PredLong",
                            }
                            trade_open = True
                        else:
                            trade = {
                                "type": "trade_close",
                                "t": now,
                                "side": "long",
                                "price": round(100 + random.uniform(-3, 3), 2),
                                "pnl": round(random.uniform(-12, 18), 2),
                                "reason": "synthetic-exit",
                                "entry_col": "PredLong",
                            }
                            trade_open = False
                        log.write(json.dumps(trade) + "\n")
                        log.flush()
                    stats = {
                        "type": "nn_stats",
                        "epoch": idx + 1,
                        "loss_long": round(max(0.02, 1.4 / (idx + 2)), 4),
                        "loss_short": round(max(0.02, 1.2 / (idx + 2)), 4),
                    }
                    nn.write(json.dumps(stats) + "\n")
                    nn.flush()
                    time.sleep(0.45)
        except Exception as exc:  # pragma: no cover - defensive logging
            logger.debug("synthetic training stream failed: %s", exc)

    threading.Thread(target=_worker, name="synthetic-training-stream", daemon=True).start()


def _create_synthetic_training_run(req: TrainReq, reason: Optional[str]) -> tuple[float, int, str]:
    ticker = (req.ticker or "SYN").upper()
    safe_ticker = _sanitize_filename_component(ticker)
    run_dir = RUNS_ROOT / f"run-{safe_ticker}-{datetime.now(timezone.utc).strftime('%Y%m%d-%H%M%S')}"
    run_dir.mkdir(parents=True, exist_ok=True)

    for name in (
        "feature_importance_long.png",
        "feature_importance_short.png",
        "cm_long.png",
        "cm_short.png",
        "roc_long.png",
        "roc_short.png",
        "trades_label_long.png",
        "trades_pred_long.png",
        "yfinance_price.png",
    ):
        _write_placeholder_png(run_dir / name)

    metrics_samples = random.randint(80, 180)
    base_accuracy = round(random.uniform(0.68, 0.92), 3)
    metrics: Dict[str, Any] = {
        "ok": True,
        "model": "synthetic-demo",
        "timeframe": req.interval,
        "n_samples": metrics_samples,
        "accuracy": base_accuracy,
        "accuracy_long": min(0.99, round(base_accuracy + 0.015, 3)),
        "accuracy_short": max(0.5, round(base_accuracy - 0.02, 3)),
        "roc_auc": round(base_accuracy - 0.03, 3),
        "roc_auc_long": round(base_accuracy - 0.01, 3),
        "roc_auc_short": round(base_accuracy - 0.05, 3),
        "class_balance_long": {"NO(0)": metrics_samples - 24, "YES(1)": 24},
        "class_balance_short": {"NO(0)": metrics_samples - 18, "YES(1)": 18},
        "features": ["fast", "slow", "rsi", "volspike", "tv_long"],
        "backtest_pred": {"return_pct": 4.2, "win_rate_pct": 61.5},
    }
    if reason:
        metrics["notes"] = f"synthetic dataset generated because: {reason}"

    (run_dir / "metrics.json").write_text(json.dumps(metrics, indent=2))
    (run_dir / "train.log.jsonl").write_text("")
    (run_dir / "nn_state.jsonl").write_text("")

    graph = {
        "title": ticker,
        "model": "SyntheticNet",
        "layers": [
            {"size": 6, "type": "input"},
            {"size": 8, "type": "hidden"},
            {"size": 4, "type": "hidden"},
            {"size": 2, "type": "output"},
        ],
    }
    (run_dir / "nn_graph.json").write_text(json.dumps(graph, indent=2))

    _simulate_training_stream(run_dir, ticker)

    return base_accuracy, metrics_samples, run_dir.as_posix()


def _synthetic_train_response(req: TrainReq, reason: str) -> JSONResponse:
    logger.warning(
        "Synthetic training run generated for %s (%s)",
        req.ticker,
        reason,
    )
    acc, samples, run_dir = _create_synthetic_training_run(req, reason)
    payload = {
        "ok": True,
        "train_acc": acc,
        "n": samples,
        "run_dir": run_dir,
        "synthetic": True,
        "detail": reason,
    }
    return _json(payload)


def _should_use_synthetic_training() -> Optional[str]:
    if not _PANDAS_AVAILABLE:
        return "pandas dependency missing"
    if MODEL_IMPORT_ERROR is not None:
        return f"model import error: {MODEL_IMPORT_ERROR}"
    return None

class IdleReq(BaseModel):
    name: str
    tickers: List[str]
    every_sec: int = 3600
    period: Optional[str] = "6mo"
    interval: str = "1h"
    max_iter: int = 250
    mode: str = "HFT"
    pine_mode: str = "OFF"
    aggressiveness: str = "normal"
    sides: str = "BOTH"
    source: str = "both"
    merge_sources: bool = True
    use_fundamentals: bool = True

# ---------- exogenous store ----------
def upsert_bars(sym: str, tf: str, bars: pd.DataFrame) -> pd.DataFrame:
    k = key(sym, tf)
    cur = Buffers.get(k, pd.DataFrame())
    df = pd.concat([cur, bars]).sort_index().groupby(level=0).last() if len(cur) else bars
    Buffers[k] = df.tail(20000)
    IngestStats["candles"] += len(bars)
    return Buffers[k]

def upsert_exog(sym: str, rows: pd.DataFrame) -> pd.DataFrame:
    sU = sym.upper()
    cur = Exog.get(sU, pd.DataFrame())
    df = pd.concat([cur, rows]).sort_index().groupby(level=0).last() if len(cur) else rows
    Exog[sU] = df.tail(20000)
    IngestStats["features"] += len(rows)
    return Exog[sU]

def _get_exog(sym: str, idx: pd.DatetimeIndex, include_fa: bool) -> pd.DataFrame:
    sU = sym.upper()
    ex = Exog.get(sU, pd.DataFrame())
    ex = ex.reindex(idx)
    ex = ex.fillna(0.0) if ex is not None else pd.DataFrame(index=idx)
    if include_fa:
        for k in ("fa_pe","fa_pb","fa_eps","fa_div"):
            if k in ex.columns: ex[k] = pd.to_numeric(ex[k], errors="coerce").fillna(method="ffill").fillna(0.0)
    return ex.fillna(0.0)

# ---------- routes ----------
@app.get("/")
def root():
    return {"ok": True, "msg": "Neo Cortex AI API ready"}


@app.get("/ngrok/cloud-endpoint", response_class=HTMLResponse)
async def ngrok_cloud_endpoint(request: Request) -> HTMLResponse:
    '''Render a friendly landing page for ngrok Cloud Endpoints.'''
    proto = request.headers.get("x-forwarded-proto") or request.url.scheme or "https"
    host = request.headers.get("x-forwarded-host") or request.headers.get("host")
    if not host:
        if not DEFAULT_PUBLIC_BASE_URL:
            raise HTTPException(
                status_code=500,
                detail="DEFAULT_PUBLIC_BASE_URL must be set when the application is served without Host headers.",
            )
        base_url = DEFAULT_PUBLIC_BASE_URL
    else:
        base_url = f"{proto}://{host}".rstrip("/")
    webhook_url = f"{base_url}/alpaca/webhook"
    html = (
        NGROK_ENDPOINT_TEMPLATE.replace("{{WEBHOOK_URL}}", webhook_url)
        .replace("{{BASE_URL}}", base_url)
    )
    return HTMLResponse(content=html, status_code=200)

@app.get("/preflight")
def preflight():
    return run_preflight()

@app.get("/gpu-info")
def gpu_info():
    return _gpu_info()

# --- auth: user registration and login ---
class AuthReq(BaseModel):
    username: str
    password: str
    admin_key: Optional[str] = None
    require_admin: bool = False
    otp_code: Optional[str] = None
    next: Optional[str] = None


_SENSITIVE_QUERY_KEYS: Set[str] = {
    "username",
    "password",
    "admin_key",
    "adminkey",
    "otp_code",
    "require_admin",
}


_AUTH_FIELD_ALIASES: Dict[str, str] = {
    "adminkey": "admin_key",
    "admin-key": "admin_key",
    "admin key": "admin_key",
    "requireadmin": "require_admin",
    "otp": "otp_code",
}


async def _auth_req_from_request(request: Request) -> AuthReq:
    '''Parse an AuthReq from JSON or form-encoded payloads.'''

    content_type = (request.headers.get("content-type") or "").split(";")[0].strip().lower()
    data: Dict[str, Any] = {}

    async def _parse_json(*, warn: bool = False) -> Dict[str, Any]:
        try:
            payload = await request.json()
        except Exception as exc:  # pragma: no cover - defensive
            if warn:
                logger.warning("failed to parse json auth payload: %s", exc)
            return {}
        return payload if isinstance(payload, dict) else {}

    async def _parse_form(*, warn: bool = False) -> Dict[str, Any]:
        try:
            form = await request.form()
        except Exception as exc:  # pragma: no cover - defensive
            if warn:
                logger.warning("failed to parse form auth payload: %s", exc)
            return {}
        return {k: v for k, v in form.items() if v is not None}

    form_markers = ("multipart/form-data", "application/x-www-form-urlencoded")
    json_markers = ("application/json", "text/json")

    if any(marker in content_type for marker in form_markers):
        data = await _parse_form(warn=True)
    elif content_type.endswith("+json") or any(marker in content_type for marker in json_markers):
        data = await _parse_json(warn=True)
    else:
        data = await _parse_json()
        if not data:
            data = await _parse_form()

    if not data and request.query_params:
        provided = {
            key.lower()
            for key in request.query_params.keys()
            if key and key.lower() in _SENSITIVE_QUERY_KEYS
        }
        if provided:
            logger.warning(
                "rejected authentication attempt with credentials in query string (%s)",
                ", ".join(sorted(provided)),
            )
            raise HTTPException(
                status_code=400,
                detail="Credentials must be sent in the request body, not the URL query string.",
            )

    if not data:
        raise HTTPException(status_code=400, detail="username and password required")

    normalized: Dict[str, Any] = {}
    for key, value in data.items():
        if isinstance(value, (list, tuple)):
            value = value[-1]
        if value is None:
            continue
        normalized_key = key.strip()
        alias = _AUTH_FIELD_ALIASES.get(normalized_key.lower())
        if alias:
            normalized_key = alias
        normalized[normalized_key] = value if isinstance(value, str) else str(value)

    try:
        return AuthReq(**normalized)
    except ValidationError:
        raise HTTPException(status_code=400, detail="username and password required")


class CredentialReq(BaseModel):
    account_type: str = "paper"
    api_key: str
    api_secret: str
    base_url: Optional[str] = None


class WhopRegistrationReq(BaseModel):
    token: str
    username: str
    password: str
    api_key: str
    api_secret: str
    account_type: Literal["paper", "funded"] = "funded"
    base_url: Optional[str] = None


class WhopLoginReq(BaseModel):
    token: str


class WhopSessionRequest(BaseModel):
    token: str


class ChatMessage(BaseModel):
    role: Literal["user", "assistant", "system"]
    content: str = Field(..., min_length=1, max_length=4000)


class ChatCompletionRequest(BaseModel):
    prompt: str = Field(..., min_length=1, max_length=4000)
    history: List[ChatMessage] = Field(default_factory=list)
    model: Optional[str] = Field(default=None, max_length=128)
    system_prompt: Optional[str] = Field(default=None, max_length=4000)
    temperature: Optional[float] = Field(default=None, ge=0.0, le=2.0)
    max_output_tokens: Optional[int] = Field(default=None, ge=1, le=4096)


class AlpacaWebhookTest(BaseModel):
    symbol: str = "SPY"
    quantity: float = 1.0
    price: float = 0.0
    side: str = "buy"
    status: str = "filled"
    event: str = "trade_update"
    timestamp: Optional[str] = None
    raw: Optional[Dict[str, Any]] = None


class PaperTradeOrderRequest(BaseModel):
    instrument: Literal["option", "future"] = "option"
    symbol: str
    side: Literal["long", "short"] = "long"
    quantity: float = Field(default=1.0, gt=0)
    price: float = Field(default=1.0, ge=0)
    option_type: Optional[Literal["call", "put"]] = None
    expiry: Optional[str] = None
    strike: Optional[float] = Field(default=None, ge=0)
    future_month: Optional[str] = None
    future_year: Optional[int] = Field(default=None, ge=2000, le=2100)


class AutoTradeOrderRequest(BaseModel):
    symbol: str
    side: Literal["long", "short"] = "long"
    quantity: float = Field(default=1.0, gt=0)
    price: Optional[float] = Field(default=None, ge=0)
    account: Literal["paper", "funded"] = "paper"
    instrument: Literal["equity", "option", "future"] = "equity"
    option_type: Optional[Literal["call", "put"]] = None
    expiry: Optional[str] = None
    strike: Optional[float] = Field(default=None, ge=0)
    future_month: Optional[str] = None
    future_year: Optional[int] = Field(default=None, ge=2000, le=2100)


class TokenRefreshRequest(BaseModel):
    refresh_token: Optional[str] = None


class APITokenCreateRequest(BaseModel):
    scopes: List[str] = Field(default_factory=list)
    label: Optional[str] = None


class APITokenRevokeRequest(BaseModel):
    token_id: str


class MFASetupResponse(BaseModel):
    secret: str
    provisioning_uri: str
    recovery_codes: List[str]


class MFAEnableRequest(BaseModel):
    secret: str
    otp_code: str
    recovery_codes: Optional[List[str]] = None


class MFADisableRequest(BaseModel):
    otp_code: Optional[str] = None
    recovery_code: Optional[str] = None


@app.get("/auth/whop/start")
async def whop_start(request: Request, next: Optional[str] = None, mode: Optional[str] = None):
    if (mode or "").strip().lower() == "status":
        return _json({"ok": True, "enabled": bool(WHOP_PORTAL_URL)})
    if not WHOP_PORTAL_URL:
        raise HTTPException(status_code=404, detail="Whop integration is not configured")
    callback_url = str(request.url_for("whop_callback"))
    params: Dict[str, str] = {}
    if next:
        next = next.strip()
        if next.startswith("/"):
            params["next"] = next
    if params:
        callback_url = f"{callback_url}?{urlencode(params)}"
    encoded_callback = quote(callback_url, safe="")
    destination = WHOP_PORTAL_URL
    if "{{callback}}" in destination:
        destination = destination.replace("{{callback}}", encoded_callback)
    if "{callback}" in destination:
        destination = destination.replace("{callback}", encoded_callback)
    if destination == WHOP_PORTAL_URL:
        sep = "&" if "?" in destination else "?"
        destination = f"{destination}{sep}callback={encoded_callback}"
    return RedirectResponse(destination)


@app.get("/auth/whop/callback")
async def whop_callback(
    request: Request,
    license_key: Optional[str] = None,
    state: Optional[str] = None,
    next: Optional[str] = None,
):
    license_key = (license_key or "").strip()
    if not license_key:
        raise HTTPException(status_code=400, detail="license_key is required")
    verification = _verify_whop_license(license_key)
    metadata = {
        "state": state,
        "verification": verification.get("raw"),
    }
    token = _create_whop_session(license_key, verification.get("email"), metadata)
    query: Dict[str, str] = {"whop_token": token}
    next_param = (next or "").strip()
    if next_param and next_param.startswith("/"):
        query["next"] = next_param
    redirect_url = str(request.url_for("login_page"))
    redirect_url = f"{redirect_url}?{urlencode(query)}"
    return RedirectResponse(redirect_url)


@app.post("/auth/whop/session")
async def whop_session(req: WhopSessionRequest):
    token = (req.token or "").strip()
    session = _get_whop_session(token)
    if not session:
        return _json({"ok": False, "detail": "Invalid or expired Whop session"}, 404)
    account = _lookup_whop_account(session["license_key"])
    response_payload: Dict[str, Any] = {
        "ok": True,
        "license_key": session["license_key"],
        "email": session.get("email"),
        "created_at": session["created_at"],
        "registered": account is not None,
    }
    if account:
        response_payload["username"] = account["username"]
    return _json(response_payload)


@app.post("/register/whop")
async def register_whop(req: WhopRegistrationReq, request: Request):
    token = (req.token or "").strip()
    session = _get_whop_session(token)
    if not session:
        return _json({"ok": False, "detail": "Whop session expired or invalid"}, 400)
    license_key = session["license_key"]
    existing = _lookup_whop_account(license_key)
    if existing is not None:
        return _json(
            {
                "ok": False,
                "detail": "This Whop license is already linked to an account. Sign in through Whop.",
            },
            409,
        )
    uname = req.username.strip().lower()
    if not uname or not req.password:
        return _json({"ok": False, "detail": "username and password required"}, 400)
    api_key = req.api_key.strip()
    api_secret = req.api_secret.strip()
    if not api_key or not api_secret:
        return _json({"ok": False, "detail": "api_key and api_secret are required"}, 400)
    acct_type = (req.account_type or "funded").strip().lower()
    if acct_type not in {"paper", "funded"}:
        return _json({"ok": False, "detail": "account_type must be 'paper' or 'funded'"}, 400)
    base_url = (req.base_url or "").strip()
    if not base_url:
        base_url = ALPACA_BASE_URL_FUND if acct_type == "funded" else ALPACA_BASE_URL_PAPER
    pw_hash, salt, algo = _hash_password_secure(req.password)
    try:
        with _db_conn() as conn:
            cursor = conn.execute(
                """
                INSERT INTO users (username, password_hash, salt, password_algo, is_admin, role, created_at)
                VALUES (?, ?, ?, ?, ?, ?, ?)
                """,
                (
                    uname,
                    pw_hash,
                    salt,
                    algo,
                    0,
                    ROLE_LICENSE,
                    datetime.now(timezone.utc).isoformat(),
                ),
            )
            user_id = cursor.lastrowid
    except sqlite3.IntegrityError:
        return _json({"ok": False, "detail": "username already exists"}, 400)
    try:
        _save_user_credentials(user_id, acct_type, api_key, api_secret, base_url)
        _link_whop_account(license_key, user_id)
    except (CredentialEncryptionError, sqlite3.IntegrityError) as exc:
        logger.error("Failed to store credentials for new Whop user %s", user_id)
        with _db_conn() as conn:
            conn.execute("DELETE FROM users WHERE id = ?", (user_id,))
        return _json({"ok": False, "detail": str(exc)}, 500)
    _consume_whop_session(token)
    user = _load_user_record(user_id)
    tokens = _issue_token_pair(user, request=request)
    resp = _json(
        {
            "ok": True,
            "access_token": tokens["access_token"],
            "refresh_token": tokens["refresh_token"],
            "username": uname,
            "roles": user["roles"],
            "scopes": sorted(user["scopes"]),
            "account_type": acct_type,
            "base_url": base_url,
        }
    )
    _set_auth_cookies(resp, tokens)
    return resp


@app.post("/auth/whop/login")
async def whop_login(req: WhopLoginReq):
    token = (req.token or "").strip()
    session = _get_whop_session(token)
    if not session:
        return _json({"ok": False, "detail": "Whop session expired or invalid"}, 400)
    account = _lookup_whop_account(session["license_key"])
    if not account:
        return _json({"ok": False, "detail": "Whop membership is not linked to an account"}, 404)
    _consume_whop_session(token)
    session_token = _create_session_token(account["user_id"])
    resp = _json(
        {
            "ok": True,
            "token": session_token,
            "username": account["username"],
            "session_cookie": SESSION_COOKIE_NAME,
        }
    )
    resp.set_cookie(
        SESSION_COOKIE_NAME,
        session_token,
        httponly=True,
        secure=SESSION_COOKIE_SECURE,
        max_age=SESSION_COOKIE_MAX_AGE,
        samesite=SESSION_COOKIE_SAMESITE,
        path="/",
    )
    return resp


@app.post("/register")
async def register(request: Request):
    # Create a new user account backed by the SQLite credential store. Passwords are
    # hashed with a 2048-bit PBKDF2-SHA512 digest and salted prior to being persisted.
    '''
    Create a new user account backed by the SQLite credential store. Passwords are
    hashed with a 2048-bit PBKDF2-SHA512 digest and salted prior to being persisted.
    '''
    req = await _auth_req_from_request(request)
    uname = req.username.strip().lower()
    if not uname or not req.password:
        return _json({"ok": False, "detail": "username and password required"}, 400)
    if not ADMIN_PRIVATE_KEY:
        return _json({"ok": False, "detail": "admin registration disabled"}, 503)
    if (req.admin_key or "").strip() != ADMIN_PRIVATE_KEY:
        return _json({"ok": False, "detail": "invalid admin key"}, 403)
    pw_hash, salt, algo = _hash_password_secure(req.password)
    try:
        with _db_conn() as conn:
            conn.execute(
                """
                INSERT INTO users (username, password_hash, salt, password_algo, is_admin, role, created_at)
                VALUES (?, ?, ?, ?, ?, ?, ?)
                """,
                (
                    uname,
                    pw_hash,
                    salt,
                    algo,
                    1,
                    ROLE_ADMIN,
                    datetime.now(timezone.utc).isoformat(),
                ),
            )
    except sqlite3.IntegrityError:
        return _json({"ok": False, "detail": "username already exists"}, 400)
    client_ip = getattr(request.state, "client_ip", _client_ip(request))
    user_agent = getattr(request.state, "client_user_agent", _client_user_agent(request))
    _record_audit_event(
        "admin.user.create",
        username=uname,
        ip_address=client_ip,
        user_agent=user_agent,
        metadata={"roles": [ROLE_ADMIN]},
    )
    return _json({"ok": True, "created": uname})

def _wants_html_response(request: Request) -> bool:
    accept = (request.headers.get("accept") or "").lower()
    if not accept:
        return False
    if "text/html" in accept or "application/xhtml+xml" in accept:
        return True
    return False


def _resolve_login_redirect(candidate: Optional[str], user: Dict[str, Any]) -> str:
    fallback = "/dashboard" if ROLE_ADMIN in set(user.get("roles", [])) else "/enduserapp"
    if candidate:
        value = candidate.strip()
        if value:
            parsed = urlparse(value)
            if not parsed.scheme and not parsed.netloc:
                path = parsed.path or "/"
                if path.startswith("/"):
                    destination = path
                    if parsed.query:
                        destination = f"{destination}?{parsed.query}"
                    if parsed.fragment:
                        destination = f"{destination}#{parsed.fragment}"
                    return destination
    return fallback


def _handle_login(
    req: AuthReq,
    request: Request,
    *,
    enforce_admin: bool = False,
    prefer_redirect: bool = False,
    next_hint: Optional[str] = None,
) -> Response:
    uname = req.username.strip().lower()
    client_ip = getattr(request.state, "client_ip", _client_ip(request))
    user_agent = getattr(request.state, "client_user_agent", _client_user_agent(request))
    try:
        _enforce_login_rate_limit(client_ip)
    except HTTPException as exc:
        _register_auth_failure(request, client_ip)
        _record_audit_event(
            "login.rate_limited",
            username=uname or None,
            ip_address=client_ip,
            user_agent=user_agent,
            metadata={"detail": exc.detail},
        )
        raise
    if not uname or not req.password:
        _register_auth_failure(request, client_ip)
        _record_audit_event(
            "login.failure",
            username=uname or None,
            ip_address=client_ip,
            user_agent=user_agent,
            metadata={"reason": "missing-credentials"},
        )
        return _json({"ok": False, "detail": "username and password required"}, 400)
    with _db_conn() as conn:
        row = conn.execute(
            """
            SELECT id, password_hash, salt, password_algo, is_admin, role, mfa_enabled, totp_secret
            FROM users
            WHERE username = ?
            """,
            (uname,),
        ).fetchone()
    if row is None:
        _register_auth_failure(request, client_ip)
        _record_audit_event(
            "login.failure",
            username=uname,
            ip_address=client_ip,
            user_agent=user_agent,
            metadata={"reason": "unknown-user"},
        )
        return _json({"ok": False, "detail": "invalid credentials"}, 401)
    if not _verify_password(req.password, row["password_hash"], row["salt"], row["password_algo"]):
        _register_auth_failure(request, client_ip)
        _record_audit_event(
            "login.failure",
            username=uname,
            ip_address=client_ip,
            user_agent=user_agent,
            metadata={"reason": "bad-password"},
        )
        return _json({"ok": False, "detail": "invalid credentials"}, 401)
    if req.require_admin and not row["is_admin"]:
        _register_auth_failure(request, client_ip)
        _record_audit_event(
            "login.failure",
            username=uname,
            ip_address=client_ip,
            user_agent=user_agent,
            metadata={"reason": "admin-required"},
        )
    require_admin = enforce_admin or req.require_admin
    if require_admin and not row["is_admin"]:
        return _json({"ok": False, "detail": "admin access required"}, 403)
    user = _load_user_record(row["id"])
    roles = set(user["roles"])
    require_mfa = user["mfa_enabled"] or bool(roles.intersection(MFA_REQUIRED_ROLES))
    if require_mfa:
        if row["totp_secret"]:
            if pyotp is None:
                return _json({"ok": False, "detail": PYOTP_MISSING_MESSAGE}, 500)
            otp_ok = _verify_totp_code(row["totp_secret"], req.otp_code)
            recovery_ok = False
            if not otp_ok and req.otp_code:
                recovery_ok = _consume_recovery_code(user["id"], req.otp_code)
                if recovery_ok:
                    user = _load_user_record(user["id"])
            if not otp_ok and not recovery_ok:
                _register_auth_failure(request, client_ip)
                _record_audit_event(
                    "login.failure",
                    username=uname,
                    user_id=user["id"],
                    ip_address=client_ip,
                    user_agent=user_agent,
                    metadata={"reason": "mfa-invalid"},
                )
                return _json({"ok": False, "detail": "otp verification failed"}, 401)
        else:
            _register_auth_failure(request, client_ip)
            _record_audit_event(
                "login.failure",
                username=uname,
                user_id=user["id"],
                ip_address=client_ip,
                user_agent=user_agent,
                metadata={"reason": "mfa-required"},
            )
            return _json({"ok": False, "detail": "mfa enrollment required"}, 403)
    _reset_login_attempts(client_ip)
    _clear_auth_failures(client_ip)
    _record_audit_event(
        "login.success",
        user_id=user["id"],
        username=uname,
        ip_address=client_ip,
        user_agent=user_agent,
        metadata={"roles": user["roles"]},
    )
    tokens = _issue_token_pair(user, request=request)
    primary_role = user["roles"][0] if user["roles"] else DEFAULT_ROLE
    redirect_path = _resolve_login_redirect(next_hint or req.next, user)
    if prefer_redirect:
        response: Response = RedirectResponse(url=redirect_path, status_code=303)
        _set_auth_cookies(response, tokens)
        return response
    resp = _json(
        {
            "ok": True,
            "access_token": tokens["access_token"],
            "refresh_token": tokens["refresh_token"],
            "token": tokens["access_token"],
            "username": uname,
            "roles": user["roles"],
            "scopes": sorted(user["scopes"]),
            "mfa_required": require_mfa,
            "session_cookie": SESSION_COOKIE_NAME,
            "refresh_cookie": REFRESH_COOKIE_NAME,
            "refresh_expires_at": tokens.get("refresh_expires_at"),
            "token_type": "bearer",
            "role": primary_role,
            "redirect_to": redirect_path,
        }
    )
    _set_auth_cookies(resp, tokens)
    return resp


def _require_user(user: Dict[str, Any] = Depends(get_current_user)) -> Dict[str, Any]:
    return user


def _require_admin(user: Dict[str, Any] = Depends(get_current_user)) -> Dict[str, Any]:
    if ROLE_ADMIN not in set(user.get("roles", [])):
        raise HTTPException(status_code=403, detail="admin access required")
    return user


@app.post("/login")
async def login(request: Request):
    """Authenticate a user and issue a bearer token."""

    req = await _auth_req_from_request(request)
    next_hint = req.next or request.query_params.get("next")
    return _handle_login(
        req,
        request,
        prefer_redirect=_wants_html_response(request),
        next_hint=next_hint,
    )


@app.post("/admin/login")
async def admin_login(request: Request):
    """Admin-specific login endpoint that enforces elevated privileges."""

    req = await _auth_req_from_request(request)
    next_hint = req.next or request.query_params.get("next")
    return _handle_login(
        req,
        request,
        enforce_admin=True,
        prefer_redirect=_wants_html_response(request),
        next_hint=next_hint,
    )


@app.post("/logout")
async def logout(
    request: Request,
    authorization: Optional[str] = Header(None),
    session_token: Optional[str] = Cookie(None, alias=SESSION_COOKIE_NAME),
    refresh_cookie: Optional[str] = Cookie(None, alias=REFRESH_COOKIE_NAME),
):
    scheme, header_token = _parse_authorization_header(authorization)
    access_token = header_token if scheme == "bearer" else session_token
    refresh_token = refresh_cookie
    client_ip = getattr(request.state, "client_ip", _client_ip(request))
    user_agent = getattr(request.state, "client_user_agent", _client_user_agent(request))
    user_id: Optional[int] = None
    username: Optional[str] = None
    if access_token:
        try:
            payload = _decode_access_token(access_token, verify_exp=False)
            user_id = int(payload.get("sub")) if payload.get("sub") is not None else None
            username = payload.get("username")
        except HTTPException:
            pass
    _revoke_tokens(access_token, refresh_token)
    _record_audit_event(
        "logout",
        user_id=user_id,
        username=username,
        ip_address=client_ip,
        user_agent=user_agent,
    )
    _clear_auth_failures(client_ip)
    resp = _json({"ok": True})
    _clear_auth_cookies(resp)
    return resp


@app.post("/auth/refresh")
async def refresh_tokens(
    payload: TokenRefreshRequest,
    request: Request,
    authorization: Optional[str] = Header(None),
    refresh_cookie: Optional[str] = Cookie(None, alias=REFRESH_COOKIE_NAME),
):
    refresh_token = payload.refresh_token or refresh_cookie
    if not refresh_token and authorization:
        scheme, token = _parse_authorization_header(authorization)
        if scheme == "bearer":
            refresh_token = token
    if not refresh_token:
        raise HTTPException(status_code=401, detail="refresh token required")
    session = _verify_refresh_token(refresh_token, request=request)
    _revoke_refresh_token(token_id=session["token_id"])
    user = _load_user_record(int(session["user_id"]))
    tokens = _issue_token_pair(user, request=request)
    resp = _json(
        {
            "ok": True,
            "access_token": tokens["access_token"],
            "refresh_token": tokens["refresh_token"],
            "roles": user["roles"],
            "scopes": sorted(user["scopes"]),
        }
    )
    _set_auth_cookies(resp, tokens)
    return resp


@app.post("/auth/api-keys/list")
async def list_api_keys(
    authorization: Optional[str] = Header(None),
    session_token: Optional[str] = Cookie(None, alias=SESSION_COOKIE_NAME),
):
    user = _require_user(authorization, session_token, required_scopes={"api-keys"})
    tokens = _list_api_tokens(user["id"])
    return _json({"ok": True, "api_keys": tokens, "scheme": API_TOKEN_PREFIX})


@app.post("/auth/api-keys")
async def create_api_key(
    req: APITokenCreateRequest,
    request: Request,
    authorization: Optional[str] = Header(None),
    session_token: Optional[str] = Cookie(None, alias=SESSION_COOKIE_NAME),
):
    user = _require_user(authorization, session_token, required_scopes={"api-keys"})
    requested_scopes = _normalize_scopes(req.scopes)
    if not requested_scopes:
        raise HTTPException(status_code=400, detail="at least one valid scope is required")
    token_data = _create_api_token(user["id"], requested_scopes, label=req.label)
    client_ip = getattr(request.state, "client_ip", _client_ip(request))
    user_agent = getattr(request.state, "client_user_agent", _client_user_agent(request))
    _record_audit_event(
        "api-key.create",
        user_id=user["id"],
        username=user.get("username"),
        ip_address=client_ip,
        user_agent=user_agent,
        metadata={"token_id": token_data["token_id"], "scopes": token_data["scopes"], "label": token_data.get("label")},
    )
    return _json(
        {
            "ok": True,
            "token": token_data["token"],
            "token_id": token_data["token_id"],
            "scopes": token_data["scopes"],
            "label": token_data["label"],
            "created_at": token_data["created_at"],
            "scheme": API_TOKEN_PREFIX,
        },
        201,
    )


@app.post("/auth/api-keys/revoke")
async def revoke_api_key(
    req: APITokenRevokeRequest,
    request: Request,
    authorization: Optional[str] = Header(None),
    session_token: Optional[str] = Cookie(None, alias=SESSION_COOKIE_NAME),
):
    user = _require_user(authorization, session_token, required_scopes={"api-keys"})
    token_id = req.token_id.strip()
    if not token_id:
        raise HTTPException(status_code=400, detail="token_id is required")
    if not _revoke_api_token(user["id"], token_id):
        raise HTTPException(status_code=404, detail="api key not found")
    client_ip = getattr(request.state, "client_ip", _client_ip(request))
    user_agent = getattr(request.state, "client_user_agent", _client_user_agent(request))
    _record_audit_event(
        "api-key.revoke",
        user_id=user["id"],
        username=user.get("username"),
        ip_address=client_ip,
        user_agent=user_agent,
        metadata={"token_id": token_id},
    )
    return _json({"ok": True, "token_id": token_id})


@app.post("/auth/mfa/status")
async def mfa_status(
    authorization: Optional[str] = Header(None),
    session_token: Optional[str] = Cookie(None, alias=SESSION_COOKIE_NAME),
):
    user = _require_user(authorization, session_token)
    return _json(
        {
            "ok": True,
            "mfa_enabled": user["mfa_enabled"],
            "delivery": user["mfa_delivery"],
            "recovery_codes_remaining": len(user.get("recovery_codes", [])),
        }
    )


@app.post("/auth/mfa/setup")
async def mfa_setup(
    authorization: Optional[str] = Header(None),
    session_token: Optional[str] = Cookie(None, alias=SESSION_COOKIE_NAME),
):
    user = _require_user(authorization, session_token)
    try:
        module = _ensure_pyotp()
    except ModuleNotFoundError as exc:
        raise HTTPException(status_code=500, detail=str(exc)) from exc
    secret = module.random_base32()
    recovery_codes = _generate_recovery_codes()
    response = MFASetupResponse(
        secret=secret,
        provisioning_uri=_totp_provisioning_uri(user["username"], secret),
        recovery_codes=recovery_codes,
    )
    return _json({"ok": True, **response.dict()})


@app.post("/auth/mfa/enable")
async def mfa_enable(
    req: MFAEnableRequest,
    authorization: Optional[str] = Header(None),
    session_token: Optional[str] = Cookie(None, alias=SESSION_COOKIE_NAME),
):
    user = _require_user(authorization, session_token)
    if not req.secret or not req.otp_code:
        raise HTTPException(status_code=400, detail="secret and otp_code are required")
    if pyotp is None:
        raise HTTPException(status_code=500, detail=PYOTP_MISSING_MESSAGE)
    if not _verify_totp_code(req.secret, req.otp_code):
        raise HTTPException(status_code=401, detail="otp verification failed")
    recovery_codes = req.recovery_codes or _generate_recovery_codes()
    _update_mfa_settings(user["id"], secret=req.secret, enabled=True, recovery_codes=recovery_codes)
    updated = _load_user_record(user["id"])
    return _json(
        {
            "ok": True,
            "mfa_enabled": True,
            "recovery_codes": updated.get("recovery_codes", []),
        }
    )


@app.post("/auth/mfa/disable")
async def mfa_disable(
    req: MFADisableRequest,
    authorization: Optional[str] = Header(None),
    session_token: Optional[str] = Cookie(None, alias=SESSION_COOKIE_NAME),
):
    user = _require_user(authorization, session_token)
    if not user.get("mfa_enabled"):
        return _json({"ok": True, "mfa_enabled": False})
    verified = False
    if req.recovery_code and _consume_recovery_code(user["id"], req.recovery_code):
        verified = True
    elif pyotp is None:
        raise HTTPException(status_code=500, detail=PYOTP_MISSING_MESSAGE)
    elif _verify_totp_code(user.get("totp_secret"), req.otp_code):
        verified = True
    if not verified:
        raise HTTPException(status_code=401, detail="otp or recovery code required")
    _update_mfa_settings(user["id"], secret=None, enabled=False, recovery_codes=None)
    return _json({"ok": True, "mfa_enabled": False})


@app.post("/alpaca/credentials/read")
async def list_alpaca_credentials(
    authorization: Optional[str] = Header(None),
    session_token: Optional[str] = Cookie(None, alias=SESSION_COOKIE_NAME),
):
    # Return the Alpaca credential entries associated with the authenticated user.

    '''Return the Alpaca credential entries associated with the authenticated user.'''
    user = _require_user(authorization, session_token, required_scopes={"credentials"})
    query = (
        "SELECT account_type, api_key, base_url, updated_at\n"
        "FROM alpaca_credentials\n"
        "WHERE user_id = ?\n"
        "ORDER BY account_type"
    )
    with _db_conn() as conn:
        rows = conn.execute(query, (user["id"],)).fetchall()

        rows = conn.execute(
            '''
            SELECT account_type, api_key, base_url, updated_at
            FROM alpaca_credentials
            WHERE user_id = ?
            ORDER BY account_type
            ''',
            (user["id"],),
        ).fetchall()
    credentials = []
    for row in rows:
        try:
            api_key = _decrypt_secret(row["api_key"])
        except CredentialEncryptionError as exc:
            logger.error("Failed to decrypt stored credentials for user %s", user["id"])
            return _json({"ok": False, "detail": str(exc)}, 500)
        credentials.append(
            {
                "account_type": row["account_type"],
                "api_key": api_key,
                "base_url": row["base_url"],
                "updated_at": row["updated_at"],
            }
        )
    return _json({"ok": True, "credentials": credentials})


@app.post("/alpaca/credentials")
async def set_alpaca_credentials(
    req: CredentialReq,
    authorization: Optional[str] = Header(None),
    session_token: Optional[str] = Cookie(None, alias=SESSION_COOKIE_NAME),
):
    '''Create or update Alpaca API credentials for the authenticated user.'''
    user = _require_user(authorization, session_token, required_scopes={"credentials"})
    acct_type = (req.account_type or "paper").strip().lower()
    if acct_type not in {"paper", "funded"}:
        return _json({"ok": False, "detail": "account_type must be 'paper' or 'funded'"}, 400)
    api_key = req.api_key.strip()
    api_secret = req.api_secret.strip()
    if not api_key or not api_secret:
        return _json({"ok": False, "detail": "api_key and api_secret are required"}, 400)
    base_url = (req.base_url or "").strip()
    if not base_url:
        base_url = ALPACA_BASE_URL_FUND if acct_type == "funded" else ALPACA_BASE_URL_PAPER
    try:
        _save_user_credentials(user["id"], acct_type, api_key, api_secret, base_url)
    except CredentialEncryptionError as exc:
        logger.error("Failed to persist credentials for user %s", user["id"])
        return _json({"ok": False, "detail": str(exc)}, 500)
    return _json({"ok": True, "account_type": acct_type, "base_url": base_url})

# --- account data: positions and P&L ---
@app.post("/positions")
async def get_positions(
    account: str = "paper",
    authorization: Optional[str] = Header(None),
    session_token: Optional[str] = Cookie(None, alias=SESSION_COOKIE_NAME),
):
    '''Fetch the current positions for the specified Alpaca account.'''

    acct_type = (account or "paper").lower()
    user = None
    if authorization or session_token:
        user = _require_user(authorization, session_token, required_scopes={"positions"})

    creds = _resolve_alpaca_credentials(acct_type, user["id"] if user else None)
    key = creds.get("key")
    secret = creds.get("secret")
    base_url = creds.get("base_url")
    if not key or not secret:
        return _json({"ok": False, "detail": "Alpaca credentials not configured"}, 500)

    url = f"{base_url}/v2/positions"
    headers = {
        "APCA-API-KEY-ID": key,
        "APCA-API-SECRET-KEY": secret,
    }
    session = _http_session()
    try:
        resp = session.get(url, headers=headers, timeout=15)
        positions = resp.json() if resp.content else []
    except Exception as exc:
        return _json({"ok": False, "detail": f"Failed to fetch positions: {exc}"}, 500)
    return _json({"ok": True, "positions": positions, "account_type": acct_type})


@app.post("/positions/{symbol}/close")
async def close_position(
    symbol: str,
    account: str = "paper",
    authorization: Optional[str] = Header(None),
    session_token: Optional[str] = Cookie(None, alias=SESSION_COOKIE_NAME),
):
    '''Close a single Alpaca position for the authenticated user.'''

    if not symbol:
        return _json({"ok": False, "detail": "symbol is required"}, 400)

    user = _require_user(authorization, session_token, required_scopes={"trade"})

    creds = _resolve_alpaca_credentials(account, user["id"])
    key = creds.get("key")
    secret = creds.get("secret")
    base_url = creds.get("base_url")
    if not key or not secret:
        return _json({"ok": False, "detail": "Alpaca credentials not configured"}, 500)

    url = f"{base_url}/v2/positions/{symbol}"
    headers = {
        "APCA-API-KEY-ID": key,
        "APCA-API-SECRET-KEY": secret,
    }
    session = _http_session()
    try:
        resp = session.delete(url, headers=headers, timeout=15)
    except Exception as exc:
        return _json({"ok": False, "detail": f"Failed to close position: {exc}"}, 500)

    alpaca_payload: Optional[Any] = None
    try:
        if resp.content:
            alpaca_payload = resp.json()
    except ValueError:
        alpaca_payload = None

    if 200 <= resp.status_code < 300:
        detail = (
            (alpaca_payload or {}).get("message")
            if isinstance(alpaca_payload, dict)
            else None
        ) or f"Closed position for {symbol.upper()}"
        body: Dict[str, Any] = {"ok": True, "detail": detail}
        if alpaca_payload is not None:
            body["alpaca"] = alpaca_payload
        return _json(body, resp.status_code)

    error_detail: Optional[str] = None
    if isinstance(alpaca_payload, dict):
        error_detail = (
            alpaca_payload.get("message")
            or alpaca_payload.get("error")
            or alpaca_payload.get("detail")
        )
    if not error_detail:
        error_detail = resp.text.strip() or "Failed to close position"
    error_body: Dict[str, Any] = {"ok": False, "detail": error_detail}
    if alpaca_payload is not None:
        error_body["alpaca"] = alpaca_payload
    status_code = resp.status_code or 502
    return _json(error_body, status_code)

@app.post("/pnl")
async def get_pnl(
    account: str = "paper",
    authorization: Optional[str] = Header(None),
    session_token: Optional[str] = Cookie(None, alias=SESSION_COOKIE_NAME),
):
    '''Compute unrealized P&L for the authenticated user\'s Alpaca account.'''

    acct_type = (account or "paper").lower()
    user = None
    if authorization or session_token:
        user = _require_user(authorization, session_token, required_scopes={"positions"})

    creds = _resolve_alpaca_credentials(acct_type, user["id"] if user else None)
    key = creds.get("key")
    secret = creds.get("secret")
    base_url = creds.get("base_url")
    if not key or not secret:
        return _json({"ok": False, "detail": "Alpaca credentials not configured"}, 500)

    pos_url = f"{base_url}/v2/positions"
    headers = {
        "APCA-API-KEY-ID": key,
        "APCA-API-SECRET-KEY": secret,
    }
    session = _http_session()
    try:
        pos_resp = session.get(pos_url, headers=headers, timeout=15)
        pos_list = pos_resp.json() or []
    except Exception as exc:
        return _json({"ok": False, "detail": f"Failed to compute P&L: {exc}"}, 500)

    if not pos_list:
        return _json({"ok": True, "total_pnl": 0.0, "positions": []})

    results = []
    total_pnl = 0.0
    for position in pos_list:
        qty = float(position.get("qty") or position.get("quantity") or 0)
        cost_basis = float(position.get("cost_basis") or 0)
        market_value = float(position.get("market_value") or 0)
        if position.get("unrealized_pl") is not None:
            pnl = float(position.get("unrealized_pl"))
        else:
            pnl = market_value - cost_basis
        total_pnl += pnl
        results.append(
            {
                "symbol": position.get("symbol"),
                "quantity": qty,
                "avg_entry_price": float(position.get("avg_entry_price") or 0),
                "market_value": market_value,
                "cost_basis": cost_basis,
                "unrealized_pl": pnl,
            }
        )

    return _json({"ok": True, "total_pnl": total_pnl, "positions": results})


@app.post("/strategy/liquidity-sweeps")
def strategy_liquidity_sweeps(ticker: str, session_date: Optional[str] = None, interval: str = "1m"):
    ticker = (ticker or "").strip()
    if not ticker:
        return _json({"ok": False, "detail": "ticker query parameter is required"}, 400)
    try:
        analysis = analyze_liquidity_session(
            ticker,
            session_date=session_date,
            interval=interval,
            asset_dir=LIQUIDITY_ASSETS,
        )
    except StrategyError as exc:
        return _json({"ok": False, "detail": str(exc)}, 400)
    except Exception as exc:
        return _json({"ok": False, "detail": f"{type(exc).__name__}: {exc}"}, 500)

    heatmap_info = analysis.get("heatmap")
    if heatmap_info:
        filename = heatmap_info.get("relative_url")
        if filename:
            heatmap_info["public_url"] = f"/public/liquidity/assets/{filename}"
    analysis["ok"] = True
    return _json(analysis)

# -----------------------------------------------------------------------------
# Alpaca webhook handler
#
# Alpaca can be configured to send trade updates and other events to a webhook
# endpoint. This handler accepts those webhook callbacks and logs the payload.
# To test paper trading events, point your Alpaca paper account's webhook URL at
# `https://<your-ngrok-url>/alpaca/webhook`. For example, when using the
# run_with_ngrok.py script included in this repository, ngrok will provide a
# public URL that tunnels traffic to your local server running on port 8000.
# Copy that URL into your Alpaca console under "Paper Trading" → "API Config"
# → "Webhook URL".
#
# NOTE: This handler does not perform any trading actions. It simply returns
# ``{"ok": true}`` and logs the received JSON. You can extend it to update
# your own database or notify your front-end. In this hosted context, any
# external HTTP requests (e.g. to Alpaca) are not executed; the code is
# illustrative only.
@app.post("/alpaca/webhook")
async def alpaca_webhook(req: Request):
    '''
    Receive webhook callbacks from Alpaca. All requests must include a valid
    ``ALPACA_WEBHOOK_SECRET`` signature unless
    ``ALPACA_ALLOW_UNAUTHENTICATED_WEBHOOKS`` is explicitly enabled. The
    signature is calculated as ``base64(hmac_sha256(secret, f"{timestamp}.{body}"))``
    and supplied via ``X-Webhook-Signature`` alongside an ``X-Webhook-Timestamp``
    header to prevent replay attacks.
    '''

    body_bytes = await req.body()
    try:
        payload = json.loads(body_bytes.decode("utf-8"))
    except Exception:
        payload = None

    if not ALPACA_WEBHOOK_SECRET and not ALPACA_ALLOW_UNAUTHENTICATED_WEBHOOKS:
        return _json({"ok": False, "detail": "webhook secret not configured"}, 503)

    if ALPACA_WEBHOOK_SECRET:
        signature = req.headers.get(ALPACA_WEBHOOK_SIGNATURE_HEADER)
        if not signature:
            return _json({"ok": False, "detail": "missing signature"}, 400)

        timestamp_header = req.headers.get(ALPACA_WEBHOOK_TIMESTAMP_HEADER)
        if not timestamp_header:
            return _json({"ok": False, "detail": "missing timestamp"}, 400)

        timestamp_header = timestamp_header.strip()
        if not timestamp_header:
            return _json({"ok": False, "detail": "missing timestamp"}, 400)

        try:
            timestamp_value = _parse_webhook_timestamp(timestamp_header)
        except ValueError:
            return _json({"ok": False, "detail": "invalid timestamp"}, 400)

        now = time.time()
        tolerance = ALPACA_WEBHOOK_TOLERANCE_SECONDS
        if tolerance and now - timestamp_value > tolerance:
            return _json({"ok": False, "detail": "stale webhook"}, 400)
        if tolerance and timestamp_value - now > tolerance:
            return _json({"ok": False, "detail": "timestamp too far in future"}, 400)

        expected_signature = _compute_webhook_signature(
            ALPACA_WEBHOOK_SECRET,
            timestamp_header,
            body_bytes,
        )
        if not hmac.compare_digest(expected_signature, signature):
            return _json({"ok": False, "detail": "invalid signature"}, 400)

        if tolerance and not _alpaca_replay_guard.register(expected_signature):
            return _json({"ok": False, "detail": "webhook replay detected"}, 409)

    # In a production system you might persist the payload to a database or
    # notify other services. Here we simply print it to stdout.
    logger.info("[Alpaca webhook] %s", json.dumps(payload, indent=2))
    return _json({"ok": True})


@app.post("/alpaca/webhook/test")
async def alpaca_webhook_test(
    req: AlpacaWebhookTest,
    request: Request,
    credentials: HTTPBasicCredentials = Depends(ADMIN_PORTAL_HTTP_BASIC),
):
    gating_configured = bool(
        ADMIN_PORTAL_GATE_TOKEN or (ADMIN_PORTAL_BASIC_USER and ADMIN_PORTAL_BASIC_PASS)
    )
    if ALPACA_WEBHOOK_TEST_REQUIRE_AUTH:
        if not gating_configured:
            raise HTTPException(
                status_code=503,
                detail="admin authentication must be configured to use the webhook test endpoint",
            )
        _enforce_admin_portal_gate(request, credentials)
    elif gating_configured:
        _enforce_admin_portal_gate(request, credentials)

    payload = req.raw.copy() if isinstance(req.raw, dict) else {
        "event": req.event,
        "order": {
            "symbol": req.symbol,
            "qty": req.quantity,
            "filled_avg_price": req.price,
            "side": req.side,
            "status": req.status,
        },
    }
    payload.setdefault("event", req.event)
    timestamp_value = payload.get("timestamp") or req.timestamp
    if not timestamp_value:
        timestamp_value = datetime.now(timezone.utc).isoformat()
    payload["timestamp"] = timestamp_value

    body_bytes = json.dumps(payload, separators=(",", ":"), sort_keys=True).encode()
    signature = None
    if ALPACA_WEBHOOK_SECRET:
        signature = _compute_webhook_signature(ALPACA_WEBHOOK_SECRET, timestamp_value, body_bytes)

    stamp = datetime.now(timezone.utc).strftime("%Y%m%d-%H%M%S")
    symbol_component = _sanitize_filename_component(req.symbol or "")
    fname = f"test-{symbol_component}-{stamp}.json"
    path = (ALPACA_TEST_DIR / fname).resolve()
    if not _is_subpath(ALPACA_TEST_DIR, path):
        raise HTTPException(status_code=400, detail="invalid symbol for artifact path")
    path.parent.mkdir(parents=True, exist_ok=True)
    path.write_text(json.dumps(payload, indent=2), encoding="utf-8")

    return _json(
        {
            "ok": True,
            "payload": payload,
            "suggested_signature": signature,
            "artifact": f"/public/{path.relative_to(PUBLIC_DIR)}",
            "default_webhook_url": f"{DEFAULT_PUBLIC_BASE_URL}/alpaca/webhook" if DEFAULT_PUBLIC_BASE_URL else None,
        }
    )


@app.post("/alpaca/webhook/tests")
def alpaca_webhook_tests():
    '''Return recently generated Alpaca webhook test artifacts.'''
    tests = []
    for file_path in sorted(ALPACA_TEST_DIR.glob("*.json"), key=lambda p: p.stat().st_mtime, reverse=True):
        try:
            payload = json.loads(file_path.read_text(encoding="utf-8"))
        except Exception:
            payload = {}
        symbol = (
            (payload.get("order") or {}).get("symbol")
            or payload.get("symbol")
            or payload.get("ticker")
            or ""
        )
        stat = file_path.stat()
        tests.append(
            {
                "name": file_path.name,
                "symbol": symbol,
                "created": datetime.fromtimestamp(stat.st_mtime, tz=timezone.utc).isoformat(),
                "size": stat.st_size,
                "url": f"/public/{file_path.relative_to(PUBLIC_DIR)}",
            }
        )
    return _json({"ok": True, "tests": tests})


@app.post("/papertrade/status")
async def papertrade_status():
    async with PAPERTRADE_STATE_LOCK:
        _load_papertrade_state()
        dashboard = _papertrade_dashboard()
    return _json({"ok": True, "dashboard": dashboard})


@app.post("/papertrade/orders")
async def papertrade_orders(req: PaperTradeOrderRequest):
    symbol = (req.symbol or "").strip().upper()
    if not symbol:
        return _json({"ok": False, "detail": "symbol is required"}, 400)

    instrument = req.instrument
    side = req.side
    quantity = float(req.quantity)
    price = float(req.price)
    if price <= 0:
        price = 1.0

    order_payload: Dict[str, Any] = {
        "symbol": symbol,
        "instrument": instrument,
        "side": side,
        "quantity": round(quantity, 4),
        "price": round(price, 4),
    }

    if instrument == "option":
        option_type = (req.option_type or "call").lower()
        expiry = (req.expiry or "").strip()
        strike = float(req.strike) if req.strike is not None else None
        order_payload.update(
            {
                "option_type": option_type,
                "expiry": expiry or None,
                "strike": round(strike, 4) if strike is not None else None,
            }
        )
    else:
        month = (req.future_month or "").strip().upper()
        year = int(req.future_year) if req.future_year is not None else None
        order_payload.update(
            {
                "future_month": month or None,
                "future_year": year,
            }
        )

    ai_decision = _run_ai_trainer(order_payload)
    status = "executed" if ai_decision.get("action") == "execute" else "review"

    order_record = {
        "id": secrets.token_hex(6),
        **order_payload,
        "status": status,
        "ai": ai_decision,
        "timestamp": datetime.now(timezone.utc).isoformat(),
        "entry_price": round(price, 4),
        "noise_seed": secrets.token_hex(6),
    }

    async with PAPERTRADE_STATE_LOCK:
        _load_papertrade_state()
        orders = PaperTradeState.setdefault("orders", [])
        orders.append(order_record)
        # keep history manageable
        if len(orders) > 500:
            del orders[:-500]
        _save_papertrade_state()
        dashboard = _papertrade_dashboard()

    response_order = dict(order_record)
    response_order.pop("noise_seed", None)

    return _json({"ok": True, "order": response_order, "dashboard": dashboard})


@app.post("/trade/auto")
async def trade_auto(
    req: AutoTradeOrderRequest,
    authorization: Optional[str] = Header(None),
    session_token: Optional[str] = Cookie(None, alias=SESSION_COOKIE_NAME),
):
    """Execute an order through Alpaca when approved by the AI trainer."""

    user = _require_user(authorization, session_token, required_scopes={"trade"})

    symbol = (req.symbol or "").strip().upper()
    if not symbol:
        return _json({"ok": False, "detail": "symbol is required"}, 400)

    account_type = "funded" if req.account == "funded" else "paper"
    quantity = float(req.quantity)
    price = float(req.price) if req.price is not None else None
    if price is not None and price <= 0:
        price = None

    order_summary = {
        "symbol": symbol,
        "quantity": round(quantity, 6),
        "side": req.side,
        "price": round(price, 4) if price is not None else None,
        "instrument": req.instrument,
    }

    ai_payload = {
        "instrument": req.instrument,
        "symbol": symbol,
        "side": req.side,
        "quantity": quantity,
        "price": price or 0.0,
        "option_type": req.option_type,
        "expiry": req.expiry,
        "strike": req.strike,
        "future_month": req.future_month,
        "future_year": req.future_year,
    }
    ai_decision = _run_ai_trainer(ai_payload)
    if ai_decision.get("action") != "execute":
        detail = ai_decision.get("message") or "Neo Cortex AI parked the order for review."
        return _json(
            {
                "ok": True,
                "executed": False,
                "ai": ai_decision,
                "detail": detail,
                "account": account_type,
                "order": order_summary,
            }
        )

    creds = _resolve_alpaca_credentials(account_type, user["id"])
    key = creds.get("key")
    secret = creds.get("secret")
    base_url = creds.get("base_url")
    if not key or not secret or not base_url:
        return _json({"ok": False, "detail": "Alpaca credentials not configured"}, 500)

    def _format_qty(value: float) -> str:
        if not math.isfinite(value) or value <= 0:
            return "1"
        if abs(value - round(value)) < 1e-6:
            return str(int(round(value)))
        return f"{value:.6f}".rstrip("0").rstrip(".")

    qty_str = _format_qty(quantity)
    order_payload: Dict[str, Any] = {
        "symbol": symbol,
        "qty": qty_str,
        "side": "buy" if req.side == "long" else "sell",
        "type": "market",
        "time_in_force": "day",
        "client_order_id": f"nc-{secrets.token_hex(10)}",
    }
    if price is not None:
        order_payload["type"] = "limit"
        order_payload["limit_price"] = round(price, 4)

    headers = {
        "APCA-API-KEY-ID": key,
        "APCA-API-SECRET-KEY": secret,
        "Content-Type": "application/json",
    }

    session = _http_session()
    try:
        resp = session.post(
            f"{base_url}/v2/orders",
            headers=headers,
            json=order_payload,
            timeout=20,
        )
    except Exception as exc:
        return _json(
            {
                "ok": False,
                "executed": False,
                "ai": ai_decision,
                "detail": f"Failed to submit order: {exc}",
                "account": account_type,
                "order": order_summary,
                "alpaca_order": order_payload,
            },
            502,
        )

    alpaca_payload: Optional[Any]
    try:
        alpaca_payload = resp.json() if resp.content else None
    except ValueError:
        alpaca_payload = resp.text.strip() or None

    if 200 <= resp.status_code < 300:
        detail: Optional[str] = None
        if isinstance(alpaca_payload, dict):
            detail = (
                alpaca_payload.get("status_message")
                or alpaca_payload.get("message")
                or alpaca_payload.get("status")
            )
        if not detail:
            detail = "Alpaca accepted the order."
        body: Dict[str, Any] = {
            "ok": True,
            "executed": True,
            "ai": ai_decision,
            "detail": detail,
            "account": account_type,
            "order": order_summary,
            "alpaca": alpaca_payload,
            "alpaca_order": order_payload,
        }
        return _json(body, resp.status_code or 200)

    error_detail: Optional[str] = None
    if isinstance(alpaca_payload, dict):
        error_detail = (
            alpaca_payload.get("message")
            or alpaca_payload.get("error")
            or alpaca_payload.get("detail")
        )
    if not error_detail:
        error_detail = resp.text.strip() or f"Alpaca order rejected with HTTP {resp.status_code}"

    error_body: Dict[str, Any] = {
        "ok": False,
        "executed": False,
        "ai": ai_decision,
        "detail": error_detail,
        "account": account_type,
        "order": order_summary,
        "alpaca_order": order_payload,
    }
    if alpaca_payload is not None:
        error_body["alpaca"] = alpaca_payload

    return _json(error_body, resp.status_code or 502)


@app.post("/chat/completions")
async def chat_completions(
    req: ChatCompletionRequest,
    authorization: Optional[str] = Header(None),
    session_token: Optional[str] = Cookie(None, alias=SESSION_COOKIE_NAME),
):
    """Proxy chat completion requests to the configured language model."""

    if not ENDUSER_CHAT_ENABLED:
        raise HTTPException(status_code=404, detail="assistant is not enabled")

    user = _require_user(authorization, session_token, required_scopes={"ml-chat"})
    result = await _run_chat_completion(req, user)
    body = {
        "ok": True,
        "reply": result["message"],
        "model": result["model"],
        "usage": result.get("usage", {}),
    }
    return _json(body)

# --- ingestion: TradingView (signals + bars optional) ---
@app.post("/webhook/tradingview")
async def webhook_tv(req: Request):
    try:
        j = await req.json()
    except Exception:
        return _json({"ok": False, "detail": "invalid json"}, 400)

    tkr = (j.get("ticker") or "").upper()
    tf  = j.get("interval") or "1h"
    ts  = pd.to_datetime(j.get("time"), utc=True, errors="coerce")

    if all(k in j for k in ("open","high","low","close","volume")) and ts is not pd.NaT:
        bar = pd.DataFrame([{
            "Open": float(j["open"]), "High": float(j["high"]), "Low": float(j["low"]),
            "Close": float(j["close"]), "Volume": float(j["volume"])
        }], index=[ts])
        upsert_bars(tkr, tf, bar)

    feats = j.get("features") or {}
    sig = (j.get("signal") or "").lower()
    if sig in ("long","short","flat"):
        feats.setdefault("tv_long",  1.0 if sig=="long"  else 0.0)
        feats.setdefault("tv_short", 1.0 if sig=="short" else 0.0)
        feats.setdefault("tv_flat",  1.0 if sig=="flat"  else 0.0)
    if feats and ts is not pd.NaT:
        ex = pd.DataFrame([feats], index=[ts])
        upsert_exog(tkr, ex)

    IngestStats["tradingview"] += 1
    return _json({"ok": True})

# --- webhook: Alpaca broker (disabled) ---
@app.post("/webhook/alpaca")
async def webhook_alpaca(req: Request):
    '''
    Placeholder for a future Alpaca trade execution webhook.

    Executing high‑stakes financial transactions (such as buying or selling securities)
    is disabled in this environment. Any POSTed payload will be ignored and an error
    response returned. To integrate live trading functionality, you would need to
    use the Alpaca Orders API with appropriate safeguards, and run the code outside
    of this assistant.
    '''
    return _json({"ok": False, "detail": "Trade execution via Alpaca is disabled in this environment"}, 403)

# --- ingestion: generic candles (Robinhood/Webull) ---
@app.post("/ingest/candles")
async def ingest_candles(req: Request):
    j = await req.json()
    tkr = (j.get("ticker") or "").upper()
    tf  = j.get("interval") or "1h"
    prov = (j.get("provider") or "").lower()
    rows = j.get("rows") or []
    if not tkr or not rows:
        return _json({"ok": False, "detail":"missing rows/ticker"},400)
    df = pd.DataFrame([{
        "Open": float(r["open"]), "High": float(r["high"]), "Low": float(r["low"]),
        "Close": float(r["close"]), "Volume": float(r["volume"]),
        "time": r.get("time")
    } for r in rows])
    df["time"] = pd.to_datetime(df["time"], utc=True, errors="coerce")
    df = df.dropna(subset=["time"]).set_index("time").sort_index()
    upsert_bars(tkr, tf, df)
    if "robinhood" in prov: IngestStats["robinhood"] += len(rows)
    if "webull" in prov:    IngestStats["webull"]    += len(rows)
    return _json({"ok": True, "n": len(df)})

# --- ingestion: arbitrary features/fundamentals ---
@app.post("/ingest/features")
async def ingest_features(req: Request):
    j = await req.json()
    tkr = (j.get("ticker") or "").upper()
    rows = j.get("rows") or []
    if not tkr or not rows:
        return _json({"ok": False, "detail":"missing"},400)
    df = pd.DataFrame(rows)
    if "time" not in df.columns:
        return _json({"ok": False, "detail":"rows missing 'time'"},400)
    df["time"] = pd.to_datetime(df["time"], utc=True, errors="coerce")
    df = df.dropna(subset=["time"]).set_index("time").sort_index()
    upsert_exog(tkr, df)
    return _json({"ok": True, "n": len(df)})

@app.post("/ingest/fundamentals")
async def ingest_fa(req: Request):
    j = await req.json()
    tkr = (j.get("ticker") or "").upper()
    ts = pd.to_datetime(j.get("time"), utc=True, errors="coerce")
    if not tkr or ts is pd.NaT:
        return _json({"ok": False, "detail":"missing"},400)
    d = {k: float(j[k]) for k in ("fa_pe","fa_pb","fa_eps","fa_div") if k in j}
    df = pd.DataFrame([d], index=[ts])
    upsert_exog(tkr, df)
    return _json({"ok": True})

# ---------- training ----------
@app.post("/train")
def train(req: TrainReq):
    synthetic_reason = _should_use_synthetic_training()
    if synthetic_reason:
        return _synthetic_train_response(req, synthetic_reason)

    try:
        import yfinance as yf
    except ModuleNotFoundError:
        return _synthetic_train_response(req, "yfinance dependency missing")

    os.environ["PINE_TICKER"]= req.ticker.upper()
    os.environ["PINE_TF"]    = (req.mode or "HFT").upper()
    os.environ["PINE_MODE"]  = (req.pine_mode or "OFF").upper()

    # yfinance (safe combos)
    yf_df = None
    try:
        per = req.period or "6mo"
        if req.interval in ("1m","2m") and per not in ("1d","5d","1mo"): per = "1mo"
        yfd = yf.download(req.ticker, period=per, interval=req.interval,
                          progress=False, group_by="column", threads=False, auto_adjust=True)
        if yfd is not None and not yfd.empty:
            yf_df = standardize_ohlcv(yfd, ticker=req.ticker)
    except Exception:
        yf_df = None

    # external
    ext_df = None
    k = key(req.ticker, req.interval)
    if k in Buffers and not Buffers[k].empty:
        ext_df = Buffers[k][["Open","High","Low","Close","Volume"]].copy()

    # merge / prefer
    if req.source == "yfinance": base = yf_df
    elif req.source == "ingest": base = ext_df
    else:
        if req.merge_sources and (yf_df is not None) and (ext_df is not None):
            base = pd.concat([yf_df, ext_df]).sort_index().groupby(level=0).last()
        else:
            base = ext_df if ext_df is not None else yf_df

    if base is None or getattr(base, "empty", True):
        return _synthetic_train_response(req, "no market data available")

    exog = _get_exog(req.ticker, base.index, include_fa=req.use_fundamentals)

    presets = {"chill":1.15,"normal":0.95,"spicy":0.75,"insane":0.55}
    entry_thr = req.entry_thr if req.entry_thr is not None else presets.get((req.aggressiveness or "normal"), 0.95)

    try:
        feat = build_features(
            base,
            hftMode=(req.mode.upper()=="HFT"),
            zThrIn=req.z_thr,
            volKIn=req.vol_k,
            entryThrIn=entry_thr,
            exog=exog
        )
    except Exception as exc:
        logger.warning("build_features failed for %s: %s", req.ticker, exc)
        return _synthetic_train_response(req, f"feature engineering failed: {exc}")

    # ---- guard around torch._dynamo error so API doesn't 500 ----
    try:
        acc, n = train_and_save(feat, max_iter=int(req.max_iter))
    except ModuleNotFoundError as e:
        message = str(e)
        if "torch._dynamo" in message:
            reason = (
                "PyTorch install is inconsistent (missing torch._dynamo). "
                "Install PyTorch 2.x GPU/CPU wheels or remove any third-party torch-compile shim."
            )
        else:
            reason = message or "required ML dependency missing"
        return _synthetic_train_response(req, reason)
    except Exception as e:
        logger.warning("train_and_save failed for %s: %s", req.ticker, e)
        return _synthetic_train_response(req, f"training error: {type(e).__name__}: {e}")

    d = _latest_run_dir()
    if d: _save_price_preview(base, req.ticker, Path(d))
    return _json({"ok": True, "train_acc": round(acc,3), "n": int(n), "run_dir": d})

@app.post("/train/multi")
def train_multi(req: TrainMultiReq):
    import concurrent.futures as cf
    results, errors = {}, {}
    def _one(tkr: str):
        sub = TrainReq(ticker=tkr, period=req.period, interval=req.interval, max_iter=req.max_iter,
                       mode=req.mode, pine_mode=req.pine_mode, aggressiveness=req.aggressiveness,
                       sides=req.sides, source=req.source, merge_sources=req.merge_sources,
                       use_fundamentals=req.use_fundamentals)
        try:
            resp = train(sub)
            return tkr, json.loads(resp.body.decode("utf-8"))
        except Exception as e:
            return tkr, {"ok": False, "detail": f"{type(e).__name__}: {e}"}
    with cf.ThreadPoolExecutor(max_workers=min(8, max(1, len(req.tickers)))) as exe:
        futs = [exe.submit(_one, t) for t in req.tickers]
        for f in cf.as_completed(futs):
            tkr, payload = f.result()
            (results if payload.get("ok") else errors)[tkr] = payload
    return _json({"ok": True, "results": results, "errors": errors})

# ---------- idle loop (async, AnyIO-safe) ----------
async def _idle_loop(name: str, spec: IdleReq):
    while True:
        try:
            train_multi(TrainMultiReq(
                tickers=spec.tickers, period=spec.period, interval=spec.interval, max_iter=spec.max_iter,
                mode=spec.mode, pine_mode=spec.pine_mode, aggressiveness=spec.aggressiveness, sides=spec.sides,
                source=spec.source, merge_sources=spec.merge_sources, use_fundamentals=spec.use_fundamentals
            ))
        except Exception as e:
            print(f"[idle:{name}] {type(e).__name__}: {e}", flush=True)
        await asyncio.sleep(max(30, int(spec.every_sec)))

@app.post("/idle/start")
async def idle_start(req: IdleReq):
    if req.name in IdleTasks and not IdleTasks[req.name].done():
        return _json({"ok": False, "detail":"task already running"}, 400)
    loop = asyncio.get_running_loop()
    IdleTasks[req.name] = loop.create_task(_idle_loop(req.name, req))
    return _json({"ok": True, "started": req.name})

@app.post("/idle/stop")
async def idle_stop(name: str):
    t = IdleTasks.get(name)
    if not t: raise HTTPException(404, "no such idle task")
    t.cancel()
    return _json({"ok": True, "stopped": name})

@app.post("/idle/status")
def idle_status():
    return _json({"ok": True, "running": {k: (not v.done()) for k,v in IdleTasks.items()}})

# ---------- metrics/artifacts ----------
@app.post("/metrics/latest")
def metrics_latest():
    d = _latest_run_dir()
    if not d: return _json({"ok": False, "reason":"no runs yet"})
    p = Path(d)/"metrics.json"
    if not p.exists(): return _json({"ok": False, "reason":"metrics.json not found", "run_dir": d})
    txt = p.read_text(encoding="utf-8", errors="ignore").replace("NaN","null").replace("Infinity","null").replace("-Infinity","null")
    try: obj = json.loads(txt)
    except Exception: obj = {}
    obj["ok"]=True; obj["run_dir"]=d; obj["ingest_stats"]=IngestStats; obj.setdefault("time_utc", datetime.now(timezone.utc).strftime("%Y-%m-%d %H:%M:%S"))
    return _json(obj)

@app.get("/artifacts/file/{name}")
def artifacts_file(name: str):
    d = _latest_run_dir()
    if not d: raise HTTPException(404, "No runs found")
    path = Path(d)/name
    if not path.exists(): raise HTTPException(404, f"{name} not found")
    mt = "image/png" if name.lower().endswith(".png") else "application/json"
    return FileResponse(path, media_type=mt, headers=_nocache())

# ---------- SSE ----------
async def _tail(path: Path, event_name: str):
    last = time.monotonic()
    with path.open("r", encoding="utf-8", errors="ignore") as f:
        f.seek(0, os.SEEK_END)
        while True:
            line = f.readline()
            if not line:
                now = time.monotonic()
                if now-last >= 5.0:
                    yield f"event: {event_name}\ndata: alive\n\n"; last = now
                await asyncio.sleep(0.25); continue
            yield f"data: {line.strip()}\n\n"

async def _wait_for(relname: str) -> Path:
    while True:
        d = _latest_run_dir()
        if d:
            p = Path(d)/relname
            if p.exists(): return p
        await asyncio.sleep(0.4)

@app.get("/stream/training")
async def stream_training():
    p = await _wait_for("train.log.jsonl")
    return StreamingResponse(_tail(p,"ping"), media_type="text/event-stream", headers=_nocache())

@app.get("/stream/nn")
async def stream_nn():
    p = await _wait_for("nn_state.jsonl")
    return StreamingResponse(_tail(p,"nn_ping"), media_type="text/event-stream", headers=_nocache())

# ---------- NN graph ----------
@app.get("/nn/graph")
def nn_graph():
    d = _latest_run_dir()
    if not d: return _json({"ok": False, "detail":"no runs"})
    p = Path(d)/"nn_graph.json"
    if not p.exists():
        return _json({"ok": True, "graph":{"title":"-","model":"-","layers":[{"size":16},{"size":16},{"size":2}]}})
    return _json({"ok": True, "graph": json.loads(p.read_text(encoding="utf-8", errors="ignore"))})

# ---------- login + dashboard UI ----------
@app.get("/")
def root():
    return RedirectResponse(url="/login")


@app.get("/login", response_class=HTMLResponse)
def login_page(request: Request):
    return _render_template("login.html", request)


@app.get("/admin/login", response_class=HTMLResponse)
def admin_login_page(request: Request):
    return _render_template("admin_login.html", request)


@app.get("/admin", response_class=HTMLResponse)
def admin_portal(request: Request, user: Dict[str, Any] = Depends(_require_admin)):
    return _render_template("admin.html", request, {"user": user})


@app.get("/dashboard", response_class=HTMLResponse)
def dashboard(request: Request, user: Dict[str, Any] = Depends(_require_admin)):
    return _render_template("dashboard.html", request, {"user": user})


@app.get("/enduserapp", response_class=HTMLResponse)
def enduserapp(request: Request, user: Dict[str, Any] = Depends(_require_user)):
    return _render_template("enduserapp.html", request, {"user": user})


@app.get("/radar", response_class=HTMLResponse)
def radar(request: Request, user: Dict[str, Any] = Depends(_require_user)):
    return _render_template("radar.html", request, {"user": user})


@app.get("/liquidity")
def liquidity_ui():
    return RedirectResponse(url="/radar")

if __name__ == "__main__":
    print(json.dumps(run_preflight(), indent=2))
    import uvicorn

    uvicorn_kwargs = {"host": API_HOST, "port": API_PORT, "reload": False}
    if DISABLE_ACCESS_LOGS:
        uvicorn_kwargs["access_log"] = False
    if SSL_ENABLED:
        uvicorn_kwargs.update(
            {
                "ssl_certfile": SSL_CERTFILE,
                "ssl_keyfile": SSL_KEYFILE,
            }
        )
        if SSL_KEYFILE_PASSWORD:
            uvicorn_kwargs["ssl_keyfile_password"] = SSL_KEYFILE_PASSWORD
        if SSL_CA_CERTS:
            uvicorn_kwargs["ssl_ca_certs"] = SSL_CA_CERTS
    uvicorn.run(app, **uvicorn_kwargs)<|MERGE_RESOLUTION|>--- conflicted
+++ resolved
@@ -45,13 +45,10 @@
 _os.environ.setdefault("TORCHDYNAMO_DISABLE", "1")
 
 # ---- std imports ----
-<<<<<<< HEAD
 import os, json, time, math, shutil, asyncio, importlib, hashlib, sqlite3, secrets, logging, hmac, re, base64, threading, random, tempfile, stat, ipaddress, traceback
 from urllib.parse import quote, urlencode
-=======
 import os, json, time, math, shutil, asyncio, importlib, hashlib, sqlite3, secrets, logging, hmac, re, base64, threading, random, tempfile, stat, ipaddress
 from urllib.parse import parse_qs, quote, urlencode, urlparse
->>>>>>> f951ee4e
 import importlib.util
 from pathlib import Path
 from datetime import datetime, timezone, timedelta
