# -*- coding: utf-8 -*-
from __future__ import annotations

import os

try:  # pragma: no cover - optional dependency
    import aikido_zen  # type: ignore
except ModuleNotFoundError:  # pragma: no cover - optional dependency fallback
    class _AikidoZenStub:
        """Fallback shim when ``aikido_zen`` is unavailable."""

        available = False

        def protect(self) -> bool:
            return False

        def __getattr__(self, name: str):
            raise AttributeError(name)

    aikido_zen = _AikidoZenStub()  # type: ignore[assignment]
    _ZEN_LIBRARY_AVAILABLE = False
else:  # pragma: no cover - passthrough when dependency is present
    _ZEN_LIBRARY_AVAILABLE = True

    # Bridge legacy environment variables that the upstream library expects so
    # that projects configured with ``ZEN_ACCESS_TOKEN`` still start the
    # firewall/background services when ``aikido_zen.protect`` is invoked at
    # import time.  The Zen CLI/tooling historically looked for
    # ``AIKIDO_TOKEN`` only, so we copy whichever value the user supplied to the
    # canonical name before ``protect`` runs.
    if not os.environ.get("AIKIDO_TOKEN"):
        _fallback_token = (
            os.environ.get("ZEN_ACCESS_TOKEN")
            or os.environ.get("ZEN_TOKEN")
            or os.environ.get("ZEN_API_TOKEN")
        )
        if _fallback_token:
            os.environ["AIKIDO_TOKEN"] = _fallback_token

aikido_zen.protect()

# ---- Torch compile guards (before any torch/model import) ----
import os as _os
_os.environ.setdefault("PYTORCH_ENABLE_COMPILATION", "0")
_os.environ.setdefault("TORCHDYNAMO_DISABLE", "1")

# ---- std imports ----
import os, json, time, math, shutil, asyncio, importlib, hashlib, sqlite3, secrets, logging, hmac, re, base64, threading, random
from urllib.parse import parse_qs, quote, urlencode
import importlib.util
from pathlib import Path
from datetime import datetime, timezone, timedelta
from contextlib import asynccontextmanager, suppress
from typing import Any, Dict, List, Optional, Tuple, Literal, Set, Iterable

try:
    import pandas as pd
except ModuleNotFoundError:  # pragma: no cover - optional dependency in tests
    class _PandasStub:
        '''Lazy stub that raises a helpful error when pandas is unavailable.'''

        def __getattr__(self, name: str) -> Any:
            raise ModuleNotFoundError(
                "pandas is required for data-processing endpoints. Install it with 'pip install pandas'."
            )

    pd = _PandasStub()  # type: ignore
    _PANDAS_AVAILABLE = False
else:  # pragma: no cover - exercised when pandas is installed
    _PANDAS_AVAILABLE = True

<<<<<<< HEAD
from fastapi import FastAPI, HTTPException, Request, Header, Cookie, Depends
from fastapi.middleware.httpsredirect import HTTPSRedirectMiddleware
from fastapi.responses import FileResponse, HTMLResponse, StreamingResponse, JSONResponse, RedirectResponse
from fastapi.security import HTTPBasic, HTTPBasicCredentials
=======
from fastapi import FastAPI, HTTPException, Request, Header, Cookie
from fastapi.responses import FileResponse, HTMLResponse, StreamingResponse, JSONResponse, RedirectResponse


>>>>>>> 850b5f77
class _FallbackHTTPSRedirectMiddleware:
    """Minimal HTTPS redirect middleware compatible with FastAPI's interface."""

    def __init__(self, app):
        self.app = app

    async def __call__(self, scope, receive, send):
        if scope.get("type") != "http":
            await self.app(scope, receive, send)
            return

        scheme = scope.get("scheme", "http")
        if scheme == "https":
            await self.app(scope, receive, send)
            return

        headers = {
            key.decode("latin-1").lower(): value.decode("latin-1")
            for key, value in scope.get("headers", [])
        }
        host = headers.get("host")
        if not host:
            server = scope.get("server")
            if server:
                host = f"{server[0]}:{server[1]}" if server[1] else server[0]
            else:
                host = ""

        path = scope.get("raw_path") or scope.get("path", "")
        if isinstance(path, bytes):
            path = path.decode("latin-1")

        query = scope.get("query_string", b"")
        if query:
            path = f"{path}?{query.decode('latin-1')}"

        target_url = f"https://{host}{path}" if host else "https://" + path.lstrip("/")
        response = RedirectResponse(url=target_url, status_code=307)
        await response(scope, receive, send)


def _resolve_https_redirect_middleware():
    try:  # pragma: no cover - import is environment-dependent
        module = importlib.import_module("fastapi.middleware.httpsredirect")
        middleware = getattr(module, "HTTPSRedirectMiddleware", None)
        if middleware is not None:
            return middleware
    except Exception:  # pragma: no cover - fallback for trimmed/partial installs
        return _FallbackHTTPSRedirectMiddleware
    return _FallbackHTTPSRedirectMiddleware


HTTPSRedirectMiddleware = _resolve_https_redirect_middleware()

from fastapi.staticfiles import StaticFiles
from pydantic import BaseModel, Field, ValidationError

try:
    import jwt
except ModuleNotFoundError as exc:  # pragma: no cover - dependency should be installed
    raise ModuleNotFoundError(
        "PyJWT is required to run the server. Install it with 'pip install PyJWT'."
    ) from exc

try:
    from jwt import InvalidTokenError, ExpiredSignatureError
except (ImportError, AttributeError) as exc:  # pragma: no cover - guard against wrong package
    raise ImportError(
        "The imported 'jwt' package is not PyJWT. Please install PyJWT and remove conflicting 'jwt' packages."
    ) from exc
try:
    import pyotp
except ModuleNotFoundError:  # pragma: no cover - optional dependency
    pyotp = None  # type: ignore[assignment]

PYOTP_MISSING_MESSAGE = (
    "pyotp is required for multi-factor authentication features. Install it with 'pip install pyotp'."
)
try:
    from dotenv import load_dotenv
except ModuleNotFoundError:  # pragma: no cover - optional dependency fallback
    def load_dotenv(*_args, **_kwargs):  # type: ignore
        return False


def _env_flag(name: str, default: bool = False) -> bool:
    '''Interpret an environment variable as a boolean flag.'''

    raw = os.getenv(name)
    if raw is None:
        return default
    raw = raw.strip().lower()
    if raw in {"1", "true", "yes", "on"}:
        return True
    if raw in {"0", "false", "no", "off"}:
        return False
    return default


def _optional_path(value: Optional[str]) -> Optional[str]:
    if not value:
        return None
    return str(Path(value).expanduser())


def _comma_separated_list(value: Optional[str]) -> List[str]:
    if not value:
        return []
    return [item.strip() for item in value.split(",") if item.strip()]


def _load_optional_module(name: str):
    spec = importlib.util.find_spec(name)
    if spec is None:
        return None
    try:
        return importlib.import_module(name)
    except Exception:
        return None


psutil = _load_optional_module("psutil")

logger = logging.getLogger("neocortex.server")

try:
    import matplotlib  # type: ignore
    matplotlib.use("Agg")
    import matplotlib.pyplot as plt  # type: ignore
except ModuleNotFoundError:  # pragma: no cover - optional dependency fallback
    matplotlib = None  # type: ignore

    class _MatplotlibStub:
        def figure(self, *args, **kwargs):
            return self

        def plot(self, *args, **kwargs):
            return None

        def title(self, *args, **kwargs):
            return None

        def grid(self, *args, **kwargs):
            return None

        def tight_layout(self, *args, **kwargs):
            return None

        def savefig(self, *args, **kwargs):
            path = kwargs.get("fname") or (args[0] if args else None)
            if path:
                Path(path).write_bytes(b"")
            return None

        def close(self, *args, **kwargs):
            return None

    plt = _MatplotlibStub()  # type: ignore

# added imports for Alpaca integration
import requests

with suppress(ModuleNotFoundError):
    from cryptography.fernet import Fernet, InvalidToken  # type: ignore

if "Fernet" not in globals():  # pragma: no cover - optional dependency fallback
    class InvalidToken(Exception):
        '''Raised when decrypting stored credentials with an invalid token.'''

    class _MissingCryptographyFernet:
        def __init__(self, *_args, **_kwargs):
            raise ModuleNotFoundError(
                "cryptography is required for credential encryption. Install it with 'pip install cryptography'."
            )

    Fernet = _MissingCryptographyFernet  # type: ignore

# ---- your model utils (import AFTER env guards) ----
MODEL_IMPORT_ERROR: Optional[Exception] = None

try:
    from model import build_features, train_and_save, latest_run_path
except Exception as exc:  # pragma: no cover - optional heavy dependency fallback
    MODEL_IMPORT_ERROR = exc

    def _model_unavailable(*_args, **_kwargs):
        raise RuntimeError(f"Model dependencies unavailable: {exc}")

    def build_features(*args, **kwargs):  # type: ignore
        return _model_unavailable(*args, **kwargs)

    def train_and_save(*args, **kwargs):  # type: ignore
        return _model_unavailable(*args, **kwargs)

    def latest_run_path() -> Optional[str]:  # type: ignore
        return None

try:
    from strategies import analyze_liquidity_session, StrategyError
except Exception as exc:  # pragma: no cover - optional dependency fallback
    class StrategyError(RuntimeError):
        pass

    def analyze_liquidity_session(*_args, **_kwargs):
        raise StrategyError(f"Strategy module unavailable: {exc}")

load_dotenv(override=False)

SSL_CERTFILE = _optional_path(os.getenv("SSL_CERTFILE"))
SSL_KEYFILE = _optional_path(os.getenv("SSL_KEYFILE"))
SSL_KEYFILE_PASSWORD = os.getenv("SSL_KEYFILE_PASSWORD") or None
SSL_CA_CERTS = _optional_path(os.getenv("SSL_CA_CERTS"))
SSL_ENABLED = bool(SSL_CERTFILE and SSL_KEYFILE)
FORCE_HTTPS_REDIRECT = _env_flag("FORCE_HTTPS_REDIRECT", default=SSL_ENABLED)
ENABLE_HSTS = _env_flag("ENABLE_HSTS", default=SSL_ENABLED)
ENABLE_SECURITY_HEADERS = _env_flag("ENABLE_SECURITY_HEADERS", default=True)
DISABLE_SERVER_HEADER = _env_flag("DISABLE_SERVER_HEADER", default=True)
HSTS_MAX_AGE = int(os.getenv("HSTS_MAX_AGE", "31536000"))
HSTS_INCLUDE_SUBDOMAINS = _env_flag("HSTS_INCLUDE_SUBDOMAINS", default=True)
HSTS_PRELOAD = _env_flag("HSTS_PRELOAD", default=False)
if ENABLE_HSTS:
    _hsts_directives = [f"max-age={HSTS_MAX_AGE}"]
    if HSTS_INCLUDE_SUBDOMAINS:
        _hsts_directives.append("includeSubDomains")
    if HSTS_PRELOAD:
        _hsts_directives.append("preload")
    HSTS_HEADER_VALUE = "; ".join(_hsts_directives)
else:
    HSTS_HEADER_VALUE = None

DEFAULT_SECURITY_HEADERS: Dict[str, str] = {
    "X-Content-Type-Options": "nosniff",
    "X-Frame-Options": "DENY",
    "Referrer-Policy": "no-referrer",
    "Cross-Origin-Opener-Policy": "same-origin",
    "Cross-Origin-Resource-Policy": "same-origin",
    "Permissions-Policy": "camera=(), geolocation=(), microphone=()",
}


ZEN_FIREWALL_ENABLED = _env_flag("ZEN_FIREWALL_ENABLED", default=True)
ZEN_FIREWALL_PROFILE = os.getenv("ZEN_FIREWALL_PROFILE", "balanced")
ZEN_FIREWALL_RULES = os.getenv("ZEN_FIREWALL_RULES")
ZEN_FIREWALL_DEFAULT_POLICY = os.getenv("ZEN_FIREWALL_DEFAULT_POLICY", "allow")
ZEN_ACCESS_TOKEN = (
    os.getenv("ZEN_ACCESS_TOKEN")
    or os.getenv("ZEN_TOKEN")
    or os.getenv("ZEN_API_TOKEN")
    or os.getenv("AIKIDO_TOKEN")
)
ZEN_TOR_ENABLED = _env_flag("ZEN_TOR_ENABLED", default=False)
ZEN_TOR_EXIT_NODES = os.getenv("ZEN_TOR_EXIT_NODES")
ZEN_TOR_STRICT_NODES = _env_flag("ZEN_TOR_STRICT_NODES", default=False)
ZEN_TOR_PERFORMANCE_MODE = os.getenv("ZEN_TOR_PERFORMANCE_MODE", "fast")
ZEN_TOR_MAX_LATENCY_MS = os.getenv("ZEN_TOR_MAX_LATENCY_MS", "150")
ZEN_TOR_NEW_CIRCUIT_SECONDS = os.getenv("ZEN_TOR_NEW_CIRCUIT_SECONDS", "300")


def _configure_aikido_services() -> Dict[str, Any]:
    status: Dict[str, Any] = {
        "library_available": _ZEN_LIBRARY_AVAILABLE,
        "firewall": {
            "requested": ZEN_FIREWALL_ENABLED,
            "profile": ZEN_FIREWALL_PROFILE,
            "default_policy": ZEN_FIREWALL_DEFAULT_POLICY,
            "applied": False,
        },
        "token": {
            "provided": bool(ZEN_ACCESS_TOKEN),
            "applied": False,
        },
        "tor": {
            "requested": ZEN_TOR_ENABLED,
            "performance_mode": ZEN_TOR_PERFORMANCE_MODE,
            "strict_nodes": ZEN_TOR_STRICT_NODES,
            "exit_nodes": _comma_separated_list(ZEN_TOR_EXIT_NODES),
            "max_latency_ms": None,
            "new_circuit_seconds": None,
            "applied": False,
        },
    }

    if not _ZEN_LIBRARY_AVAILABLE:
        status["detail"] = "aikido_zen module not installed"
        return status

    # Configure the Zen firewall if requested.
    if ZEN_FIREWALL_ENABLED:
        firewall_kwargs: Dict[str, Any] = {
            "profile": ZEN_FIREWALL_PROFILE,
            "default_policy": ZEN_FIREWALL_DEFAULT_POLICY,
        }

        if ZEN_FIREWALL_RULES:
            try:
                firewall_kwargs["rules"] = json.loads(ZEN_FIREWALL_RULES)
            except json.JSONDecodeError as exc:
                logger.warning("ZEN_FIREWALL_RULES is not valid JSON: %s", exc)
                status["firewall"]["error"] = f"invalid rules: {exc}"
            except Exception as exc:  # pragma: no cover - defensive
                logger.exception("Unexpected error parsing ZEN_FIREWALL_RULES")
                status["firewall"]["error"] = str(exc)

        if "error" not in status["firewall"]:
            firewall_handler = getattr(aikido_zen, "enable_firewall", None) or getattr(
                aikido_zen, "configure_firewall", None
            )
            if callable(firewall_handler):
                try:
                    result = firewall_handler(**firewall_kwargs)
                    status["firewall"]["applied"] = True
                    if result is not None:
                        status["firewall"]["result"] = result
                except Exception as exc:  # pragma: no cover - runtime safety
                    logger.exception("Failed to configure Zen firewall")
                    status["firewall"]["error"] = str(exc)
            else:
                status["firewall"]["error"] = "firewall controls unavailable"

    # Register secure token with aikido_zen if provided.
    if ZEN_ACCESS_TOKEN:
        token_handler = (
            getattr(aikido_zen, "register_token", None)
            or getattr(aikido_zen, "set_token", None)
            or getattr(aikido_zen, "add_token", None)
        )
        if callable(token_handler):
            try:
                token_handler(ZEN_ACCESS_TOKEN)
                status["token"]["applied"] = True
            except Exception as exc:  # pragma: no cover - runtime safety
                logger.exception("Failed to register Zen access token")
                status["token"]["error"] = str(exc)
        else:
            status["token"]["error"] = "token registration unavailable"

    # Enable Tor services with performance-focused defaults if requested.
    if ZEN_TOR_ENABLED:
        try:
            max_latency = max(10, int(str(ZEN_TOR_MAX_LATENCY_MS)))
        except (TypeError, ValueError):
            logger.warning(
                "ZEN_TOR_MAX_LATENCY_MS must be an integer; falling back to 150"
            )
            max_latency = 150
        try:
            new_circuit_seconds = max(30, int(str(ZEN_TOR_NEW_CIRCUIT_SECONDS)))
        except (TypeError, ValueError):
            logger.warning(
                "ZEN_TOR_NEW_CIRCUIT_SECONDS must be an integer; falling back to 300"
            )
            new_circuit_seconds = 300

        status["tor"]["max_latency_ms"] = max_latency
        status["tor"]["new_circuit_seconds"] = new_circuit_seconds

        tor_handler = (
            getattr(aikido_zen, "enable_tor", None)
            or getattr(aikido_zen, "configure_tor", None)
            or getattr(aikido_zen, "start_tor_service", None)
        )
        if callable(tor_handler):
            tor_kwargs: Dict[str, Any] = {
                "performance": ZEN_TOR_PERFORMANCE_MODE,
                "strict_nodes": ZEN_TOR_STRICT_NODES,
                "exit_nodes": status["tor"]["exit_nodes"],
                "max_latency_ms": max_latency,
                "new_circuit_seconds": new_circuit_seconds,
            }
            if not tor_kwargs["exit_nodes"]:
                tor_kwargs.pop("exit_nodes")
            try:
                result = tor_handler(**tor_kwargs)
                status["tor"]["applied"] = True
                if result is not None:
                    status["tor"]["result"] = result
            except Exception as exc:  # pragma: no cover - runtime safety
                logger.exception("Failed to enable Zen Tor services")
                status["tor"]["error"] = str(exc)
        else:
            status["tor"]["error"] = "tor integration unavailable"

    return status


ZEN_SECURITY_STATUS = _configure_aikido_services()


def _is_subpath(base: Path, candidate: Path) -> bool:
    try:
        candidate.relative_to(base)
        return True
    except ValueError:
        return False


SAFE_FILENAME_COMPONENT = re.compile(r"[^A-Z0-9_-]")


def _sanitize_filename_component(value: str) -> str:
    cleaned = SAFE_FILENAME_COMPONENT.sub("_", value.upper())
    return cleaned or "UNKNOWN"

API_HOST   = os.getenv("API_HOST","0.0.0.0")
API_PORT   = int(os.getenv("API_PORT","8000"))
RUNS_ROOT  = Path(os.getenv("RUNS_ROOT","artifacts")).resolve()
RUNS_ROOT.mkdir(parents=True, exist_ok=True)
STATIC_DIR = Path(os.getenv("STATIC_DIR","static")).resolve(); STATIC_DIR.mkdir(parents=True, exist_ok=True)
PUBLIC_DIR = Path(os.getenv("PUBLIC_DIR","public")).resolve(); PUBLIC_DIR.mkdir(parents=True, exist_ok=True)
LIQUIDITY_DIR = PUBLIC_DIR / "liquidity"
LIQUIDITY_DIR.mkdir(parents=True, exist_ok=True)
LIQUIDITY_ASSETS = LIQUIDITY_DIR / "assets"
LIQUIDITY_ASSETS.mkdir(parents=True, exist_ok=True)
ALPACA_TEST_DIR = PUBLIC_DIR / "alpaca_webhook_tests"
ALPACA_TEST_DIR.mkdir(parents=True, exist_ok=True)
ALPACA_TEST_DIR = ALPACA_TEST_DIR.resolve()

LOGIN_PAGE = PUBLIC_DIR / "login.html"
ADMIN_LOGIN_PAGE = PUBLIC_DIR / "admin-login.html"

ENDUSERAPP_DIR = PUBLIC_DIR / "enduserapp"
ENDUSERAPP_DIR.mkdir(parents=True, exist_ok=True)

NGROK_ENDPOINT_TEMPLATE_PATH = PUBLIC_DIR / "ngrok-cloud-endpoint.html"
try:
    NGROK_ENDPOINT_TEMPLATE = NGROK_ENDPOINT_TEMPLATE_PATH.read_text(encoding="utf-8")
except FileNotFoundError:
    NGROK_ENDPOINT_TEMPLATE = (
        "<!doctype html><html><body><h1>ngrok endpoint</h1>"
        "<p>Webhook URL: {{WEBHOOK_URL}}</p></body></html>"
    )
# ---------

NGROK_ENDPOINT_TEMPLATE_PATH = PUBLIC_DIR / "ngrok-cloud-endpoint.html"
try:
    NGROK_ENDPOINT_TEMPLATE = NGROK_ENDPOINT_TEMPLATE_PATH.read_text(encoding="utf-8")
except FileNotFoundError:
    NGROK_ENDPOINT_TEMPLATE = (
        "<!doctype html><html><body><h1>ngrok endpoint</h1><p>Webhook URL: {{WEBHOOK_URL}}</p></body></html>"
    )

ENDUSERAPP_DIR = PUBLIC_DIR / "enduserapp"
ENDUSERAPP_DIR.mkdir(parents=True, exist_ok=True)

ENDUSERAPP_DIR = PUBLIC_DIR / "enduserapp"
ENDUSERAPP_DIR.mkdir(parents=True, exist_ok=True)

NGROK_ENDPOINT_TEMPLATE_PATH = PUBLIC_DIR / "ngrok-cloud-endpoint.html"


def _load_ngrok_template(path: Path) -> str:
    '''Best-effort loader for the ngrok cloud endpoint HTML template.'''

    try:
        return path.read_text(encoding="utf-8")
    except FileNotFoundError:
        # Fall back to a tiny inline page so the endpoint still renders
        # something useful even if the repository asset is missing.
        return (
            "<!doctype html><html><body><h1>ngrok endpoint</h1><p>Webhook URL: "
            "{{WEBHOOK_URL}}</p></body></html>"
        )


NGROK_ENDPOINT_TEMPLATE = _load_ngrok_template(NGROK_ENDPOINT_TEMPLATE_PATH)

ENDUSERAPP_DIR = PUBLIC_DIR / "enduserapp"
ENDUSERAPP_DIR.mkdir(parents=True, exist_ok=True)

NGROK_ENDPOINT_TEMPLATE_PATH = PUBLIC_DIR / "ngrok-cloud-endpoint.html"


def _load_ngrok_template(path: Path) -> str:
    '''Best-effort loader for the ngrok cloud endpoint HTML template.'''

    try:
        return path.read_text(encoding="utf-8")
    except FileNotFoundError:
        # Fall back to a tiny inline page so the endpoint still renders
        # something useful even if the repository asset is missing.
        return (
            "<!doctype html><html><body><h1>ngrok endpoint</h1><p>Webhook URL: "
            "{{WEBHOOK_URL}}</p></body></html>"
        )


NGROK_ENDPOINT_TEMPLATE = _load_ngrok_template(NGROK_ENDPOINT_TEMPLATE_PATH)

ENDUSERAPP_DIR = PUBLIC_DIR / "enduserapp"
ENDUSERAPP_DIR.mkdir(parents=True, exist_ok=True)

NGROK_ENDPOINT_TEMPLATE_PATH = PUBLIC_DIR / "ngrok-cloud-endpoint.html"


def _load_ngrok_template(path: Path) -> str:
    '''Best-effort loader for the ngrok cloud endpoint HTML template.'''

    try:
        return path.read_text(encoding="utf-8")
    except FileNotFoundError:
        # Fall back to a tiny inline page so the endpoint still renders
        # something useful even if the repository asset is missing.
        return (
            "<!doctype html><html><body><h1>ngrok endpoint</h1><p>Webhook URL: "
            "{{WEBHOOK_URL}}</p></body></html>"
        )


NGROK_ENDPOINT_TEMPLATE = _load_ngrok_template(NGROK_ENDPOINT_TEMPLATE_PATH)

DEFAULT_PUBLIC_BASE_URL = os.getenv("DEFAULT_PUBLIC_BASE_URL", "").rstrip("/")


DEFAULT_PUBLIC_BASE_URL = os.getenv(
    "DEFAULT_PUBLIC_BASE_URL",
    "https://tamara-unleavened-nonpromiscuously.ngrok-free.dev",
).rstrip("/")


# -----------------------------------------------------------------------------
# Alpaca configuration
#
# This server integrates with the Alpaca Markets API for retrieving account
# positions and computing unrealized profit and loss (P&L). To support both
# paper (simulated) and funded trading accounts, two sets of credentials
# (API key, secret and base URL) can be provided via environment variables.
#
# For paper trading:
#   ALPACA_KEY_PAPER        – your Alpaca paper account API key
#   ALPACA_SECRET_PAPER     – your Alpaca paper account secret key
#   ALPACA_BASE_URL_PAPER   – optional; defaults to https://paper-api.alpaca.markets
#
# For funded (live) trading:
#   ALPACA_KEY_FUND         – your Alpaca live account API key
#   ALPACA_SECRET_FUND      – your Alpaca live account secret key
#   ALPACA_BASE_URL_FUND    – optional; defaults to https://api.alpaca.markets
#
# If either the key or secret is missing for a given account type, the
# corresponding endpoint will return an error.

# Load Alpaca credentials from environment. Paper trading endpoints are used by
# default when no account type is specified.
ALPACA_KEY_PAPER = os.getenv("ALPACA_KEY_PAPER")
ALPACA_SECRET_PAPER = os.getenv("ALPACA_SECRET_PAPER")
ALPACA_BASE_URL_PAPER = os.getenv("ALPACA_BASE_URL_PAPER", "https://paper-api.alpaca.markets")

ALPACA_KEY_FUND = os.getenv("ALPACA_KEY_FUND")
ALPACA_SECRET_FUND = os.getenv("ALPACA_SECRET_FUND")
ALPACA_BASE_URL_FUND = os.getenv("ALPACA_BASE_URL_FUND", "https://api.alpaca.markets")

Buffers: Dict[str, pd.DataFrame] = {}
Exog: Dict[str, pd.DataFrame] = {}          # features/fundamentals/signals aligned by timestamp
IngestStats: Dict[str, Any] = {"tradingview":0, "robinhood":0, "webull":0, "features":0, "candles":0}
IdleTasks: Dict[str, asyncio.Task] = {}

PAPERTRADE_STATE_PATH = PUBLIC_DIR / "papertrade_state.json"
PAPERTRADE_STATE_LOCK = asyncio.Lock()
PaperTradeState: Dict[str, Any] = {"orders": []}
PaperTradeLoaded = False


def _load_papertrade_state() -> None:
    global PaperTradeState, PaperTradeLoaded
    if PaperTradeLoaded:
        return
    try:
        if PAPERTRADE_STATE_PATH.exists():
            data = json.loads(PAPERTRADE_STATE_PATH.read_text(encoding="utf-8"))
            if isinstance(data, dict) and isinstance(data.get("orders"), list):
                PaperTradeState["orders"] = data["orders"]
    except Exception:
        # fall back to empty state on read error
        PaperTradeState["orders"] = []
    PaperTradeLoaded = True


def _save_papertrade_state() -> None:
    try:
        PAPERTRADE_STATE_PATH.write_text(
            json.dumps({"orders": PaperTradeState.get("orders", [])}, indent=2),
            encoding="utf-8",
        )
    except Exception:
        logger.warning("[papertrade] unable to persist state", exc_info=True)


def _papertrade_noise_seed(order: Dict[str, Any]) -> int:
    seed_value = order.get("noise_seed")
    if isinstance(seed_value, str):
        try:
            return int(seed_value, 16)
        except ValueError:
            pass
    base = f"{order.get('symbol','')}-{order.get('timestamp','')}"
    digest = hashlib.sha1(base.encode("utf-8", errors="ignore")).hexdigest()
    return int(digest[:8], 16)


def _papertrade_price(order: Dict[str, Any], now: Optional[float] = None) -> float:
    entry_price = float(order.get("entry_price") or order.get("price") or 1.0)
    entry_price = max(entry_price, 0.01)
    ts = (now or time.time()) / 60.0
    seed = _papertrade_noise_seed(order)
    oscillation = math.sin(ts + (seed % 360)) * 0.05
    price = entry_price * (1.0 + oscillation)
    return round(max(price, 0.01), 2)


def _papertrade_multiplier(order: Dict[str, Any]) -> float:
    return 100.0 if (order.get("instrument") == "option") else 1.0


def _papertrade_pnl(order: Dict[str, Any], current_price: float) -> float:
    direction = 1.0 if order.get("side") == "long" else -1.0
    qty = float(order.get("quantity") or 0.0)
    entry = float(order.get("entry_price") or order.get("price") or current_price)
    multiplier = _papertrade_multiplier(order)
    pnl = (current_price - entry) * qty * direction * multiplier
    return round(pnl, 2)


def _papertrade_dashboard(now: Optional[float] = None) -> Dict[str, Any]:
    orders = PaperTradeState.get("orders", [])
    long_orders: List[Dict[str, Any]] = []
    short_orders: List[Dict[str, Any]] = []
    long_pnl = 0.0
    short_pnl = 0.0
    snapshot_time = now or time.time()

    for raw in orders:
        order = dict(raw)
        order.pop("noise_seed", None)
        status = order.get("status") or "executed"
        if status == "executed":
            current_price = _papertrade_price(raw, snapshot_time)
            pnl = _papertrade_pnl(raw, current_price)
        else:
            current_price = float(order.get("entry_price") or order.get("price") or 0.0)
            pnl = 0.0
        order["current_price"] = round(current_price, 2)
        order["pnl"] = round(pnl, 2)

        if (order.get("side") or "long") == "long":
            if status == "executed":
                long_pnl += pnl
            long_orders.append(order)
        else:
            if status == "executed":
                short_pnl += pnl
            short_orders.append(order)

    total_pnl = round(long_pnl + short_pnl, 2)
    return {
        "pnl": {
            "total": round(total_pnl, 2),
            "long": round(long_pnl, 2),
            "short": round(short_pnl, 2),
        },
        "orders": {
            "long": long_orders,
            "short": short_orders,
        },
        "generated_at": datetime.fromtimestamp(snapshot_time, tz=timezone.utc).isoformat(),
    }


def _run_ai_trainer(order: Dict[str, Any]) -> Dict[str, Any]:
    symbol = (order.get("symbol") or "").upper()
    digest = hashlib.sha1(f"{symbol}-{order.get('instrument')}-{order.get('side')}".encode("utf-8", errors="ignore")).hexdigest()
    signal = int(digest[:6], 16) / float(0xFFFFFF)
    bias = 0.08 if order.get("side") == "long" else -0.08
    bias += 0.06 if order.get("instrument") == "option" else 0.04
    confidence = max(0.0, min(1.0, 0.45 + (signal - 0.5) * 0.6 + bias))
    action = "execute" if confidence >= 0.48 else "reject"
    message = (
        "Neo Cortex AI executed the paper order."
        if action == "execute"
        else "Neo Cortex AI parked the order for review."
    )
    return {
        "trainer": "Neo Cortex AI Trainer",
        "action": action,
        "confidence": round(confidence, 3),
        "message": message,
    }


try:
    _load_papertrade_state()
except Exception:
    logger.warning("[papertrade] failed to load initial state", exc_info=True)

# --- authentication and credential storage -------------------------------------------------------
AUTH_DB_PATH = Path(os.getenv("AUTH_DB_PATH", "auth.db")).resolve()
AUTH_DB_PATH.parent.mkdir(parents=True, exist_ok=True)
SESSION_COOKIE_NAME = os.getenv("SESSION_COOKIE_NAME", "access_token")
SESSION_COOKIE_SECURE = _env_flag("AUTH_COOKIE_SECURE", default=SSL_ENABLED)
SESSION_COOKIE_MAX_AGE = int(os.getenv("SESSION_COOKIE_MAX_AGE", str(15 * 60)))
SESSION_COOKIE_SAMESITE = os.getenv("SESSION_COOKIE_SAMESITE", "lax") or "lax"
REFRESH_COOKIE_NAME = os.getenv("REFRESH_TOKEN_COOKIE_NAME", "refresh_token")
REFRESH_COOKIE_SECURE = _env_flag("REFRESH_COOKIE_SECURE", default=SESSION_COOKIE_SECURE)
REFRESH_COOKIE_MAX_AGE = int(os.getenv("REFRESH_COOKIE_MAX_AGE", str(30 * 24 * 3600)))
REFRESH_COOKIE_SAMESITE = os.getenv("REFRESH_COOKIE_SAMESITE", "lax") or "lax"

_EPHEMERAL_JWT_SECRET = False
_configured_jwt_secret = (os.getenv("JWT_SECRET_KEY") or "").strip()
if not _configured_jwt_secret:
    logger.warning("JWT_SECRET_KEY not set; generating ephemeral signing key. Tokens will be invalidated on restart.")
    _configured_jwt_secret = secrets.token_urlsafe(64)
    _EPHEMERAL_JWT_SECRET = True
JWT_SECRET_KEY = _configured_jwt_secret
JWT_REFRESH_SECRET_KEY = (os.getenv("JWT_REFRESH_SECRET_KEY") or JWT_SECRET_KEY).strip()
JWT_ALGORITHM = os.getenv("JWT_ALGORITHM", "HS512")
JWT_ACCESS_EXPIRE_MINUTES = int(os.getenv("JWT_ACCESS_TOKEN_EXPIRE_MINUTES", "15"))
JWT_REFRESH_EXPIRE_DAYS = int(os.getenv("JWT_REFRESH_TOKEN_EXPIRE_DAYS", "30"))
JWT_ISSUER = os.getenv("JWT_ISSUER", "neo-cortex")
JWT_AUDIENCE = os.getenv("JWT_AUDIENCE", "neo-cortex-clients")
JWT_LEEWAY_SECONDS = int(os.getenv("JWT_LEEWAY_SECONDS", "30"))
TOKEN_REFRESH_LEEWAY_SECONDS = int(os.getenv("TOKEN_REFRESH_LEEWAY_SECONDS", "60"))

ROLE_ADMIN = "admin"
ROLE_TRADER = "trader"
ROLE_READ_ONLY = "read-only"
ROLE_LICENSE = "license_user"
DEFAULT_ROLE = os.getenv("DEFAULT_USER_ROLE", ROLE_READ_ONLY)
ROLE_SCOPES: Dict[str, Set[str]] = {
    ROLE_ADMIN: {"admin", "trade", "read", "positions", "credentials", "api-keys"},
    ROLE_TRADER: {"trade", "read", "positions"},
    ROLE_LICENSE: {"license", "read"},
    ROLE_READ_ONLY: {"read"},
}
MFA_REQUIRED_ROLES: Set[str] = {role.strip() for role in os.getenv("MFA_REQUIRED_ROLES", f"{ROLE_ADMIN},{ROLE_TRADER}").split(",") if role.strip()}
API_TOKEN_PREFIX = os.getenv("API_TOKEN_PREFIX", "ApiKey")
API_KEY_SCOPE_SEPARATOR = os.getenv("API_KEY_SCOPE_SEPARATOR", " ")
ALLOWED_API_SCOPES: Set[str] = set().union(*ROLE_SCOPES.values())
TOTP_VALID_WINDOW = int(os.getenv("TOTP_VALIDATION_WINDOW", "1"))
MFA_RECOVERY_CODE_COUNT = int(os.getenv("MFA_RECOVERY_CODE_COUNT", "5"))
MFA_RECOVERY_CODE_LENGTH = int(os.getenv("MFA_RECOVERY_CODE_LENGTH", "10"))

CREDENTIALS_LEGACY_KEY = (os.getenv("CREDENTIALS_ENCRYPTION_KEY") or "").strip() or None
CREDENTIALS_KEYSET_RAW = (os.getenv("CREDENTIALS_ENCRYPTION_KEYS") or "").strip()
CREDENTIALS_ACTIVE_KEY_VERSION = (os.getenv("CREDENTIALS_ACTIVE_KEY_VERSION") or "active").strip()
CREDENTIALS_ROTATE_ON_START = _env_flag("CREDENTIALS_ROTATE_ON_START", default=False)

AUTH_DB_ENCRYPTION_PASSPHRASE = (os.getenv("AUTH_DB_ENCRYPTION_PASSPHRASE") or "").strip() or None

PINNED_CERT_FINGERPRINT = (os.getenv("PINNED_CERT_FINGERPRINT") or "").replace(":", "").strip().lower()
PINNED_CERT_HASH_ALGO = (os.getenv("PINNED_CERT_HASH_ALGO") or "sha256").strip().lower()
ENABLE_CERT_PINNING = bool(PINNED_CERT_FINGERPRINT)

SECURE_HEADERS_TEMPLATE: Dict[str, str] = {
    "X-Frame-Options": "DENY",
    "X-Content-Type-Options": "nosniff",
    "Referrer-Policy": "no-referrer",
    "Permissions-Policy": "camera=(), microphone=(), geolocation=()",
    "Cross-Origin-Opener-Policy": "same-origin",
    "Cross-Origin-Embedder-Policy": "require-corp",
    "Content-Security-Policy": "default-src 'self'; frame-ancestors 'none'; object-src 'none'",
}
CUSTOM_SECURE_HEADERS = os.getenv("SECURE_HEADERS_EXTRA", "")
_STRICT_TRANSPORT_TEMPLATE: Optional[str] = None
if CUSTOM_SECURE_HEADERS:
    updated_headers = dict(SECURE_HEADERS_TEMPLATE)
    for header_pair in CUSTOM_SECURE_HEADERS.split(";;"):
        if not header_pair.strip():
            continue
        if "=" not in header_pair:
            continue
        name, value = header_pair.split("=", 1)
        header_name = name.strip()
        header_value = value.strip()
        if header_name.lower() == "strict-transport-security":
            _STRICT_TRANSPORT_TEMPLATE = header_value
            continue
        updated_headers[header_name] = header_value
    SECURE_HEADERS_TEMPLATE = updated_headers
else:
    _STRICT_TRANSPORT_TEMPLATE = None

DEFAULT_SECURITY_HEADERS.update(SECURE_HEADERS_TEMPLATE)

WHOP_API_KEY = (os.getenv("WHOP_API_KEY") or "").strip() or None
WHOP_API_BASE = (os.getenv("WHOP_API_BASE") or "https://api.whop.com").rstrip("/")
WHOP_PORTAL_URL = (os.getenv("WHOP_PORTAL_URL") or "").strip() or None
WHOP_SESSION_TTL = int(os.getenv("WHOP_SESSION_TTL", "900"))
ADMIN_PRIVATE_KEY = (os.getenv("ADMIN_PRIVATE_KEY") or "the3istheD3T").strip()
ADMIN_PORTAL_BASIC_USER = (os.getenv("ADMIN_PORTAL_BASIC_USER") or "").strip()
ADMIN_PORTAL_BASIC_PASS = (os.getenv("ADMIN_PORTAL_BASIC_PASS") or "").strip()
ADMIN_PORTAL_BASIC_REALM = (
    os.getenv("ADMIN_PORTAL_BASIC_REALM", "Neo Cortex Admin") or "Neo Cortex Admin"
).strip()
ADMIN_PORTAL_GATE_TOKEN = (os.getenv("ADMIN_PORTAL_GATE_TOKEN") or "").strip()
ADMIN_PORTAL_GATE_HEADER = (os.getenv("ADMIN_PORTAL_GATE_HEADER") or "x-admin-portal-key").strip()
if not ADMIN_PORTAL_GATE_HEADER:
    ADMIN_PORTAL_GATE_HEADER = "x-admin-portal-key"
DISABLE_ACCESS_LOGS = _env_flag("DISABLE_ACCESS_LOGS", default=True)
ADMIN_PORTAL_HTTP_BASIC = HTTPBasic(auto_error=False)
if DISABLE_ACCESS_LOGS:
    logging.getLogger("uvicorn.access").disabled = True


def _db_conn() -> sqlite3.Connection:
    conn = sqlite3.connect(str(AUTH_DB_PATH))
    conn.row_factory = sqlite3.Row
    if AUTH_DB_ENCRYPTION_PASSPHRASE:
        try:
            conn.execute("PRAGMA key = ?", (AUTH_DB_ENCRYPTION_PASSPHRASE,))
            conn.execute("PRAGMA cipher_memory_security = ON")
        except sqlite3.DatabaseError as exc:
            logger.error("Failed to apply SQLCipher key: %s", exc)
    conn.execute("PRAGMA foreign_keys = ON")
    return conn


def _init_auth_db() -> None:
    with _db_conn() as conn:
        conn.execute(
            '''
            CREATE TABLE IF NOT EXISTS users (
                id INTEGER PRIMARY KEY AUTOINCREMENT,
                username TEXT NOT NULL UNIQUE,
                password_hash TEXT NOT NULL,
                salt TEXT NOT NULL,
                is_admin INTEGER NOT NULL DEFAULT 0,
                created_at TEXT NOT NULL
            )
            '''
        )
        info = conn.execute("PRAGMA table_info(users)").fetchall()
        column_names = {row["name"] for row in info}
        if "is_admin" not in column_names:
            conn.execute("ALTER TABLE users ADD COLUMN is_admin INTEGER NOT NULL DEFAULT 0")
        if "role" not in column_names:
            default_role_literal = DEFAULT_ROLE.replace("'", "''")
            conn.execute(
                f"ALTER TABLE users ADD COLUMN role TEXT NOT NULL DEFAULT '{default_role_literal}'"
            )
        if "totp_secret" not in column_names:
            conn.execute("ALTER TABLE users ADD COLUMN totp_secret TEXT")
        if "mfa_enabled" not in column_names:
            conn.execute("ALTER TABLE users ADD COLUMN mfa_enabled INTEGER NOT NULL DEFAULT 0")
        if "mfa_delivery" not in column_names:
            conn.execute("ALTER TABLE users ADD COLUMN mfa_delivery TEXT DEFAULT 'totp'")
        if "mfa_recovery_codes" not in column_names:
            conn.execute("ALTER TABLE users ADD COLUMN mfa_recovery_codes TEXT")
        conn.execute(
            '''
            CREATE TABLE IF NOT EXISTS sessions (
                token TEXT PRIMARY KEY,
                token_hash TEXT,
                user_id INTEGER NOT NULL,
                created_at TEXT NOT NULL,
                expires_at TEXT,
                last_used_at TEXT,
                FOREIGN KEY(user_id) REFERENCES users(id) ON DELETE CASCADE
            )
            '''
        )
        session_info = conn.execute("PRAGMA table_info(sessions)").fetchall()
        session_columns = {row["name"] for row in session_info}
        if "token_hash" not in session_columns:
            conn.execute("ALTER TABLE sessions ADD COLUMN token_hash TEXT")
        if "expires_at" not in session_columns:
            conn.execute("ALTER TABLE sessions ADD COLUMN expires_at TEXT")
        if "last_used_at" not in session_columns:
            conn.execute("ALTER TABLE sessions ADD COLUMN last_used_at TEXT")
        conn.execute(
            '''
            CREATE TABLE IF NOT EXISTS alpaca_credentials (
                user_id INTEGER NOT NULL,
                account_type TEXT NOT NULL,
                api_key TEXT NOT NULL,
                api_secret TEXT NOT NULL,
                base_url TEXT,
                updated_at TEXT NOT NULL,
                PRIMARY KEY (user_id, account_type),
                FOREIGN KEY(user_id) REFERENCES users(id) ON DELETE CASCADE
            )
            '''
        )
        conn.execute(
            '''
            CREATE TABLE IF NOT EXISTS api_tokens (
                token_id TEXT PRIMARY KEY,
                token_hash TEXT NOT NULL,
                user_id INTEGER NOT NULL,
                scopes TEXT NOT NULL,
                label TEXT,
                created_at TEXT NOT NULL,
                last_used_at TEXT,
                revoked INTEGER NOT NULL DEFAULT 0,
                FOREIGN KEY(user_id) REFERENCES users(id) ON DELETE CASCADE
            )
            '''
        )
        api_info = conn.execute("PRAGMA table_info(api_tokens)").fetchall()
        api_columns = {row["name"] for row in api_info}
        if "label" not in api_columns:
            conn.execute("ALTER TABLE api_tokens ADD COLUMN label TEXT")
        conn.execute(
            '''
            CREATE TABLE IF NOT EXISTS credential_key_history (
                id INTEGER PRIMARY KEY AUTOINCREMENT,
                key_version TEXT NOT NULL,
                rotated_at TEXT NOT NULL,
                total_records INTEGER NOT NULL DEFAULT 0
            )
            '''
        )
        conn.execute(
            '''
            CREATE TABLE IF NOT EXISTS whop_sessions (
                token TEXT PRIMARY KEY,
                license_key TEXT NOT NULL,
                email TEXT,
                metadata TEXT,
                created_at TEXT NOT NULL,
                consumed_at TEXT
            )
            '''
        )
        conn.execute(
            '''
            CREATE TABLE IF NOT EXISTS whop_accounts (
                license_key TEXT PRIMARY KEY,
                user_id INTEGER NOT NULL UNIQUE,
                created_at TEXT NOT NULL,
                updated_at TEXT NOT NULL,
                FOREIGN KEY(user_id) REFERENCES users(id) ON DELETE CASCADE
            )
            '''
        )


_init_auth_db()


class CredentialEncryptionError(RuntimeError):
    pass


_CREDENTIAL_CIPHERS: Dict[str, Fernet] = {}
_CREDENTIAL_KEYSET_CACHE: Dict[str, str] = {}
_ACTIVE_CREDENTIAL_KEY_VERSION: Optional[str] = None
_EPHEMERAL_CREDENTIAL_KEY = False


def _reload_credential_keys() -> None:
    global _CREDENTIAL_KEYSET_CACHE, _ACTIVE_CREDENTIAL_KEY_VERSION, _EPHEMERAL_CREDENTIAL_KEY
    keyset: Dict[str, str] = {}
    if CREDENTIALS_KEYSET_RAW:
        for item in CREDENTIALS_KEYSET_RAW.split(","):
            item = item.strip()
            if not item or ":" not in item:
                continue
            version, key = item.split(":", 1)
            version = version.strip()
            key = key.strip()
            if not version or not key:
                continue
            keyset[version] = key
    if CREDENTIALS_LEGACY_KEY and "legacy" not in keyset:
        keyset["legacy"] = CREDENTIALS_LEGACY_KEY
    if not keyset:
        logger.warning(
            "No CREDENTIALS_ENCRYPTION_KEYS configured; generating ephemeral key. Stored credentials will not persist across restarts."
        )
        generated = Fernet.generate_key().decode("utf-8")
        keyset["ephemeral"] = generated
        _EPHEMERAL_CREDENTIAL_KEY = True
    active_version = CREDENTIALS_ACTIVE_KEY_VERSION or "active"
    if active_version == "active" or active_version not in keyset:
        active_version = next(iter(keyset))
    _CREDENTIAL_KEYSET_CACHE = keyset
    _ACTIVE_CREDENTIAL_KEY_VERSION = active_version


def _credentials_cipher(version: Optional[str] = None) -> Tuple[str, Fernet]:
    if not _CREDENTIAL_KEYSET_CACHE:
        _reload_credential_keys()
    if not _CREDENTIAL_KEYSET_CACHE:
        raise CredentialEncryptionError(
            "No credential encryption keys are configured and an ephemeral key could not be generated."
        )
    key_version = version or _ACTIVE_CREDENTIAL_KEY_VERSION
    if key_version not in _CREDENTIAL_KEYSET_CACHE:
        raise CredentialEncryptionError(f"Unknown credential key version '{key_version}'")
    cipher = _CREDENTIAL_CIPHERS.get(key_version)
    if cipher is None:
        key_value = _CREDENTIAL_KEYSET_CACHE[key_version]
        try:
            cipher = Fernet(key_value.encode("utf-8"))
        except Exception as exc:  # pragma: no cover - defensive
            raise CredentialEncryptionError(f"Invalid credential key for version '{key_version}': {exc}") from exc
        _CREDENTIAL_CIPHERS[key_version] = cipher
    return key_version, cipher


def _encrypt_secret(value: str) -> str:
    if not value:
        return value
    version, cipher = _credentials_cipher()
    token = cipher.encrypt(value.encode("utf-8")).decode("utf-8")
    return f"enc:{version}:{token}"


def _decrypt_secret(value: Optional[str]) -> Optional[str]:
    if not value:
        return value
    if value.startswith("enc:"):
        payload = value[4:]
        version = None
        token = payload
        if ":" in payload:
            version, token = payload.split(":", 1)
        key_version, cipher = _credentials_cipher(version)
        try:
            decrypted = cipher.decrypt(token.encode("utf-8")).decode("utf-8")
        except InvalidToken as exc:  # pragma: no cover - data corruption safeguard
            raise CredentialEncryptionError(
                f"Unable to decrypt stored credential with key '{key_version}'"
            ) from exc
        return decrypted
    return value


def _rotate_encrypted_credentials(target_version: Optional[str] = None) -> int:
    if not _CREDENTIAL_KEYSET_CACHE:
        _reload_credential_keys()
    target_version = target_version or _ACTIVE_CREDENTIAL_KEY_VERSION
    if not target_version:
        raise CredentialEncryptionError("No active credential encryption key configured")
    target_version, target_cipher = _credentials_cipher(target_version)
    migrated = 0
    with _db_conn() as conn:
        rows = conn.execute(
            "SELECT user_id, account_type, api_key, api_secret FROM alpaca_credentials"
        ).fetchall()
        for row in rows:
            api_key = row["api_key"]
            api_secret = row["api_secret"]
            try:
                decrypted_key = _decrypt_secret(api_key)
                decrypted_secret = _decrypt_secret(api_secret)
            except CredentialEncryptionError:
                continue
            if not decrypted_key and not decrypted_secret:
                continue
            current_version = None
            if isinstance(api_key, str) and api_key.startswith("enc:"):
                payload = api_key[4:]
                if ":" in payload:
                    current_version = payload.split(":", 1)[0]
            if current_version == target_version:
                continue
            enc_key = f"enc:{target_version}:{target_cipher.encrypt(decrypted_key.encode('utf-8')).decode('utf-8')}"
            enc_secret = f"enc:{target_version}:{target_cipher.encrypt(decrypted_secret.encode('utf-8')).decode('utf-8')}"
            conn.execute(
                '''
                UPDATE alpaca_credentials
                SET api_key = ?, api_secret = ?, updated_at = ?
                WHERE user_id = ? AND account_type = ?
                ''',
                (
                    enc_key,
                    enc_secret,
                    datetime.now(timezone.utc).isoformat(),
                    row["user_id"],
                    row["account_type"],
                ),
            )
            migrated += 1
        if migrated:
            conn.execute(
                "INSERT INTO credential_key_history (key_version, rotated_at, total_records) VALUES (?, ?, ?)",
                (target_version, datetime.now(timezone.utc).isoformat(), migrated),
            )
    return migrated


_reload_credential_keys()
if CREDENTIALS_ROTATE_ON_START:
    try:
        _rotate_encrypted_credentials()
    except CredentialEncryptionError as exc:
        logger.error("Credential key rotation failed: %s", exc)


def _create_whop_session(license_key: str, email: Optional[str], metadata: Optional[Dict[str, Any]]) -> str:
    token = secrets.token_urlsafe(32)
    payload = json.dumps(metadata or {}, separators=(",", ":")) if metadata else None
    with _db_conn() as conn:
        conn.execute(
            '''
            INSERT OR REPLACE INTO whop_sessions (token, license_key, email, metadata, created_at, consumed_at)
            VALUES (?, ?, ?, ?, ?, NULL)
            ''',
            (
                token,
                license_key,
                email,
                payload,
                datetime.now(timezone.utc).isoformat(),
            ),
        )
    return token


def _consume_whop_session(token: str) -> None:
    if not token:
        return
    with _db_conn() as conn:
        conn.execute(
            "UPDATE whop_sessions SET consumed_at = ? WHERE token = ?",
            (datetime.now(timezone.utc).isoformat(), token),
        )


def _get_whop_session(token: str) -> Optional[Dict[str, Any]]:
    if not token:
        return None
    with _db_conn() as conn:
        row = conn.execute(
            "SELECT license_key, email, metadata, created_at, consumed_at FROM whop_sessions WHERE token = ?",
            (token,),
        ).fetchone()
    if row is None:
        return None
    if row["consumed_at"]:
        return None
    try:
        created_at = datetime.fromisoformat(row["created_at"])
    except Exception:  # pragma: no cover - defensive parsing
        return None
    age = datetime.now(timezone.utc) - created_at
    if age.total_seconds() > WHOP_SESSION_TTL:
        return None
    metadata: Dict[str, Any] = {}
    if row["metadata"]:
        try:
            metadata = json.loads(row["metadata"])
        except json.JSONDecodeError:  # pragma: no cover - defensive
            metadata = {}
    return {
        "license_key": row["license_key"],
        "email": row["email"],
        "metadata": metadata,
        "created_at": row["created_at"],
    }


def _lookup_whop_account(license_key: str) -> Optional[Dict[str, Any]]:
    if not license_key:
        return None
    with _db_conn() as conn:
        row = conn.execute(
            '''
            SELECT wa.user_id, u.username
            FROM whop_accounts wa
            JOIN users u ON u.id = wa.user_id
            WHERE wa.license_key = ?
            ''',
            (license_key,),
        ).fetchone()
    if row is None:
        return None
    return {"user_id": row["user_id"], "username": row["username"]}


def _link_whop_account(license_key: str, user_id: int) -> None:
    '''Link a Whop account to a user in the local credential store.'''
    pass
def _hash_token(token: str) -> str:
    return hashlib.sha256(token.encode("utf-8")).hexdigest()


def _parse_authorization_header(authorization: Optional[str]) -> Tuple[str, Optional[str]]:
    if not authorization:
        return "", None
    header = authorization.strip()
    if not header:
        return "", None
    parts = header.split(" ", 1)
    if len(parts) == 2:
        scheme, value = parts[0].lower(), parts[1].strip()
        return scheme, value or None
    return "bearer", header


def _load_recovery_codes(raw: Optional[str]) -> List[str]:
    if not raw:
        return []
    try:
        data = json.loads(raw)
    except (TypeError, json.JSONDecodeError):
        return []
    if isinstance(data, list):
        return [str(item) for item in data if str(item).strip()]
    return []


def _roles_from_string(raw_roles: Optional[str], is_admin: bool) -> List[str]:
    roles: Set[str] = set()
    if raw_roles:
        roles = {role.strip() for role in raw_roles.split(",") if role.strip()}
    if is_admin:
        roles.add(ROLE_ADMIN)
    if not roles:
        roles.add(DEFAULT_ROLE)
    normalized = []
    for role in roles:
        normalized.append(role if role in ROLE_SCOPES else DEFAULT_ROLE)
    return sorted(set(normalized))


def _scopes_for_roles(roles: List[str]) -> Set[str]:
    scopes: Set[str] = set()
    for role in roles:
        scopes.update(ROLE_SCOPES.get(role, set()))
    return scopes


def _load_user_record(user_id: int) -> Dict[str, Any]:
    with _db_conn() as conn:
        row = conn.execute(
            "SELECT id, username, is_admin, role, mfa_enabled, mfa_delivery, totp_secret, mfa_recovery_codes FROM users WHERE id = ?",
            (user_id,),
        ).fetchone()
    if row is None:
        raise HTTPException(status_code=401, detail="unknown user")
    roles = _roles_from_string(row["role"], bool(row["is_admin"]))
    scopes = _scopes_for_roles(roles)
    return {
        "id": row["id"],
        "username": row["username"],
        "roles": roles,
        "scopes": scopes,
        "mfa_enabled": bool(row["mfa_enabled"]),
        "mfa_delivery": row["mfa_delivery"] or "totp",
        "totp_secret": row["totp_secret"],
        "recovery_codes": _load_recovery_codes(row["mfa_recovery_codes"]),
    }


def _create_access_token(
    *,
    user: Dict[str, Any],
    refresh_id: Optional[str],
    expires_delta: Optional[timedelta] = None,
) -> str:
    now = datetime.now(timezone.utc)
    expires = now + (expires_delta or timedelta(minutes=JWT_ACCESS_EXPIRE_MINUTES))
    payload = {
        "iss": JWT_ISSUER,
        "sub": str(user["id"]),
        "aud": JWT_AUDIENCE,
        "iat": int(now.timestamp()),
        "nbf": int(now.timestamp()),
        "exp": int(expires.timestamp()),
        "type": "access",
        "sid": refresh_id,
        "username": user["username"],
        "roles": user["roles"],
        "scopes": sorted(user["scopes"]),
    }
    return jwt.encode(payload, JWT_SECRET_KEY, algorithm=JWT_ALGORITHM)


def _create_refresh_token(user_id: int) -> Tuple[str, str, datetime]:
    token_id = secrets.token_hex(16)
    secret = secrets.token_urlsafe(48)
    token = f"{token_id}.{secret}"
    expires_at = datetime.now(timezone.utc) + timedelta(days=JWT_REFRESH_EXPIRE_DAYS)
    token_hash = _hash_token(token)
    with _db_conn() as conn:
        conn.execute(
            '''
            INSERT OR REPLACE INTO sessions (token, token_hash, user_id, created_at, expires_at, last_used_at)
            VALUES (?, ?, ?, ?, ?, ?)
            ''',
            (
                token_id,
                token_hash,
                user_id,
                datetime.now(timezone.utc).isoformat(),
                expires_at.isoformat(),
                None,
            ),
        )
    return token, token_id, expires_at


def _decode_access_token(token: str, *, verify_exp: bool = True) -> Dict[str, Any]:
    options = {"verify_exp": verify_exp}
    try:
        payload = jwt.decode(
            token,
            JWT_SECRET_KEY,
            algorithms=[JWT_ALGORITHM],
            audience=JWT_AUDIENCE,
            issuer=JWT_ISSUER,
            leeway=JWT_LEEWAY_SECONDS,
            options=options,
        )
    except ExpiredSignatureError as exc:
        raise HTTPException(status_code=401, detail="access token expired") from exc
    except InvalidTokenError as exc:
        raise HTTPException(status_code=401, detail="invalid access token") from exc
    if payload.get("type") != "access":
        raise HTTPException(status_code=401, detail="invalid access token type")
    return payload


def _verify_refresh_token(token: str, *, update_last_used: bool = True) -> Dict[str, Any]:
    token = (token or "").strip()
    if not token or "." not in token:
        raise HTTPException(status_code=401, detail="invalid refresh token")
    token_id, _secret = token.split(".", 1)
    token_hash = _hash_token(token)
    with _db_conn() as conn:
        row = conn.execute(
            "SELECT token, token_hash, user_id, expires_at FROM sessions WHERE token = ?",
            (token_id,),
        ).fetchone()
        if row is None or not row["token_hash"]:
            raise HTTPException(status_code=401, detail="refresh token revoked")
        if row["token_hash"] != token_hash:
            raise HTTPException(status_code=401, detail="refresh token mismatch")
        if row["expires_at"]:
            try:
                expires_at = datetime.fromisoformat(row["expires_at"])
            except ValueError:
                raise HTTPException(status_code=401, detail="refresh token invalid expiry")
            if expires_at < datetime.now(timezone.utc):
                raise HTTPException(status_code=401, detail="refresh token expired")
        if update_last_used:
            conn.execute(
                "UPDATE sessions SET last_used_at = ? WHERE token = ?",
                (datetime.now(timezone.utc).isoformat(), token_id),
            )
    return {"token_id": token_id, "user_id": row["user_id"], "expires_at": row["expires_at"]}


def _issue_token_pair(user: Dict[str, Any]) -> Dict[str, Any]:
    refresh_token, refresh_id, refresh_exp = _create_refresh_token(user["id"])
    access_token = _create_access_token(user=user, refresh_id=refresh_id)
    return {
        "access_token": access_token,
        "refresh_token": refresh_token,
        "refresh_expires_at": refresh_exp,
        "refresh_id": refresh_id,
    }


def _set_auth_cookies(response: JSONResponse, tokens: Dict[str, Any]) -> None:
    access_token = tokens["access_token"]
    refresh_token = tokens["refresh_token"]
    response.set_cookie(
        SESSION_COOKIE_NAME,
        access_token,
        httponly=True,
        secure=SESSION_COOKIE_SECURE,
        max_age=SESSION_COOKIE_MAX_AGE,
        samesite=SESSION_COOKIE_SAMESITE,
        path="/",
    )
    response.set_cookie(
        REFRESH_COOKIE_NAME,
        refresh_token,
        httponly=True,
        secure=REFRESH_COOKIE_SECURE,
        max_age=REFRESH_COOKIE_MAX_AGE,
        samesite=REFRESH_COOKIE_SAMESITE,
        path="/auth",
    )


def _clear_auth_cookies(response: JSONResponse) -> None:
    response.delete_cookie(
        SESSION_COOKIE_NAME,
        path="/",
        samesite=SESSION_COOKIE_SAMESITE,
        secure=SESSION_COOKIE_SECURE,
    )
    response.delete_cookie(
        REFRESH_COOKIE_NAME,
        path="/auth",
        samesite=REFRESH_COOKIE_SAMESITE,
        secure=REFRESH_COOKIE_SECURE,
    )


def _revoke_refresh_token(refresh_token: Optional[str] = None, *, token_id: Optional[str] = None) -> None:
    candidate_id = token_id
    if refresh_token:
        refresh_token = refresh_token.strip()
        if "." in refresh_token:
            candidate_id = refresh_token.split(".", 1)[0]
    if not candidate_id:
        return
    with _db_conn() as conn:
        conn.execute("DELETE FROM sessions WHERE token = ?", (candidate_id,))


def _revoke_tokens(access_token: Optional[str], refresh_token: Optional[str]) -> None:
    sid = None
    if access_token:
        try:
            payload = _decode_access_token(access_token, verify_exp=False)
            sid = payload.get("sid")
        except HTTPException:
            sid = None
    _revoke_refresh_token(refresh_token, token_id=sid)


class _PinnedHTTPSAdapter(requests.adapters.HTTPAdapter):
    def cert_verify(self, conn, url, verify, cert):
        super().cert_verify(conn, url, verify, cert)
        if not ENABLE_CERT_PINNING:
            return
        try:
            der_cert = conn.sock.getpeercert(binary_form=True)
        except Exception as exc:  # pragma: no cover - defensive
            raise requests.exceptions.SSLError("Unable to read TLS certificate") from exc
        fingerprint = hashlib.new(PINNED_CERT_HASH_ALGO, der_cert).hexdigest()
        if fingerprint.lower() != PINNED_CERT_FINGERPRINT:
            raise requests.exceptions.SSLError("Certificate pinning validation failed")


_HTTP_SESSION: Optional[requests.Session] = None


def _http_session() -> requests.Session:
    global _HTTP_SESSION
    if _HTTP_SESSION is not None:
        return _HTTP_SESSION
    session = requests.Session()
    if ENABLE_CERT_PINNING:
        session.mount("https://", _PinnedHTTPSAdapter())
    _HTTP_SESSION = session
    return session


def _generate_recovery_codes(count: int = MFA_RECOVERY_CODE_COUNT) -> List[str]:
    codes: List[str] = []
    for _ in range(max(1, count)):
        raw = secrets.token_hex(max(4, MFA_RECOVERY_CODE_LENGTH // 2))
        codes.append(raw[:MFA_RECOVERY_CODE_LENGTH])
    return codes


def _store_recovery_codes(codes: List[str]) -> str:
    return json.dumps(codes)


def _ensure_pyotp() -> Any:
    if pyotp is None:
        raise ModuleNotFoundError(PYOTP_MISSING_MESSAGE)
    return pyotp


def _verify_totp_code(secret: Optional[str], code: Optional[str]) -> bool:
    if not secret or not code:
        return False
    if pyotp is None:
        logger.warning("pyotp is not installed; cannot verify TOTP codes")
        return False
    try:
        totp = pyotp.TOTP(secret)
        return bool(totp.verify(str(code).strip(), valid_window=TOTP_VALID_WINDOW))
    except Exception:
        return False


def _totp_provisioning_uri(username: str, secret: str) -> str:
    module = _ensure_pyotp()
    totp = module.TOTP(secret)
    return totp.provisioning_uri(name=username, issuer_name=JWT_ISSUER)


def _update_mfa_settings(
    user_id: int,
    *,
    secret: Optional[str],
    enabled: bool,
    recovery_codes: Optional[List[str]] = None,
) -> None:
    codes_json = _store_recovery_codes(recovery_codes or []) if recovery_codes else (None if not enabled else _store_recovery_codes([]))
    with _db_conn() as conn:
        conn.execute(
            "UPDATE users SET totp_secret = ?, mfa_enabled = ?, mfa_recovery_codes = ? WHERE id = ?",
            (secret, int(enabled), codes_json, user_id),
        )


def _consume_recovery_code(user_id: int, code: str) -> bool:
    if not code:
        return False
    with _db_conn() as conn:
        row = conn.execute(
            "SELECT mfa_recovery_codes FROM users WHERE id = ?",
            (user_id,),
        ).fetchone()
        if row is None:
            return False
        codes = _load_recovery_codes(row["mfa_recovery_codes"])
        normalized = [c for c in codes if c]
        if code not in normalized:
            return False
        normalized.remove(code)
        conn.execute(
            "UPDATE users SET mfa_recovery_codes = ? WHERE id = ?",
            (_store_recovery_codes(normalized), user_id),
        )
    return True


def _normalize_scopes(scopes: Iterable[str]) -> Set[str]:
    normalized = {scope.strip() for scope in scopes if scope and scope.strip() in ALLOWED_API_SCOPES}
    return normalized


def _create_api_token(user_id: int, scopes: Set[str], label: Optional[str] = None) -> Dict[str, Any]:
    token_id = secrets.token_hex(16)
    token_secret = secrets.token_urlsafe(32)
    raw_token = f"{token_id}.{token_secret}"
    token_hash = _hash_token(raw_token)
    scope_str = API_KEY_SCOPE_SEPARATOR.join(sorted(scopes))
    now = datetime.now(timezone.utc).isoformat()
    with _db_conn() as conn:
        conn.execute(
            '''
            INSERT INTO whop_accounts (license_key, user_id, created_at, updated_at)
            VALUES (?, ?, ?, ?)
            ON CONFLICT(license_key) DO UPDATE SET
                user_id = excluded.user_id,
                updated_at = excluded.updated_at
            ''',
            (license_key, user_id, now, now),
        )
        conn.execute(
            '''
            INSERT INTO api_tokens (token_id, token_hash, user_id, scopes, label, created_at, revoked)
            VALUES (?, ?, ?, ?, ?, ?, 0)
            ''',
            (token_id, token_hash, user_id, scope_str, label, now),
        )
    return {
        "token": raw_token,
        "token_id": token_id,
        "scopes": sorted(scopes),
        "label": label,
        "created_at": now,
    }


def _list_api_tokens(user_id: int) -> List[Dict[str, Any]]:
    with _db_conn() as conn:
        rows = conn.execute(
            '''
            SELECT token_id, scopes, label, created_at, last_used_at, revoked
            FROM api_tokens
            WHERE user_id = ?
            ORDER BY created_at DESC
            ''',
            (user_id,),
        ).fetchall()
    tokens: List[Dict[str, Any]] = []
    for row in rows:
        tokens.append(
            {
                "token_id": row["token_id"],
                "scopes": [scope for scope in (row["scopes"] or "").split(API_KEY_SCOPE_SEPARATOR) if scope],
                "label": row["label"],
                "created_at": row["created_at"],
                "last_used_at": row["last_used_at"],
                "revoked": bool(row["revoked"]),
            }
        )
    return tokens


def _revoke_api_token(user_id: int, token_id: str) -> bool:
    with _db_conn() as conn:
        result = conn.execute(
            "UPDATE api_tokens SET revoked = 1 WHERE user_id = ? AND token_id = ?",
            (user_id, token_id),
        )
    return result.rowcount > 0


def _ensure_scopes(user_scopes: Set[str], required_scopes: Optional[Set[str]]) -> None:
    if not required_scopes:
        return
    if not required_scopes.issubset(user_scopes):
        raise HTTPException(status_code=403, detail="insufficient scope")


def _ensure_roles(user_roles: List[str], required_roles: Optional[Set[str]]) -> None:
    if not required_roles:
        return
    if not required_roles.intersection(set(user_roles)):
        raise HTTPException(status_code=403, detail="insufficient role")


def _get_user_from_access_token(
    token: str,
    *,
    required_scopes: Optional[Set[str]] = None,
    required_roles: Optional[Set[str]] = None,
) -> Dict[str, Any]:
    payload = _decode_access_token(token)
    user = _load_user_record(int(payload["sub"]))
    _ensure_scopes(set(payload.get("scopes", [])), required_scopes)
    _ensure_roles(payload.get("roles", []), required_roles)
    return user


def _get_user_from_api_key(token: str, *, required_scopes: Optional[Set[str]] = None) -> Dict[str, Any]:
    token_hash = _hash_token(token)
    with _db_conn() as conn:
        row = conn.execute(
            '''
            SELECT token_id, token_hash, user_id, scopes, revoked
            FROM api_tokens
            WHERE token_hash = ?
            ''',
            (token_hash,),
        ).fetchone()
        if row is None or row["revoked"]:
            raise HTTPException(status_code=401, detail="api token revoked")
        conn.execute(
            "UPDATE api_tokens SET last_used_at = ? WHERE token_id = ?",
            (datetime.now(timezone.utc).isoformat(), row["token_id"]),
        )
    scopes = set((row["scopes"] or "").split(API_KEY_SCOPE_SEPARATOR)) if row["scopes"] else set()
    user = _load_user_record(int(row["user_id"]))
    _ensure_scopes(scopes, required_scopes)
    return user


def _require_user(
    authorization: Optional[str],
    session_token: Optional[str] = None,
    *,
    required_scopes: Optional[Set[str]] = None,
    required_roles: Optional[Set[str]] = None,
) -> Dict[str, Any]:
    scheme, token = _parse_authorization_header(authorization)
    if not token and session_token:
        token = session_token
        scheme = "bearer"
    if not token:
        raise HTTPException(status_code=401, detail="authorization required")
    if scheme == "bearer":
        return _get_user_from_access_token(
            token,
            required_scopes=required_scopes,
            required_roles=required_roles,
        )
    if scheme == API_TOKEN_PREFIX.lower():
        return _get_user_from_api_key(token, required_scopes=required_scopes)
    raise HTTPException(status_code=401, detail="unsupported authorization scheme")


def _verify_whop_license(license_key: str) -> Dict[str, Any]:
    if not WHOP_API_KEY:
        raise HTTPException(status_code=503, detail="Whop integration is not configured")
    url = f"{WHOP_API_BASE}/api/v2/licenses/{license_key}"
    headers = {
        "Authorization": f"Bearer {WHOP_API_KEY}",
        "Accept": "application/json",
    }
    session = _http_session()
    try:
        resp = session.get(url, headers=headers, timeout=10)
    except requests.RequestException as exc:
        logger.error("Whop license verification failed: %s", exc)
        raise HTTPException(status_code=502, detail="Failed to reach Whop API") from exc
    if resp.status_code == 404:
        raise HTTPException(status_code=401, detail="Invalid Whop license")
    if resp.status_code >= 400:
        logger.error("Whop API responded with %s: %s", resp.status_code, resp.text)
        raise HTTPException(status_code=502, detail="Whop API rejected the request")
    try:
        data = resp.json()
    except ValueError as exc:
        raise HTTPException(status_code=502, detail="Malformed response from Whop API") from exc
    status = str(data.get("status") or data.get("state") or "").lower()
    if status not in {"active", "trialing", "paid"}:
        raise HTTPException(status_code=403, detail="Whop license is not active")
    email = (
        data.get("email")
        or data.get("user", {}).get("email")
        or data.get("customer", {}).get("email")
    )
    return {"license_key": license_key, "email": email, "raw": data}


def _hash_password_sha2048(password: str, salt: Optional[str] = None) -> Tuple[str, str]:
    '''Derive a 2048-bit PBKDF2-SHA512 digest and return (hash_hex, salt_hex).'''
    if salt is None:
        salt = secrets.token_hex(32)
    salt_bytes = bytes.fromhex(salt)
    derived = hashlib.pbkdf2_hmac(
        "sha512",
        password.encode("utf-8"),
        salt_bytes,
        200_000,
        dklen=256,
    )
    return derived.hex(), salt


def _fetch_user_credentials(user_id: int, account_type: str) -> Optional[sqlite3.Row]:
    with _db_conn() as conn:
        return conn.execute(
            '''
            SELECT api_key, api_secret, base_url
            FROM alpaca_credentials
            WHERE user_id = ? AND account_type = ?
            ''',
            (user_id, account_type),
        ).fetchone()


def _save_user_credentials(
    user_id: int,
    account_type: str,
    api_key: str,
    api_secret: str,
    base_url: Optional[str],
) -> None:
    stored_key = _encrypt_secret(api_key)
    stored_secret = _encrypt_secret(api_secret)
    with _db_conn() as conn:
        conn.execute(
            '''
            INSERT INTO alpaca_credentials (user_id, account_type, api_key, api_secret, base_url, updated_at)
            VALUES (?, ?, ?, ?, ?, ?)
            ON CONFLICT(user_id, account_type) DO UPDATE SET
                api_key = excluded.api_key,
                api_secret = excluded.api_secret,
                base_url = excluded.base_url,
                updated_at = excluded.updated_at
            ''',
            (
                user_id,
                account_type,
                stored_key,
                stored_secret,
                base_url,
                datetime.now(timezone.utc).isoformat(),
            ),
        )


def _save_user_credentials(
    user_id: int,
    account_type: str,
    api_key: str,
    api_secret: str,
    base_url: Optional[str],
) -> None:
    stored_key = _encrypt_secret(api_key)
    stored_secret = _encrypt_secret(api_secret)
    with _db_conn() as conn:
        conn.execute(
            '''
            INSERT INTO alpaca_credentials (user_id, account_type, api_key, api_secret, base_url, updated_at)
            VALUES (?, ?, ?, ?, ?, ?)
            ON CONFLICT(user_id, account_type) DO UPDATE SET
                api_key = excluded.api_key,
                api_secret = excluded.api_secret,
                base_url = excluded.base_url,
                updated_at = excluded.updated_at
            ''',
            (
                user_id,
                account_type,
                stored_key,
                stored_secret,
                base_url,
                datetime.now(timezone.utc).isoformat(),
            ),
        )


def _resolve_alpaca_credentials(account: str, user_id: Optional[int]) -> Dict[str, Optional[str]]:
    account_type = (account or "paper").strip().lower()
    if user_id is not None:
        row = _fetch_user_credentials(user_id, account_type)
        if row is not None:
            base_url = row["base_url"] or (
                ALPACA_BASE_URL_FUND if account_type == "funded" else ALPACA_BASE_URL_PAPER
            )
            try:
                key = _decrypt_secret(row["api_key"])
                secret = _decrypt_secret(row["api_secret"])
            except CredentialEncryptionError as exc:
                logger.error("Failed to decrypt stored credentials for user %s", user_id)
                raise HTTPException(status_code=500, detail=str(exc)) from exc
            return {
                "key": key,
                "secret": secret,
                "base_url": base_url,
            }
    if account_type == "funded":
        return {
            "key": ALPACA_KEY_FUND,
            "secret": ALPACA_SECRET_FUND,
            "base_url": ALPACA_BASE_URL_FUND,
        }
    return {
        "key": ALPACA_KEY_PAPER,
        "secret": ALPACA_SECRET_PAPER,
        "base_url": ALPACA_BASE_URL_PAPER,
    }

def _nocache() -> Dict[str,str]:
    return {"Cache-Control":"no-store, no-cache, must-revalidate, max-age=0", "Pragma":"no-cache", "Expires":"0"}

def _json(obj: Any, code: int = 200) -> JSONResponse:
    return JSONResponse(obj, status_code=code, headers=_nocache())


def _enforce_admin_portal_gate(
    request: Request, credentials: Optional[HTTPBasicCredentials]
) -> None:
    """Apply optional HTTP basic auth or header token gating for the admin portal."""

    if ADMIN_PORTAL_GATE_TOKEN:
        provided = request.headers.get(ADMIN_PORTAL_GATE_HEADER)
        if not provided or not secrets.compare_digest(provided, ADMIN_PORTAL_GATE_TOKEN):
            raise HTTPException(status_code=401, detail="admin portal token required")

    if ADMIN_PORTAL_BASIC_USER and ADMIN_PORTAL_BASIC_PASS:
        if not credentials or not (
            secrets.compare_digest(credentials.username, ADMIN_PORTAL_BASIC_USER)
            and secrets.compare_digest(credentials.password, ADMIN_PORTAL_BASIC_PASS)
        ):
            raise HTTPException(
                status_code=401,
                detail="admin portal authentication required",
                headers={"WWW-Authenticate": f'Basic realm="{ADMIN_PORTAL_BASIC_REALM}"'},
            )

def _latest_run_dir() -> Optional[str]:
    d = latest_run_path()
    if d: return d
    if RUNS_ROOT.exists():
        runs = [p for p in RUNS_ROOT.iterdir() if p.is_dir()]
        if runs:
            runs.sort(key=lambda p: p.stat().st_mtime, reverse=True)
            return runs[0].as_posix()
    return None

def key(sym: str, tf: str) -> str:
    return f"{sym.upper()}|{tf}"

# ---------- system / gpu ----------
def _gpu_info() -> Dict[str, Any]:
    info = {"framework":"none","cuda_available":False,"devices":[]}
    try:
        import torch
        info["framework"]="torch"
        info["cuda_available"]=torch.cuda.is_available()
        if info["cuda_available"]:
            info["devices"]=[torch.cuda.get_device_name(i) for i in range(torch.cuda.device_count())]
    except Exception:
        pass
    return info

def run_preflight():
    miss=[]; vers={}
    for name in ["pandas","yfinance","fastapi","psutil","matplotlib","sklearn"]:
        try:
            m=importlib.import_module(name); vers[name]=getattr(m,"__version__","unknown")
        except Exception:
            miss.append(name)
    total, used, free = shutil.disk_usage(os.getcwd())
    ram_avail_gb=None
    if psutil is not None:
        try:
            ram_avail_gb=round(psutil.virtual_memory().available/1024**3,2)
        except Exception:
            ram_avail_gb=None
    if ram_avail_gb is None:
        try:
            pages = os.sysconf("SC_AVPHYS_PAGES")
            page_size = os.sysconf("SC_PAGE_SIZE")
            ram_avail_gb = round(pages * page_size / 1024**3, 2)
        except (AttributeError, ValueError, OSError):
            ram_avail_gb = None
    return {
        "packages": {"ok": not miss, "missing": miss, "versions": vers},
        "hardware": {"disk_free_gb": round(free / 1024**3, 2), "ram_avail_gb": ram_avail_gb},
        "gpu": _gpu_info(),
        "zen_security": ZEN_SECURITY_STATUS,
        "time_utc": datetime.now(timezone.utc).strftime("%Y-%m-%d %H:%M:%S"),
    }

@asynccontextmanager
async def lifespan(app: FastAPI):
    print(json.dumps(run_preflight(), indent=2), flush=True)
    yield

app = FastAPI(title="Neo Cortex AI Trainer", version="4.4", lifespan=lifespan)
if FORCE_HTTPS_REDIRECT:
    app.add_middleware(HTTPSRedirectMiddleware)


if ENABLE_SECURITY_HEADERS or ENABLE_HSTS or DISABLE_SERVER_HEADER:

    @app.middleware("http")
    async def _apply_security_headers(request: Request, call_next):
        response = await call_next(request)

        if ENABLE_SECURITY_HEADERS:
            for header_name, header_value in DEFAULT_SECURITY_HEADERS.items():
                response.headers.setdefault(header_name, header_value)

        if ENABLE_HSTS and request.url.scheme == "https":
            sts_value = _STRICT_TRANSPORT_TEMPLATE or HSTS_HEADER_VALUE
            if sts_value:
                response.headers["Strict-Transport-Security"] = sts_value
        else:
            response.headers.pop("Strict-Transport-Security", None)

        if DISABLE_SERVER_HEADER and "server" in response.headers:
            del response.headers["server"]

        return response


@app.middleware("http")
async def _enforce_token_expiry(request: Request, call_next):
    authorization = request.headers.get("authorization")
    token_payload: Optional[Dict[str, Any]] = None
    scheme = None
    token = None
    if authorization:
        scheme, token = _parse_authorization_header(authorization)
        if scheme == "bearer" and token:
            try:
                token_payload = _decode_access_token(token)
            except HTTPException as exc:
                return _json({"ok": False, "detail": exc.detail}, exc.status_code)
            request.state.access_token_payload = token_payload
    response = await call_next(request)
    if token_payload and scheme == "bearer":
        expires_at = token_payload.get("exp")
        if isinstance(expires_at, int):
            remaining = expires_at - int(time.time())
            response.headers.setdefault("X-Access-Token-Expires-In", str(max(0, remaining)))
            if remaining <= TOKEN_REFRESH_LEEWAY_SECONDS:
                response.headers.setdefault("X-Access-Token-Refresh", "required")
    return response

app.mount("/public", StaticFiles(directory=str(PUBLIC_DIR), html=True), name="public")
app.mount("/ui/liquidity", StaticFiles(directory=str(LIQUIDITY_DIR), html=True), name="liquidity-ui")
app.mount("/ui/enduserapp", StaticFiles(directory=str(ENDUSERAPP_DIR), html=True), name="enduserapp-ui")


# ---------- normalizers ----------
def standardize_ohlcv(raw: pd.DataFrame, ticker: Optional[str]=None) -> pd.DataFrame:
    if raw is None or raw.empty: raise ValueError("No data")
    df = raw.copy()
    if isinstance(df.columns, pd.MultiIndex):
        try:
            if ticker: df = df.xs(ticker, axis=1, level=-1, drop_level=True)
            else: df = df.droplevel(-1, axis=1)
        except Exception:
            df = df.droplevel(-1, axis=1)
    m = {c.lower().replace("_",""): c for c in df.columns}
    def pick(*cands):
        for c in cands:
            if c in m: return m[c]
        return None
    cols = {"Open":pick("open"), "High":pick("high"), "Low":pick("low"),
            "Close":pick("close","adjclose","adjustedclose"), "Volume":pick("volume")}
    if any(v is None for v in cols.values()): raise KeyError("Missing OHLCV columns")
    out = pd.DataFrame({k: pd.to_numeric(df[v], errors="coerce") for k,v in cols.items()})
    if not isinstance(out.index, pd.DatetimeIndex):
        out.index = pd.to_datetime(out.index, utc=True, errors="coerce")
    else:
        try: out.index = out.index.tz_convert("UTC")
        except Exception: out.index = out.index.tz_localize("UTC", nonexistent="shift_forward", ambiguous="NaT")
    out = out.sort_index().dropna(how="any")
    if out.empty: raise ValueError("Empty after cleaning")
    return out

def _save_price_preview(df: pd.DataFrame, tkr: str, run_dir: Path):
    try:
        plt.figure(figsize=(8,3)); plt.plot(df.index, df["Close"].values, lw=1.1)
        plt.title(f"{tkr} - Close"); plt.grid(True, alpha=.25); plt.tight_layout()
        plt.savefig(run_dir/"yfinance_price.png", dpi=130); plt.close()
    except Exception:
        pass

# ---------- pydantic schemas ----------
class TrainReq(BaseModel):
    ticker: str
    period: Optional[str] = "6mo"
    start: Optional[str] = None
    end: Optional[str] = None
    interval: str = "1h"
    max_iter: int = 300
    mode: str = "HFT"         # HFT/LFT
    pine_mode: str = "OFF"    # OFF/SCALPER/ULTRA/SWING (fed to env for model tweaks)
    aggressiveness: str = "normal"
    sides: str = "BOTH"
    entry_thr: Optional[float] = None
    z_thr: Optional[float] = None
    vol_k: Optional[float] = None
    source: str = "both"      # yfinance/ingest/both
    merge_sources: bool = True
    use_fundamentals: bool = True

class TrainMultiReq(BaseModel):
    tickers: List[str]
    period: Optional[str] = "6mo"
    interval: str = "1h"
    max_iter: int = 250
    mode: str = "HFT"
    pine_mode: str = "OFF"
    aggressiveness: str = "normal"
    sides: str = "BOTH"
    source: str = "both"
    merge_sources: bool = True
    use_fundamentals: bool = True


_PLACEHOLDER_PNG_BYTES = base64.b64decode(
    "iVBORw0KGgoAAAANSUhEUgAAAAEAAAABCAYAAAAfFcSJAAAADUlEQVR4nGMAAQAABQABDQottAAAAABJRU5ErkJggg=="
)


def _write_placeholder_png(path: Path) -> None:
    try:
        path.parent.mkdir(parents=True, exist_ok=True)
        path.write_bytes(_PLACEHOLDER_PNG_BYTES)
    except Exception:
        with path.open("wb") as handle:
            handle.write(_PLACEHOLDER_PNG_BYTES)


def _simulate_training_stream(run_dir: Path, ticker: str, *, steps: int = 20) -> None:
    log_path = run_dir / "train.log.jsonl"
    nn_path = run_dir / "nn_state.jsonl"

    def _worker() -> None:
        try:
            time.sleep(0.5)
            equity = 10000.0 + random.uniform(-50, 50)
            with log_path.open("a", encoding="utf-8") as log, nn_path.open("a", encoding="utf-8") as nn:
                trade_open = False
                for idx in range(steps):
                    now = datetime.now(timezone.utc).isoformat()
                    equity += random.uniform(-25, 45)
                    row = {
                        "phase": "epoch",
                        "type": "equity",
                        "t": now,
                        "equity": round(equity, 2),
                        "entry_col": "PredLong",
                        "ticker": ticker,
                    }
                    log.write(json.dumps(row) + "\n")
                    log.flush()
                    if idx in {3, 9, 15}:
                        if not trade_open:
                            trade = {
                                "type": "trade_open",
                                "t": now,
                                "side": "long",
                                "price": round(100 + random.uniform(-3, 3), 2),
                                "pnl": 0.0,
                                "reason": "synthetic-entry",
                                "entry_col": "PredLong",
                            }
                            trade_open = True
                        else:
                            trade = {
                                "type": "trade_close",
                                "t": now,
                                "side": "long",
                                "price": round(100 + random.uniform(-3, 3), 2),
                                "pnl": round(random.uniform(-12, 18), 2),
                                "reason": "synthetic-exit",
                                "entry_col": "PredLong",
                            }
                            trade_open = False
                        log.write(json.dumps(trade) + "\n")
                        log.flush()
                    stats = {
                        "type": "nn_stats",
                        "epoch": idx + 1,
                        "loss_long": round(max(0.02, 1.4 / (idx + 2)), 4),
                        "loss_short": round(max(0.02, 1.2 / (idx + 2)), 4),
                    }
                    nn.write(json.dumps(stats) + "\n")
                    nn.flush()
                    time.sleep(0.45)
        except Exception as exc:  # pragma: no cover - defensive logging
            logger.debug("synthetic training stream failed: %s", exc)

    threading.Thread(target=_worker, name="synthetic-training-stream", daemon=True).start()


def _create_synthetic_training_run(req: TrainReq, reason: Optional[str]) -> tuple[float, int, str]:
    ticker = (req.ticker or "SYN").upper()
    safe_ticker = _sanitize_filename_component(ticker)
    run_dir = RUNS_ROOT / f"run-{safe_ticker}-{datetime.now(timezone.utc).strftime('%Y%m%d-%H%M%S')}"
    run_dir.mkdir(parents=True, exist_ok=True)

    for name in (
        "feature_importance_long.png",
        "feature_importance_short.png",
        "cm_long.png",
        "cm_short.png",
        "roc_long.png",
        "roc_short.png",
        "trades_label_long.png",
        "trades_pred_long.png",
        "yfinance_price.png",
    ):
        _write_placeholder_png(run_dir / name)

    metrics_samples = random.randint(80, 180)
    base_accuracy = round(random.uniform(0.68, 0.92), 3)
    metrics: Dict[str, Any] = {
        "ok": True,
        "model": "synthetic-demo",
        "timeframe": req.interval,
        "n_samples": metrics_samples,
        "accuracy": base_accuracy,
        "accuracy_long": min(0.99, round(base_accuracy + 0.015, 3)),
        "accuracy_short": max(0.5, round(base_accuracy - 0.02, 3)),
        "roc_auc": round(base_accuracy - 0.03, 3),
        "roc_auc_long": round(base_accuracy - 0.01, 3),
        "roc_auc_short": round(base_accuracy - 0.05, 3),
        "class_balance_long": {"NO(0)": metrics_samples - 24, "YES(1)": 24},
        "class_balance_short": {"NO(0)": metrics_samples - 18, "YES(1)": 18},
        "features": ["fast", "slow", "rsi", "volspike", "tv_long"],
        "backtest_pred": {"return_pct": 4.2, "win_rate_pct": 61.5},
    }
    if reason:
        metrics["notes"] = f"synthetic dataset generated because: {reason}"

    (run_dir / "metrics.json").write_text(json.dumps(metrics, indent=2))
    (run_dir / "train.log.jsonl").write_text("")
    (run_dir / "nn_state.jsonl").write_text("")

    graph = {
        "title": ticker,
        "model": "SyntheticNet",
        "layers": [
            {"size": 6, "type": "input"},
            {"size": 8, "type": "hidden"},
            {"size": 4, "type": "hidden"},
            {"size": 2, "type": "output"},
        ],
    }
    (run_dir / "nn_graph.json").write_text(json.dumps(graph, indent=2))

    _simulate_training_stream(run_dir, ticker)

    return base_accuracy, metrics_samples, run_dir.as_posix()


def _synthetic_train_response(req: TrainReq, reason: str) -> JSONResponse:
    logger.warning(
        "Synthetic training run generated for %s (%s)",
        req.ticker,
        reason,
    )
    acc, samples, run_dir = _create_synthetic_training_run(req, reason)
    payload = {
        "ok": True,
        "train_acc": acc,
        "n": samples,
        "run_dir": run_dir,
        "synthetic": True,
        "detail": reason,
    }
    return _json(payload)


def _should_use_synthetic_training() -> Optional[str]:
    if not _PANDAS_AVAILABLE:
        return "pandas dependency missing"
    if MODEL_IMPORT_ERROR is not None:
        return f"model import error: {MODEL_IMPORT_ERROR}"
    return None

class IdleReq(BaseModel):
    name: str
    tickers: List[str]
    every_sec: int = 3600
    period: Optional[str] = "6mo"
    interval: str = "1h"
    max_iter: int = 250
    mode: str = "HFT"
    pine_mode: str = "OFF"
    aggressiveness: str = "normal"
    sides: str = "BOTH"
    source: str = "both"
    merge_sources: bool = True
    use_fundamentals: bool = True

# ---------- exogenous store ----------
def upsert_bars(sym: str, tf: str, bars: pd.DataFrame) -> pd.DataFrame:
    k = key(sym, tf)
    cur = Buffers.get(k, pd.DataFrame())
    df = pd.concat([cur, bars]).sort_index().groupby(level=0).last() if len(cur) else bars
    Buffers[k] = df.tail(20000)
    IngestStats["candles"] += len(bars)
    return Buffers[k]

def upsert_exog(sym: str, rows: pd.DataFrame) -> pd.DataFrame:
    sU = sym.upper()
    cur = Exog.get(sU, pd.DataFrame())
    df = pd.concat([cur, rows]).sort_index().groupby(level=0).last() if len(cur) else rows
    Exog[sU] = df.tail(20000)
    IngestStats["features"] += len(rows)
    return Exog[sU]

def _get_exog(sym: str, idx: pd.DatetimeIndex, include_fa: bool) -> pd.DataFrame:
    sU = sym.upper()
    ex = Exog.get(sU, pd.DataFrame())
    ex = ex.reindex(idx)
    ex = ex.fillna(0.0) if ex is not None else pd.DataFrame(index=idx)
    if include_fa:
        for k in ("fa_pe","fa_pb","fa_eps","fa_div"):
            if k in ex.columns: ex[k] = pd.to_numeric(ex[k], errors="coerce").fillna(method="ffill").fillna(0.0)
    return ex.fillna(0.0)

# ---------- routes ----------
@app.get("/")
def root():
    return {"ok": True, "msg": "Neo Cortex AI API ready"}


@app.get("/ngrok/cloud-endpoint", response_class=HTMLResponse)
async def ngrok_cloud_endpoint(request: Request) -> HTMLResponse:
    '''Render a friendly landing page for ngrok Cloud Endpoints.'''
    proto = request.headers.get("x-forwarded-proto") or request.url.scheme or "https"
    host = request.headers.get("x-forwarded-host") or request.headers.get("host")
    if not host:
        if not DEFAULT_PUBLIC_BASE_URL:
            raise HTTPException(
                status_code=500,
                detail="DEFAULT_PUBLIC_BASE_URL must be set when the application is served without Host headers.",
            )
        base_url = DEFAULT_PUBLIC_BASE_URL
    else:
        base_url = f"{proto}://{host}".rstrip("/")
    webhook_url = f"{base_url}/alpaca/webhook"
    html = (
        NGROK_ENDPOINT_TEMPLATE.replace("{{WEBHOOK_URL}}", webhook_url)
        .replace("{{BASE_URL}}", base_url)
    )
    return HTMLResponse(content=html, status_code=200)

@app.get("/preflight")
def preflight():
    return run_preflight()

@app.get("/gpu-info")
def gpu_info():
    return _gpu_info()

# --- auth: user registration and login ---
class AuthReq(BaseModel):
    username: str
    password: str
    admin_key: Optional[str] = None
    require_admin: bool = False
    otp_code: Optional[str] = None


async def _auth_req_from_request(request: Request) -> AuthReq:
    '''Parse an AuthReq from JSON, form-encoded, or query parameters.'''

    content_type = (request.headers.get("content-type") or "").split(";")[0].strip().lower()
    data: Dict[str, Any] = {}

    if "multipart/form-data" in content_type:
        try:
            form = await request.form()
        except Exception as exc:  # pragma: no cover - defensive
            logger.warning("failed to parse multipart auth payload: %s", exc)
        else:
            data = {k: v for k, v in form.items() if v is not None}
    else:
        body_bytes = await request.body()
        parsed: Optional[Dict[str, Any]] = None
        if body_bytes:
            try:
                candidate = json.loads(body_bytes)
            except json.JSONDecodeError:
                candidate = None
            if isinstance(candidate, dict):
                parsed = candidate
            else:
                parsed_qs = parse_qs(body_bytes.decode("utf-8", errors="ignore"))
                if parsed_qs:
                    parsed = {k: v[-1] for k, v in parsed_qs.items() if v}
        if parsed:
            data = parsed

    if not data and request.query_params:
        data = dict(request.query_params)

    if not data:
        raise HTTPException(status_code=400, detail="username and password required")

    normalized: Dict[str, Any] = {}
    for key, value in data.items():
        if isinstance(value, (list, tuple)):
            value = value[-1]
        if value is None:
            continue
        normalized[key] = value if isinstance(value, str) else str(value)

    try:
        return AuthReq(**normalized)
    except ValidationError:
        raise HTTPException(status_code=400, detail="username and password required")


class CredentialReq(BaseModel):
    account_type: str = "paper"
    api_key: str
    api_secret: str
    base_url: Optional[str] = None


class WhopRegistrationReq(BaseModel):
    token: str
    username: str
    password: str
    api_key: str
    api_secret: str
    account_type: Literal["paper", "funded"] = "funded"
    base_url: Optional[str] = None


class WhopLoginReq(BaseModel):
    token: str


class AlpacaWebhookTest(BaseModel):
    symbol: str = "SPY"
    quantity: float = 1.0
    price: float = 0.0
    side: str = "buy"
    status: str = "filled"
    event: str = "trade_update"
    timestamp: Optional[str] = None
    raw: Optional[Dict[str, Any]] = None


class PaperTradeOrderRequest(BaseModel):
    instrument: Literal["option", "future"] = "option"
    symbol: str
    side: Literal["long", "short"] = "long"
    quantity: float = Field(default=1.0, gt=0)
    price: float = Field(default=1.0, ge=0)
    option_type: Optional[Literal["call", "put"]] = None
    expiry: Optional[str] = None
    strike: Optional[float] = Field(default=None, ge=0)
    future_month: Optional[str] = None
    future_year: Optional[int] = Field(default=None, ge=2000, le=2100)


class TokenRefreshRequest(BaseModel):
    refresh_token: Optional[str] = None


class APITokenCreateRequest(BaseModel):
    scopes: List[str] = Field(default_factory=list)
    label: Optional[str] = None


class APITokenRevokeRequest(BaseModel):
    token_id: str


class MFASetupResponse(BaseModel):
    secret: str
    provisioning_uri: str
    recovery_codes: List[str]


class MFAEnableRequest(BaseModel):
    secret: str
    otp_code: str
    recovery_codes: Optional[List[str]] = None


class MFADisableRequest(BaseModel):
    otp_code: Optional[str] = None
    recovery_code: Optional[str] = None


@app.get("/auth/whop/start")
async def whop_start(request: Request, next: Optional[str] = None, mode: Optional[str] = None):
    if (mode or "").strip().lower() == "status":
        return _json({"ok": True, "enabled": bool(WHOP_PORTAL_URL)})
    if not WHOP_PORTAL_URL:
        raise HTTPException(status_code=404, detail="Whop integration is not configured")
    callback_url = str(request.url_for("whop_callback"))
    params: Dict[str, str] = {}
    if next:
        next = next.strip()
        if next.startswith("/"):
            params["next"] = next
    if params:
        callback_url = f"{callback_url}?{urlencode(params)}"
    encoded_callback = quote(callback_url, safe="")
    destination = WHOP_PORTAL_URL
    if "{{callback}}" in destination:
        destination = destination.replace("{{callback}}", encoded_callback)
    if "{callback}" in destination:
        destination = destination.replace("{callback}", encoded_callback)
    if destination == WHOP_PORTAL_URL:
        sep = "&" if "?" in destination else "?"
        destination = f"{destination}{sep}callback={encoded_callback}"
    return RedirectResponse(destination)


@app.get("/auth/whop/callback")
async def whop_callback(
    request: Request,
    license_key: Optional[str] = None,
    state: Optional[str] = None,
    next: Optional[str] = None,
):
    license_key = (license_key or "").strip()
    if not license_key:
        raise HTTPException(status_code=400, detail="license_key is required")
    verification = _verify_whop_license(license_key)
    metadata = {
        "state": state,
        "verification": verification.get("raw"),
    }
    token = _create_whop_session(license_key, verification.get("email"), metadata)
    query: Dict[str, str] = {"whop_token": token}
    next_param = (next or "").strip()
    if next_param and next_param.startswith("/"):
        query["next"] = next_param
    redirect_url = str(request.url_for("login_page"))
    redirect_url = f"{redirect_url}?{urlencode(query)}"
    return RedirectResponse(redirect_url)


@app.get("/auth/whop/session")
async def whop_session(token: str):
    session = _get_whop_session(token.strip())
    if not session:
        return _json({"ok": False, "detail": "Invalid or expired Whop session"}, 404)
    account = _lookup_whop_account(session["license_key"])
    payload: Dict[str, Any] = {
        "ok": True,
        "license_key": session["license_key"],
        "email": session.get("email"),
        "created_at": session["created_at"],
        "registered": account is not None,
    }
    if account:
        payload["username"] = account["username"]
    return _json(payload)


@app.post("/register/whop")
async def register_whop(req: WhopRegistrationReq):
    token = (req.token or "").strip()
    session = _get_whop_session(token)
    if not session:
        return _json({"ok": False, "detail": "Whop session expired or invalid"}, 400)
    license_key = session["license_key"]
    existing = _lookup_whop_account(license_key)
    if existing is not None:
        return _json(
            {
                "ok": False,
                "detail": "This Whop license is already linked to an account. Sign in through Whop.",
            },
            409,
        )
    uname = req.username.strip().lower()
    if not uname or not req.password:
        return _json({"ok": False, "detail": "username and password required"}, 400)
    api_key = req.api_key.strip()
    api_secret = req.api_secret.strip()
    if not api_key or not api_secret:
        return _json({"ok": False, "detail": "api_key and api_secret are required"}, 400)
    acct_type = (req.account_type or "funded").strip().lower()
    if acct_type not in {"paper", "funded"}:
        return _json({"ok": False, "detail": "account_type must be 'paper' or 'funded'"}, 400)
    base_url = (req.base_url or "").strip()
    if not base_url:
        base_url = ALPACA_BASE_URL_FUND if acct_type == "funded" else ALPACA_BASE_URL_PAPER
    pw_hash, salt = _hash_password_sha2048(req.password)
    try:
        with _db_conn() as conn:
            cursor = conn.execute(
                "INSERT INTO users (username, password_hash, salt, is_admin, role, created_at) VALUES (?, ?, ?, ?, ?, ?)",
                (
                    uname,
                    pw_hash,
                    salt,
                    0,
                    ROLE_LICENSE,
                    datetime.now(timezone.utc).isoformat(),
                ),
            )
            user_id = cursor.lastrowid
    except sqlite3.IntegrityError:
        return _json({"ok": False, "detail": "username already exists"}, 400)
    try:
        _save_user_credentials(user_id, acct_type, api_key, api_secret, base_url)
        _link_whop_account(license_key, user_id)
    except (CredentialEncryptionError, sqlite3.IntegrityError) as exc:
        logger.error("Failed to store credentials for new Whop user %s", user_id)
        with _db_conn() as conn:
            conn.execute("DELETE FROM users WHERE id = ?", (user_id,))
        return _json({"ok": False, "detail": str(exc)}, 500)
    _consume_whop_session(token)
    user = _load_user_record(user_id)
    tokens = _issue_token_pair(user)
    resp = _json(
        {
            "ok": True,
            "access_token": tokens["access_token"],
            "refresh_token": tokens["refresh_token"],
            "username": uname,
            "roles": user["roles"],
            "scopes": sorted(user["scopes"]),
            "account_type": acct_type,
            "base_url": base_url,
        }
    )
    _set_auth_cookies(resp, tokens)
    return resp


@app.post("/auth/whop/login")
async def whop_login(req: WhopLoginReq):
    token = (req.token or "").strip()
    session = _get_whop_session(token)
    if not session:
        return _json({"ok": False, "detail": "Whop session expired or invalid"}, 400)
    account = _lookup_whop_account(session["license_key"])
    if not account:
        return _json({"ok": False, "detail": "Whop membership is not linked to an account"}, 404)
    _consume_whop_session(token)
    session_token = _create_session_token(account["user_id"])
    resp = _json(
        {
            "ok": True,
            "token": session_token,
            "username": account["username"],
            "session_cookie": SESSION_COOKIE_NAME,
        }
    )
    resp.set_cookie(
        SESSION_COOKIE_NAME,
        session_token,
        httponly=True,
        secure=SESSION_COOKIE_SECURE,
        max_age=SESSION_COOKIE_MAX_AGE,
        samesite=SESSION_COOKIE_SAMESITE,
        path="/",
    )
    return resp


@app.post("/register")
async def register(request: Request):
    # Create a new user account backed by the SQLite credential store. Passwords are
    # hashed with a 2048-bit PBKDF2-SHA512 digest and salted prior to being persisted.
    '''
    Create a new user account backed by the SQLite credential store. Passwords are
    hashed with a 2048-bit PBKDF2-SHA512 digest and salted prior to being persisted.
    '''
    req = await _auth_req_from_request(request)
    uname = req.username.strip().lower()
    if not uname or not req.password:
        return _json({"ok": False, "detail": "username and password required"}, 400)
    if ADMIN_PRIVATE_KEY and (req.admin_key or "").strip() != ADMIN_PRIVATE_KEY:
        return _json({"ok": False, "detail": "invalid admin key"}, 403)
    pw_hash, salt = _hash_password_sha2048(req.password)
    try:
        with _db_conn() as conn:
            conn.execute(
                "INSERT INTO users (username, password_hash, salt, is_admin, role, created_at) VALUES (?, ?, ?, ?, ?, ?)",
                (
                    uname,
                    pw_hash,
                    salt,
                    1,
                    ROLE_ADMIN,
                    datetime.now(timezone.utc).isoformat(),
                ),
            )
    except sqlite3.IntegrityError:
        return _json({"ok": False, "detail": "username already exists"}, 400)
    return _json({"ok": True, "created": uname})

@app.post("/login")
async def login(request: Request):
    # Authenticate a user and return a bearer token tied to the SQLite credential store.
    # The token may be supplied via the ``Authorization: Bearer`` header for endpoints that
    # manage user-specific Alpaca credentials.
    '''
    Authenticate a user and return a bearer token tied to the SQLite credential store.
    The token may be supplied via the ``Authorization: Bearer`` header for endpoints that
    manage user-specific Alpaca credentials.
    '''
    req = await _auth_req_from_request(request)
    uname = req.username.strip().lower()
    if not uname or not req.password:
        return _json({"ok": False, "detail": "username and password required"}, 400)
    with _db_conn() as conn:
        row = conn.execute(
            "SELECT id, password_hash, salt, is_admin, role, mfa_enabled, totp_secret FROM users WHERE username = ?",
            (uname,),
        ).fetchone()
    if row is None:
        return _json({"ok": False, "detail": "invalid credentials"}, 401)
    expected_hash, _ = _hash_password_sha2048(req.password, row["salt"])
    if expected_hash != row["password_hash"]:
        return _json({"ok": False, "detail": "invalid credentials"}, 401)
    if req.require_admin and not row["is_admin"]:
        return _json({"ok": False, "detail": "admin access required"}, 403)
    user = _load_user_record(row["id"])
    roles = set(user["roles"])
    require_mfa = user["mfa_enabled"] or bool(roles.intersection(MFA_REQUIRED_ROLES))
    if require_mfa:
        if row["totp_secret"]:
            if pyotp is None:
                return _json({"ok": False, "detail": PYOTP_MISSING_MESSAGE}, 500)
            otp_ok = _verify_totp_code(row["totp_secret"], req.otp_code)
            recovery_ok = False
            if not otp_ok and req.otp_code:
                recovery_ok = _consume_recovery_code(user["id"], req.otp_code)
                if recovery_ok:
                    user = _load_user_record(user["id"])
            if not otp_ok and not recovery_ok:
                return _json({"ok": False, "detail": "otp verification failed"}, 401)
        else:
            return _json({"ok": False, "detail": "mfa enrollment required"}, 403)
    tokens = _issue_token_pair(user)
    resp = _json(
        {
            "ok": True,
            "access_token": tokens["access_token"],
            "refresh_token": tokens["refresh_token"],
            "token": tokens["access_token"],
            "username": uname,
            "roles": user["roles"],
            "scopes": sorted(user["scopes"]),
            "mfa_required": require_mfa,
            "session_cookie": SESSION_COOKIE_NAME,
            "refresh_cookie": REFRESH_COOKIE_NAME,
            "refresh_expires_at": tokens.get("refresh_expires_at"),
        }
    )
    _set_auth_cookies(resp, tokens)
    return resp


@app.post("/logout")
async def logout(
    authorization: Optional[str] = Header(None),
    session_token: Optional[str] = Cookie(None, alias=SESSION_COOKIE_NAME),
    refresh_cookie: Optional[str] = Cookie(None, alias=REFRESH_COOKIE_NAME),
):
    scheme, header_token = _parse_authorization_header(authorization)
    access_token = header_token if scheme == "bearer" else session_token
    refresh_token = refresh_cookie
    _revoke_tokens(access_token, refresh_token)
    resp = _json({"ok": True})
    _clear_auth_cookies(resp)
    return resp


@app.post("/auth/refresh")
async def refresh_tokens(
    payload: TokenRefreshRequest,
    authorization: Optional[str] = Header(None),
    refresh_cookie: Optional[str] = Cookie(None, alias=REFRESH_COOKIE_NAME),
):
    refresh_token = payload.refresh_token or refresh_cookie
    if not refresh_token and authorization:
        scheme, token = _parse_authorization_header(authorization)
        if scheme == "bearer":
            refresh_token = token
    if not refresh_token:
        raise HTTPException(status_code=401, detail="refresh token required")
    session = _verify_refresh_token(refresh_token)
    _revoke_refresh_token(token_id=session["token_id"])
    user = _load_user_record(int(session["user_id"]))
    tokens = _issue_token_pair(user)
    resp = _json(
        {
            "ok": True,
            "access_token": tokens["access_token"],
            "refresh_token": tokens["refresh_token"],
            "roles": user["roles"],
            "scopes": sorted(user["scopes"]),
        }
    )
    _set_auth_cookies(resp, tokens)
    return resp


@app.get("/auth/api-keys")
async def list_api_keys(
    authorization: Optional[str] = Header(None),
    session_token: Optional[str] = Cookie(None, alias=SESSION_COOKIE_NAME),
):
    user = _require_user(authorization, session_token, required_scopes={"api-keys"})
    tokens = _list_api_tokens(user["id"])
    return _json({"ok": True, "api_keys": tokens, "scheme": API_TOKEN_PREFIX})


@app.post("/auth/api-keys")
async def create_api_key(
    req: APITokenCreateRequest,
    authorization: Optional[str] = Header(None),
    session_token: Optional[str] = Cookie(None, alias=SESSION_COOKIE_NAME),
):
    user = _require_user(authorization, session_token, required_scopes={"api-keys"})
    requested_scopes = _normalize_scopes(req.scopes)
    if not requested_scopes:
        raise HTTPException(status_code=400, detail="at least one valid scope is required")
    token_data = _create_api_token(user["id"], requested_scopes, label=req.label)
    return _json(
        {
            "ok": True,
            "token": token_data["token"],
            "token_id": token_data["token_id"],
            "scopes": token_data["scopes"],
            "label": token_data["label"],
            "created_at": token_data["created_at"],
            "scheme": API_TOKEN_PREFIX,
        },
        201,
    )


@app.delete("/auth/api-keys/{token_id}")
async def revoke_api_key(
    token_id: str,
    authorization: Optional[str] = Header(None),
    session_token: Optional[str] = Cookie(None, alias=SESSION_COOKIE_NAME),
):
    user = _require_user(authorization, session_token, required_scopes={"api-keys"})
    if not _revoke_api_token(user["id"], token_id):
        raise HTTPException(status_code=404, detail="api key not found")
    return _json({"ok": True, "token_id": token_id})


@app.get("/auth/mfa/status")
async def mfa_status(
    authorization: Optional[str] = Header(None),
    session_token: Optional[str] = Cookie(None, alias=SESSION_COOKIE_NAME),
):
    user = _require_user(authorization, session_token)
    return _json(
        {
            "ok": True,
            "mfa_enabled": user["mfa_enabled"],
            "delivery": user["mfa_delivery"],
            "recovery_codes_remaining": len(user.get("recovery_codes", [])),
        }
    )


@app.post("/auth/mfa/setup")
async def mfa_setup(
    authorization: Optional[str] = Header(None),
    session_token: Optional[str] = Cookie(None, alias=SESSION_COOKIE_NAME),
):
    user = _require_user(authorization, session_token)
    try:
        module = _ensure_pyotp()
    except ModuleNotFoundError as exc:
        raise HTTPException(status_code=500, detail=str(exc)) from exc
    secret = module.random_base32()
    recovery_codes = _generate_recovery_codes()
    response = MFASetupResponse(
        secret=secret,
        provisioning_uri=_totp_provisioning_uri(user["username"], secret),
        recovery_codes=recovery_codes,
    )
    return _json({"ok": True, **response.dict()})


@app.post("/auth/mfa/enable")
async def mfa_enable(
    req: MFAEnableRequest,
    authorization: Optional[str] = Header(None),
    session_token: Optional[str] = Cookie(None, alias=SESSION_COOKIE_NAME),
):
    user = _require_user(authorization, session_token)
    if not req.secret or not req.otp_code:
        raise HTTPException(status_code=400, detail="secret and otp_code are required")
    if pyotp is None:
        raise HTTPException(status_code=500, detail=PYOTP_MISSING_MESSAGE)
    if not _verify_totp_code(req.secret, req.otp_code):
        raise HTTPException(status_code=401, detail="otp verification failed")
    recovery_codes = req.recovery_codes or _generate_recovery_codes()
    _update_mfa_settings(user["id"], secret=req.secret, enabled=True, recovery_codes=recovery_codes)
    updated = _load_user_record(user["id"])
    return _json(
        {
            "ok": True,
            "mfa_enabled": True,
            "recovery_codes": updated.get("recovery_codes", []),
        }
    )


@app.post("/auth/mfa/disable")
async def mfa_disable(
    req: MFADisableRequest,
    authorization: Optional[str] = Header(None),
    session_token: Optional[str] = Cookie(None, alias=SESSION_COOKIE_NAME),
):
    user = _require_user(authorization, session_token)
    if not user.get("mfa_enabled"):
        return _json({"ok": True, "mfa_enabled": False})
    verified = False
    if req.recovery_code and _consume_recovery_code(user["id"], req.recovery_code):
        verified = True
    elif pyotp is None:
        raise HTTPException(status_code=500, detail=PYOTP_MISSING_MESSAGE)
    elif _verify_totp_code(user.get("totp_secret"), req.otp_code):
        verified = True
    if not verified:
        raise HTTPException(status_code=401, detail="otp or recovery code required")
    _update_mfa_settings(user["id"], secret=None, enabled=False, recovery_codes=None)
    return _json({"ok": True, "mfa_enabled": False})


@app.get("/alpaca/credentials")
async def list_alpaca_credentials(
    authorization: Optional[str] = Header(None),
    session_token: Optional[str] = Cookie(None, alias=SESSION_COOKIE_NAME),
):
    # Return the Alpaca credential entries associated with the authenticated user.

    '''Return the Alpaca credential entries associated with the authenticated user.'''
    user = _require_user(authorization, session_token, required_scopes={"credentials"})
    query = (
        "SELECT account_type, api_key, base_url, updated_at\n"
        "FROM alpaca_credentials\n"
        "WHERE user_id = ?\n"
        "ORDER BY account_type"
    )
    with _db_conn() as conn:
        rows = conn.execute(query, (user["id"],)).fetchall()

        rows = conn.execute(
            '''
            SELECT account_type, api_key, base_url, updated_at
            FROM alpaca_credentials
            WHERE user_id = ?
            ORDER BY account_type
            ''',
            (user["id"],),
        ).fetchall()
    credentials = []
    for row in rows:
        try:
            api_key = _decrypt_secret(row["api_key"])
        except CredentialEncryptionError as exc:
            logger.error("Failed to decrypt stored credentials for user %s", user["id"])
            return _json({"ok": False, "detail": str(exc)}, 500)
        credentials.append(
            {
                "account_type": row["account_type"],
                "api_key": api_key,
                "base_url": row["base_url"],
                "updated_at": row["updated_at"],
            }
        )
    return _json({"ok": True, "credentials": credentials})


@app.post("/alpaca/credentials")
async def set_alpaca_credentials(
    req: CredentialReq,
    authorization: Optional[str] = Header(None),
    session_token: Optional[str] = Cookie(None, alias=SESSION_COOKIE_NAME),
):
    '''Create or update Alpaca API credentials for the authenticated user.'''
    user = _require_user(authorization, session_token, required_scopes={"credentials"})
    acct_type = (req.account_type or "paper").strip().lower()
    if acct_type not in {"paper", "funded"}:
        return _json({"ok": False, "detail": "account_type must be 'paper' or 'funded'"}, 400)
    api_key = req.api_key.strip()
    api_secret = req.api_secret.strip()
    if not api_key or not api_secret:
        return _json({"ok": False, "detail": "api_key and api_secret are required"}, 400)
    base_url = (req.base_url or "").strip()
    if not base_url:
        base_url = ALPACA_BASE_URL_FUND if acct_type == "funded" else ALPACA_BASE_URL_PAPER
    try:
        _save_user_credentials(user["id"], acct_type, api_key, api_secret, base_url)
    except CredentialEncryptionError as exc:
        logger.error("Failed to persist credentials for user %s", user["id"])
        return _json({"ok": False, "detail": str(exc)}, 500)
    return _json({"ok": True, "account_type": acct_type, "base_url": base_url})

# --- account data: positions and P&L ---
@app.get("/positions")
async def get_positions(
    account: str = "paper",
    authorization: Optional[str] = Header(None),
    session_token: Optional[str] = Cookie(None, alias=SESSION_COOKIE_NAME),
):
    '''Fetch the current positions for the specified Alpaca account.'''

    acct_type = (account or "paper").lower()
    user = None
    if authorization or session_token:
        user = _require_user(authorization, session_token, required_scopes={"positions"})

    creds = _resolve_alpaca_credentials(acct_type, user["id"] if user else None)
    key = creds.get("key")
    secret = creds.get("secret")
    base_url = creds.get("base_url")
    if not key or not secret:
        return _json({"ok": False, "detail": "Alpaca credentials not configured"}, 500)

    url = f"{base_url}/v2/positions"
    headers = {
        "APCA-API-KEY-ID": key,
        "APCA-API-SECRET-KEY": secret,
    }
    session = _http_session()
    try:
        resp = session.get(url, headers=headers, timeout=15)
        positions = resp.json() if resp.content else []
    except Exception as exc:
        return _json({"ok": False, "detail": f"Failed to fetch positions: {exc}"}, 500)
    return _json({"ok": True, "positions": positions, "account_type": acct_type})


@app.post("/positions/{symbol}/close")
async def close_position(
    symbol: str,
    account: str = "paper",
    authorization: Optional[str] = Header(None),
    session_token: Optional[str] = Cookie(None, alias=SESSION_COOKIE_NAME),
):
    '''Close a single Alpaca position for the authenticated user.'''

    if not symbol:
        return _json({"ok": False, "detail": "symbol is required"}, 400)

    user = _require_user(authorization, session_token, required_scopes={"trade"})

    creds = _resolve_alpaca_credentials(account, user["id"])
    key = creds.get("key")
    secret = creds.get("secret")
    base_url = creds.get("base_url")
    if not key or not secret:
        return _json({"ok": False, "detail": "Alpaca credentials not configured"}, 500)

    url = f"{base_url}/v2/positions/{symbol}"
    headers = {
        "APCA-API-KEY-ID": key,
        "APCA-API-SECRET-KEY": secret,
    }
    session = _http_session()
    try:
        resp = session.delete(url, headers=headers, timeout=15)
    except Exception as exc:
        return _json({"ok": False, "detail": f"Failed to close position: {exc}"}, 500)

    alpaca_payload: Optional[Any] = None
    try:
        if resp.content:
            alpaca_payload = resp.json()
    except ValueError:
        alpaca_payload = None

    if 200 <= resp.status_code < 300:
        detail = (
            (alpaca_payload or {}).get("message")
            if isinstance(alpaca_payload, dict)
            else None
        ) or f"Closed position for {symbol.upper()}"
        body: Dict[str, Any] = {"ok": True, "detail": detail}
        if alpaca_payload is not None:
            body["alpaca"] = alpaca_payload
        return _json(body, resp.status_code)

    error_detail: Optional[str] = None
    if isinstance(alpaca_payload, dict):
        error_detail = (
            alpaca_payload.get("message")
            or alpaca_payload.get("error")
            or alpaca_payload.get("detail")
        )
    if not error_detail:
        error_detail = resp.text.strip() or "Failed to close position"
    error_body: Dict[str, Any] = {"ok": False, "detail": error_detail}
    if alpaca_payload is not None:
        error_body["alpaca"] = alpaca_payload
    status_code = resp.status_code or 502
    return _json(error_body, status_code)

@app.get("/pnl")
async def get_pnl(
    account: str = "paper",
    authorization: Optional[str] = Header(None),
    session_token: Optional[str] = Cookie(None, alias=SESSION_COOKIE_NAME),
):
    '''Compute unrealized P&L for the authenticated user\'s Alpaca account.'''

    acct_type = (account or "paper").lower()
    user = None
    if authorization or session_token:
        user = _require_user(authorization, session_token, required_scopes={"positions"})

    creds = _resolve_alpaca_credentials(acct_type, user["id"] if user else None)
    key = creds.get("key")
    secret = creds.get("secret")
    base_url = creds.get("base_url")
    if not key or not secret:
        return _json({"ok": False, "detail": "Alpaca credentials not configured"}, 500)

    pos_url = f"{base_url}/v2/positions"
    headers = {
        "APCA-API-KEY-ID": key,
        "APCA-API-SECRET-KEY": secret,
    }
    session = _http_session()
    try:
        pos_resp = session.get(pos_url, headers=headers, timeout=15)
        pos_list = pos_resp.json() or []
    except Exception as exc:
        return _json({"ok": False, "detail": f"Failed to compute P&L: {exc}"}, 500)

    if not pos_list:
        return _json({"ok": True, "total_pnl": 0.0, "positions": []})

    results = []
    total_pnl = 0.0
    for position in pos_list:
        qty = float(position.get("qty") or position.get("quantity") or 0)
        cost_basis = float(position.get("cost_basis") or 0)
        market_value = float(position.get("market_value") or 0)
        if position.get("unrealized_pl") is not None:
            pnl = float(position.get("unrealized_pl"))
        else:
            pnl = market_value - cost_basis
        total_pnl += pnl
        results.append(
            {
                "symbol": position.get("symbol"),
                "quantity": qty,
                "avg_entry_price": float(position.get("avg_entry_price") or 0),
                "market_value": market_value,
                "cost_basis": cost_basis,
                "unrealized_pl": pnl,
            }
        )

    return _json({"ok": True, "total_pnl": total_pnl, "positions": results})


@app.get("/strategy/liquidity-sweeps")
def strategy_liquidity_sweeps(ticker: str, session_date: Optional[str] = None, interval: str = "1m"):
    ticker = (ticker or "").strip()
    if not ticker:
        return _json({"ok": False, "detail": "ticker query parameter is required"}, 400)
    try:
        analysis = analyze_liquidity_session(
            ticker,
            session_date=session_date,
            interval=interval,
            asset_dir=LIQUIDITY_ASSETS,
        )
    except StrategyError as exc:
        return _json({"ok": False, "detail": str(exc)}, 400)
    except Exception as exc:
        return _json({"ok": False, "detail": f"{type(exc).__name__}: {exc}"}, 500)

    heatmap_info = analysis.get("heatmap")
    if heatmap_info:
        filename = heatmap_info.get("relative_url")
        if filename:
            heatmap_info["public_url"] = f"/public/liquidity/assets/{filename}"
    analysis["ok"] = True
    return _json(analysis)

# -----------------------------------------------------------------------------
# Alpaca webhook handler
#
# Alpaca can be configured to send trade updates and other events to a webhook
# endpoint. This handler accepts those webhook callbacks and logs the payload.
# To test paper trading events, point your Alpaca paper account's webhook URL at
# `https://<your-ngrok-url>/alpaca/webhook`. For example, when using the
# run_with_ngrok.py script included in this repository, ngrok will provide a
# public URL that tunnels traffic to your local server running on port 8000.
# Copy that URL into your Alpaca console under "Paper Trading" → "API Config"
# → "Webhook URL".
#
# NOTE: This handler does not perform any trading actions. It simply returns
# ``{"ok": true}`` and logs the received JSON. You can extend it to update
# your own database or notify your front-end. In this hosted context, any
# external HTTP requests (e.g. to Alpaca) are not executed; the code is
# illustrative only.
@app.post("/alpaca/webhook")
async def alpaca_webhook(req: Request):
    '''
    Receive webhook callbacks from Alpaca. This endpoint accepts any JSON
    payload and logs it. It returns ``{"ok": True}`` on success. If you set
    ``ALPACA_WEBHOOK_SECRET`` in your environment, the request\'s header
    ``X‑Webhook‑Signature`` will be verified against this secret using HMAC
    SHA‑256. Mismatched signatures return a 400.
    '''
    body_bytes = await req.body()
    try:
        payload = await req.json()
    except Exception:
        payload = None
    # optional signature verification
    secret = os.getenv("ALPACA_WEBHOOK_SECRET")
    if secret:
        sig_header = req.headers.get("X-Webhook-Signature")
        if not sig_header:
            return _json({"ok": False, "detail": "missing signature"}, 400)

        import hmac, hashlib, base64

    sig_header = req.headers.get("X-Webhook-Signature")
    if secret:
        import hmac, hashlib, base64

        if not sig_header:
            return _json({"ok": False, "detail": "missing signature"}, 400)

        if not sig_header:
            return _json({"ok": False, "detail": "missing signature"}, 400)

        import hmac, hashlib, base64
      
        digest = hmac.new(secret.encode(), body_bytes, hashlib.sha256).digest()
        expected = base64.b64encode(digest).decode()
        if not hmac.compare_digest(expected, sig_header):
            return _json({"ok": False, "detail": "invalid signature"}, 400)

    # In a production system you might persist the payload to a database or
    # notify other services. Here we simply print it to stdout.
    logger.info("[Alpaca webhook] %s", json.dumps(payload, indent=2))
    return _json({"ok": True})


@app.post("/alpaca/webhook/test")
def alpaca_webhook_test(req: AlpacaWebhookTest):
    payload = req.raw.copy() if isinstance(req.raw, dict) else {
        "event": req.event,
        "order": {
            "symbol": req.symbol,
            "qty": req.quantity,
            "filled_avg_price": req.price,
            "side": req.side,
            "status": req.status,
        },
    }
    payload.setdefault("event", req.event)
    payload.setdefault("timestamp", req.timestamp or datetime.now(timezone.utc).isoformat())

    body_bytes = json.dumps(payload, separators=(",", ":"), sort_keys=True).encode()
    signature = None
    secret = os.getenv("ALPACA_WEBHOOK_SECRET")
    if secret:
        import hmac, hashlib, base64

        digest = hmac.new(secret.encode(), body_bytes, hashlib.sha256).digest()
        signature = base64.b64encode(digest).decode()

    stamp = datetime.now(timezone.utc).strftime("%Y%m%d-%H%M%S")
    symbol_component = _sanitize_filename_component(req.symbol or "")
    fname = f"test-{symbol_component}-{stamp}.json"
    path = (ALPACA_TEST_DIR / fname).resolve()
    if not _is_subpath(ALPACA_TEST_DIR, path):
        raise HTTPException(status_code=400, detail="invalid symbol for artifact path")
    path.parent.mkdir(parents=True, exist_ok=True)
    path.write_text(json.dumps(payload, indent=2), encoding="utf-8")

    return _json(
        {
            "ok": True,
            "payload": payload,
            "suggested_signature": signature,
            "artifact": f"/public/{path.relative_to(PUBLIC_DIR)}",
            "default_webhook_url": f"{DEFAULT_PUBLIC_BASE_URL}/alpaca/webhook" if DEFAULT_PUBLIC_BASE_URL else None,
        }
    )


@app.get("/alpaca/webhook/tests")
def alpaca_webhook_tests():
    '''Return recently generated Alpaca webhook test artifacts.'''
    tests = []
    for file_path in sorted(ALPACA_TEST_DIR.glob("*.json"), key=lambda p: p.stat().st_mtime, reverse=True):
        try:
            payload = json.loads(file_path.read_text(encoding="utf-8"))
        except Exception:
            payload = {}
        symbol = (
            (payload.get("order") or {}).get("symbol")
            or payload.get("symbol")
            or payload.get("ticker")
            or ""
        )
        stat = file_path.stat()
        tests.append(
            {
                "name": file_path.name,
                "symbol": symbol,
                "created": datetime.fromtimestamp(stat.st_mtime, tz=timezone.utc).isoformat(),
                "size": stat.st_size,
                "url": f"/public/{file_path.relative_to(PUBLIC_DIR)}",
            }
        )
    return _json({"ok": True, "tests": tests})


@app.get("/papertrade/status")
async def papertrade_status():
    async with PAPERTRADE_STATE_LOCK:
        _load_papertrade_state()
        dashboard = _papertrade_dashboard()
    return _json({"ok": True, "dashboard": dashboard})


@app.post("/papertrade/orders")
async def papertrade_orders(req: PaperTradeOrderRequest):
    symbol = (req.symbol or "").strip().upper()
    if not symbol:
        return _json({"ok": False, "detail": "symbol is required"}, 400)

    instrument = req.instrument
    side = req.side
    quantity = float(req.quantity)
    price = float(req.price)
    if price <= 0:
        price = 1.0

    order_payload: Dict[str, Any] = {
        "symbol": symbol,
        "instrument": instrument,
        "side": side,
        "quantity": round(quantity, 4),
        "price": round(price, 4),
    }

    if instrument == "option":
        option_type = (req.option_type or "call").lower()
        expiry = (req.expiry or "").strip()
        strike = float(req.strike) if req.strike is not None else None
        order_payload.update(
            {
                "option_type": option_type,
                "expiry": expiry or None,
                "strike": round(strike, 4) if strike is not None else None,
            }
        )
    else:
        month = (req.future_month or "").strip().upper()
        year = int(req.future_year) if req.future_year is not None else None
        order_payload.update(
            {
                "future_month": month or None,
                "future_year": year,
            }
        )

    ai_decision = _run_ai_trainer(order_payload)
    status = "executed" if ai_decision.get("action") == "execute" else "review"

    order_record = {
        "id": secrets.token_hex(6),
        **order_payload,
        "status": status,
        "ai": ai_decision,
        "timestamp": datetime.now(timezone.utc).isoformat(),
        "entry_price": round(price, 4),
        "noise_seed": secrets.token_hex(6),
    }

    async with PAPERTRADE_STATE_LOCK:
        _load_papertrade_state()
        orders = PaperTradeState.setdefault("orders", [])
        orders.append(order_record)
        # keep history manageable
        if len(orders) > 500:
            del orders[:-500]
        _save_papertrade_state()
        dashboard = _papertrade_dashboard()

    response_order = dict(order_record)
    response_order.pop("noise_seed", None)

    return _json({"ok": True, "order": response_order, "dashboard": dashboard})

# --- ingestion: TradingView (signals + bars optional) ---
@app.post("/webhook/tradingview")
async def webhook_tv(req: Request):
    try:
        j = await req.json()
    except Exception:
        return _json({"ok": False, "detail": "invalid json"}, 400)

    tkr = (j.get("ticker") or "").upper()
    tf  = j.get("interval") or "1h"
    ts  = pd.to_datetime(j.get("time"), utc=True, errors="coerce")

    if all(k in j for k in ("open","high","low","close","volume")) and ts is not pd.NaT:
        bar = pd.DataFrame([{
            "Open": float(j["open"]), "High": float(j["high"]), "Low": float(j["low"]),
            "Close": float(j["close"]), "Volume": float(j["volume"])
        }], index=[ts])
        upsert_bars(tkr, tf, bar)

    feats = j.get("features") or {}
    sig = (j.get("signal") or "").lower()
    if sig in ("long","short","flat"):
        feats.setdefault("tv_long",  1.0 if sig=="long"  else 0.0)
        feats.setdefault("tv_short", 1.0 if sig=="short" else 0.0)
        feats.setdefault("tv_flat",  1.0 if sig=="flat"  else 0.0)
    if feats and ts is not pd.NaT:
        ex = pd.DataFrame([feats], index=[ts])
        upsert_exog(tkr, ex)

    IngestStats["tradingview"] += 1
    return _json({"ok": True})

# --- webhook: Alpaca broker (disabled) ---
@app.post("/webhook/alpaca")
async def webhook_alpaca(req: Request):
    '''
    Placeholder for a future Alpaca trade execution webhook.

    Executing high‑stakes financial transactions (such as buying or selling securities)
    is disabled in this environment. Any POSTed payload will be ignored and an error
    response returned. To integrate live trading functionality, you would need to
    use the Alpaca Orders API with appropriate safeguards, and run the code outside
    of this assistant.
    '''
    return _json({"ok": False, "detail": "Trade execution via Alpaca is disabled in this environment"}, 403)

# --- ingestion: generic candles (Robinhood/Webull) ---
@app.post("/ingest/candles")
async def ingest_candles(req: Request):
    j = await req.json()
    tkr = (j.get("ticker") or "").upper()
    tf  = j.get("interval") or "1h"
    prov = (j.get("provider") or "").lower()
    rows = j.get("rows") or []
    if not tkr or not rows:
        return _json({"ok": False, "detail":"missing rows/ticker"},400)
    df = pd.DataFrame([{
        "Open": float(r["open"]), "High": float(r["high"]), "Low": float(r["low"]),
        "Close": float(r["close"]), "Volume": float(r["volume"]),
        "time": r.get("time")
    } for r in rows])
    df["time"] = pd.to_datetime(df["time"], utc=True, errors="coerce")
    df = df.dropna(subset=["time"]).set_index("time").sort_index()
    upsert_bars(tkr, tf, df)
    if "robinhood" in prov: IngestStats["robinhood"] += len(rows)
    if "webull" in prov:    IngestStats["webull"]    += len(rows)
    return _json({"ok": True, "n": len(df)})

# --- ingestion: arbitrary features/fundamentals ---
@app.post("/ingest/features")
async def ingest_features(req: Request):
    j = await req.json()
    tkr = (j.get("ticker") or "").upper()
    rows = j.get("rows") or []
    if not tkr or not rows:
        return _json({"ok": False, "detail":"missing"},400)
    df = pd.DataFrame(rows)
    if "time" not in df.columns:
        return _json({"ok": False, "detail":"rows missing 'time'"},400)
    df["time"] = pd.to_datetime(df["time"], utc=True, errors="coerce")
    df = df.dropna(subset=["time"]).set_index("time").sort_index()
    upsert_exog(tkr, df)
    return _json({"ok": True, "n": len(df)})

@app.post("/ingest/fundamentals")
async def ingest_fa(req: Request):
    j = await req.json()
    tkr = (j.get("ticker") or "").upper()
    ts = pd.to_datetime(j.get("time"), utc=True, errors="coerce")
    if not tkr or ts is pd.NaT:
        return _json({"ok": False, "detail":"missing"},400)
    d = {k: float(j[k]) for k in ("fa_pe","fa_pb","fa_eps","fa_div") if k in j}
    df = pd.DataFrame([d], index=[ts])
    upsert_exog(tkr, df)
    return _json({"ok": True})

# ---------- training ----------
@app.post("/train")
def train(req: TrainReq):
    synthetic_reason = _should_use_synthetic_training()
    if synthetic_reason:
        return _synthetic_train_response(req, synthetic_reason)

    try:
        import yfinance as yf
    except ModuleNotFoundError:
        return _synthetic_train_response(req, "yfinance dependency missing")

    os.environ["PINE_TICKER"]= req.ticker.upper()
    os.environ["PINE_TF"]    = (req.mode or "HFT").upper()
    os.environ["PINE_MODE"]  = (req.pine_mode or "OFF").upper()

    # yfinance (safe combos)
    yf_df = None
    try:
        per = req.period or "6mo"
        if req.interval in ("1m","2m") and per not in ("1d","5d","1mo"): per = "1mo"
        yfd = yf.download(req.ticker, period=per, interval=req.interval,
                          progress=False, group_by="column", threads=False, auto_adjust=True)
        if yfd is not None and not yfd.empty:
            yf_df = standardize_ohlcv(yfd, ticker=req.ticker)
    except Exception:
        yf_df = None

    # external
    ext_df = None
    k = key(req.ticker, req.interval)
    if k in Buffers and not Buffers[k].empty:
        ext_df = Buffers[k][["Open","High","Low","Close","Volume"]].copy()

    # merge / prefer
    if req.source == "yfinance": base = yf_df
    elif req.source == "ingest": base = ext_df
    else:
        if req.merge_sources and (yf_df is not None) and (ext_df is not None):
            base = pd.concat([yf_df, ext_df]).sort_index().groupby(level=0).last()
        else:
            base = ext_df if ext_df is not None else yf_df

    if base is None or getattr(base, "empty", True):
        return _synthetic_train_response(req, "no market data available")

    exog = _get_exog(req.ticker, base.index, include_fa=req.use_fundamentals)

    presets = {"chill":1.15,"normal":0.95,"spicy":0.75,"insane":0.55}
    entry_thr = req.entry_thr if req.entry_thr is not None else presets.get((req.aggressiveness or "normal"), 0.95)

    try:
        feat = build_features(
            base,
            hftMode=(req.mode.upper()=="HFT"),
            zThrIn=req.z_thr,
            volKIn=req.vol_k,
            entryThrIn=entry_thr,
            exog=exog
        )
    except Exception as exc:
        logger.warning("build_features failed for %s: %s", req.ticker, exc)
        return _synthetic_train_response(req, f"feature engineering failed: {exc}")

    # ---- guard around torch._dynamo error so API doesn't 500 ----
    try:
        acc, n = train_and_save(feat, max_iter=int(req.max_iter))
    except ModuleNotFoundError as e:
        message = str(e)
        if "torch._dynamo" in message:
            reason = (
                "PyTorch install is inconsistent (missing torch._dynamo). "
                "Install PyTorch 2.x GPU/CPU wheels or remove any third-party torch-compile shim."
            )
        else:
            reason = message or "required ML dependency missing"
        return _synthetic_train_response(req, reason)
    except Exception as e:
        logger.warning("train_and_save failed for %s: %s", req.ticker, e)
        return _synthetic_train_response(req, f"training error: {type(e).__name__}: {e}")

    d = _latest_run_dir()
    if d: _save_price_preview(base, req.ticker, Path(d))
    return _json({"ok": True, "train_acc": round(acc,3), "n": int(n), "run_dir": d})

@app.post("/train/multi")
def train_multi(req: TrainMultiReq):
    import concurrent.futures as cf
    results, errors = {}, {}
    def _one(tkr: str):
        sub = TrainReq(ticker=tkr, period=req.period, interval=req.interval, max_iter=req.max_iter,
                       mode=req.mode, pine_mode=req.pine_mode, aggressiveness=req.aggressiveness,
                       sides=req.sides, source=req.source, merge_sources=req.merge_sources,
                       use_fundamentals=req.use_fundamentals)
        try:
            resp = train(sub)
            return tkr, json.loads(resp.body.decode("utf-8"))
        except Exception as e:
            return tkr, {"ok": False, "detail": f"{type(e).__name__}: {e}"}
    with cf.ThreadPoolExecutor(max_workers=min(8, max(1, len(req.tickers)))) as exe:
        futs = [exe.submit(_one, t) for t in req.tickers]
        for f in cf.as_completed(futs):
            tkr, payload = f.result()
            (results if payload.get("ok") else errors)[tkr] = payload
    return _json({"ok": True, "results": results, "errors": errors})

# ---------- idle loop (async, AnyIO-safe) ----------
async def _idle_loop(name: str, spec: IdleReq):
    while True:
        try:
            train_multi(TrainMultiReq(
                tickers=spec.tickers, period=spec.period, interval=spec.interval, max_iter=spec.max_iter,
                mode=spec.mode, pine_mode=spec.pine_mode, aggressiveness=spec.aggressiveness, sides=spec.sides,
                source=spec.source, merge_sources=spec.merge_sources, use_fundamentals=spec.use_fundamentals
            ))
        except Exception as e:
            print(f"[idle:{name}] {type(e).__name__}: {e}", flush=True)
        await asyncio.sleep(max(30, int(spec.every_sec)))

@app.post("/idle/start")
async def idle_start(req: IdleReq):
    if req.name in IdleTasks and not IdleTasks[req.name].done():
        return _json({"ok": False, "detail":"task already running"}, 400)
    loop = asyncio.get_running_loop()
    IdleTasks[req.name] = loop.create_task(_idle_loop(req.name, req))
    return _json({"ok": True, "started": req.name})

@app.post("/idle/stop")
async def idle_stop(name: str):
    t = IdleTasks.get(name)
    if not t: raise HTTPException(404, "no such idle task")
    t.cancel()
    return _json({"ok": True, "stopped": name})

@app.get("/idle/status")
def idle_status():
    return _json({"ok": True, "running": {k: (not v.done()) for k,v in IdleTasks.items()}})

# ---------- metrics/artifacts ----------
@app.get("/metrics/latest")
def metrics_latest():
    d = _latest_run_dir()
    if not d: return _json({"ok": False, "reason":"no runs yet"})
    p = Path(d)/"metrics.json"
    if not p.exists(): return _json({"ok": False, "reason":"metrics.json not found", "run_dir": d})
    txt = p.read_text(encoding="utf-8", errors="ignore").replace("NaN","null").replace("Infinity","null").replace("-Infinity","null")
    try: obj = json.loads(txt)
    except Exception: obj = {}
    obj["ok"]=True; obj["run_dir"]=d; obj["ingest_stats"]=IngestStats; obj.setdefault("time_utc", datetime.now(timezone.utc).strftime("%Y-%m-%d %H:%M:%S"))
    return _json(obj)

@app.get("/artifacts/file/{name}")
def artifacts_file(name: str):
    d = _latest_run_dir()
    if not d: raise HTTPException(404, "No runs found")
    path = Path(d)/name
    if not path.exists(): raise HTTPException(404, f"{name} not found")
    mt = "image/png" if name.lower().endswith(".png") else "application/json"
    return FileResponse(path, media_type=mt, headers=_nocache())

# ---------- SSE ----------
async def _tail(path: Path, event_name: str):
    last = time.monotonic()
    with path.open("r", encoding="utf-8", errors="ignore") as f:
        f.seek(0, os.SEEK_END)
        while True:
            line = f.readline()
            if not line:
                now = time.monotonic()
                if now-last >= 5.0:
                    yield f"event: {event_name}\ndata: alive\n\n"; last = now
                await asyncio.sleep(0.25); continue
            yield f"data: {line.strip()}\n\n"

async def _wait_for(relname: str) -> Path:
    while True:
        d = _latest_run_dir()
        if d:
            p = Path(d)/relname
            if p.exists(): return p
        await asyncio.sleep(0.4)

@app.get("/stream/training")
async def stream_training():
    p = await _wait_for("train.log.jsonl")
    return StreamingResponse(_tail(p,"ping"), media_type="text/event-stream", headers=_nocache())

@app.get("/stream/nn")
async def stream_nn():
    p = await _wait_for("nn_state.jsonl")
    return StreamingResponse(_tail(p,"nn_ping"), media_type="text/event-stream", headers=_nocache())

# ---------- NN graph ----------
@app.get("/nn/graph")
def nn_graph():
    d = _latest_run_dir()
    if not d: return _json({"ok": False, "detail":"no runs"})
    p = Path(d)/"nn_graph.json"
    if not p.exists():
        return _json({"ok": True, "graph":{"title":"-","model":"-","layers":[{"size":16},{"size":16},{"size":2}]}})
    return _json({"ok": True, "graph": json.loads(p.read_text(encoding="utf-8", errors="ignore"))})

# ---------- login + dashboard UI ----------
@app.get("/")
def root():
    return RedirectResponse(url="/login")


@app.get("/login")
def login_page():
    if not LOGIN_PAGE.exists():
        return HTMLResponse("<h1>public/login.html missing</h1>", status_code=404, headers=_nocache())
    return FileResponse(LOGIN_PAGE, media_type="text/html", headers=_nocache())


@app.get("/admin/login")
def admin_login_page(
    request: Request, credentials: HTTPBasicCredentials = Depends(ADMIN_PORTAL_HTTP_BASIC)
):
    _enforce_admin_portal_gate(request, credentials)
    if not ADMIN_LOGIN_PAGE.exists():
        return HTMLResponse("<h1>public/admin-login.html missing</h1>", status_code=404, headers=_nocache())
    return FileResponse(ADMIN_LOGIN_PAGE, media_type="text/html", headers=_nocache())


@app.get("/dashboard")
def dashboard():
    html = PUBLIC_DIR / "dashboard.html"
    if not html.exists():
        return HTMLResponse("<h1>public/dashboard.html missing</h1>", status_code=404, headers=_nocache())
    return FileResponse(html, media_type="text/html", headers=_nocache())


@app.get("/liquidity")
def liquidity_ui():
    html = LIQUIDITY_DIR / "index.html"
    if not html.exists():
        return HTMLResponse("<h1>public/liquidity/index.html missing</h1>", status_code=404, headers=_nocache())
    return FileResponse(html, media_type="text/html", headers=_nocache())

if __name__ == "__main__":
    print(json.dumps(run_preflight(), indent=2))
    import uvicorn

    uvicorn_kwargs = {"host": API_HOST, "port": API_PORT, "reload": False}
    if DISABLE_ACCESS_LOGS:
        uvicorn_kwargs["access_log"] = False
    if SSL_ENABLED:
        uvicorn_kwargs.update(
            {
                "ssl_certfile": SSL_CERTFILE,
                "ssl_keyfile": SSL_KEYFILE,
            }
        )
        if SSL_KEYFILE_PASSWORD:
            uvicorn_kwargs["ssl_keyfile_password"] = SSL_KEYFILE_PASSWORD
        if SSL_CA_CERTS:
            uvicorn_kwargs["ssl_ca_certs"] = SSL_CA_CERTS
    uvicorn.run(app, **uvicorn_kwargs)<|MERGE_RESOLUTION|>--- conflicted
+++ resolved
@@ -69,17 +69,14 @@
 else:  # pragma: no cover - exercised when pandas is installed
     _PANDAS_AVAILABLE = True
 
-<<<<<<< HEAD
 from fastapi import FastAPI, HTTPException, Request, Header, Cookie, Depends
 from fastapi.middleware.httpsredirect import HTTPSRedirectMiddleware
 from fastapi.responses import FileResponse, HTMLResponse, StreamingResponse, JSONResponse, RedirectResponse
 from fastapi.security import HTTPBasic, HTTPBasicCredentials
-=======
 from fastapi import FastAPI, HTTPException, Request, Header, Cookie
 from fastapi.responses import FileResponse, HTMLResponse, StreamingResponse, JSONResponse, RedirectResponse
 
 
->>>>>>> 850b5f77
 class _FallbackHTTPSRedirectMiddleware:
     """Minimal HTTPS redirect middleware compatible with FastAPI's interface."""
 
