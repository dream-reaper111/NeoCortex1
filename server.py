# -*- coding: utf-8 -*-
from __future__ import annotations

# ---- Torch compile guards (before any torch/model import) ----
import os as _os
_os.environ.setdefault("PYTORCH_ENABLE_COMPILATION", "0")
_os.environ.setdefault("TORCHDYNAMO_DISABLE", "1")

# ---- std imports ----
import os, json, time, shutil, asyncio, importlib, hashlib, sqlite3, secrets, logging
import importlib.util
from pathlib import Path
from datetime import datetime, timezone
from contextlib import asynccontextmanager
from typing import Any, Dict, List, Optional, Tuple

import pandas as pd

from fastapi import FastAPI, HTTPException, Request, Header, Cookie
from fastapi.responses import FileResponse, HTMLResponse, StreamingResponse, JSONResponse, RedirectResponse
from fastapi import FastAPI, HTTPException, Request, Header
from fastapi.responses import FileResponse, HTMLResponse, StreamingResponse, JSONResponse
from fastapi.staticfiles import StaticFiles
from pydantic import BaseModel
from dotenv import load_dotenv


def _load_optional_module(name: str):
    spec = importlib.util.find_spec(name)
    if spec is None:
        return None
    try:
        return importlib.import_module(name)
    except Exception:
        return None


psutil = _load_optional_module("psutil")

logger = logging.getLogger("neocortex.server")

import matplotlib
matplotlib.use("Agg")
import matplotlib.pyplot as plt

# added imports for Alpaca integration
import requests

# ---- your model utils (import AFTER env guards) ----
from model import build_features, train_and_save, latest_run_path
from strategies import analyze_liquidity_session, StrategyError

load_dotenv(override=False)

API_HOST   = os.getenv("API_HOST","0.0.0.0")
API_PORT   = int(os.getenv("API_PORT","8000"))
RUNS_ROOT  = Path(os.getenv("RUNS_ROOT","artifacts")).resolve()
STATIC_DIR = Path(os.getenv("STATIC_DIR","static")).resolve(); STATIC_DIR.mkdir(parents=True, exist_ok=True)
PUBLIC_DIR = Path(os.getenv("PUBLIC_DIR","public")).resolve(); PUBLIC_DIR.mkdir(parents=True, exist_ok=True)
LIQUIDITY_DIR = PUBLIC_DIR / "liquidity"
LIQUIDITY_DIR.mkdir(parents=True, exist_ok=True)
LIQUIDITY_ASSETS = LIQUIDITY_DIR / "assets"
LIQUIDITY_ASSETS.mkdir(parents=True, exist_ok=True)
ALPACA_TEST_DIR = PUBLIC_DIR / "alpaca_webhook_tests"
ALPACA_TEST_DIR.mkdir(parents=True, exist_ok=True)

LOGIN_PAGE = PUBLIC_DIR / "login.html"

ENDUSERAPP_DIR = PUBLIC_DIR / "enduserapp"
ENDUSERAPP_DIR.mkdir(parents=True, exist_ok=True)

NGROK_ENDPOINT_TEMPLATE_PATH = PUBLIC_DIR / "ngrok-cloud-endpoint.html"
try:
    NGROK_ENDPOINT_TEMPLATE = NGROK_ENDPOINT_TEMPLATE_PATH.read_text(encoding="utf-8")
except FileNotFoundError:
    NGROK_ENDPOINT_TEMPLATE = (
        "<!doctype html><html><body><h1>ngrok endpoint</h1>"
        "<p>Webhook URL: {{WEBHOOK_URL}}</p></body></html>"
    )
# ---------

NGROK_ENDPOINT_TEMPLATE_PATH = PUBLIC_DIR / "ngrok-cloud-endpoint.html"
try:
    NGROK_ENDPOINT_TEMPLATE = NGROK_ENDPOINT_TEMPLATE_PATH.read_text(encoding="utf-8")
except FileNotFoundError:
    NGROK_ENDPOINT_TEMPLATE = (
        "<!doctype html><html><body><h1>ngrok endpoint</h1><p>Webhook URL: {{WEBHOOK_URL}}</p></body></html>"
    )

ENDUSERAPP_DIR = PUBLIC_DIR / "enduserapp"
ENDUSERAPP_DIR.mkdir(parents=True, exist_ok=True)

ENDUSERAPP_DIR = PUBLIC_DIR / "enduserapp"
ENDUSERAPP_DIR.mkdir(parents=True, exist_ok=True)

NGROK_ENDPOINT_TEMPLATE_PATH = PUBLIC_DIR / "ngrok-cloud-endpoint.html"


def _load_ngrok_template(path: Path) -> str:
    """Best-effort loader for the ngrok cloud endpoint HTML template."""

    try:
        return path.read_text(encoding="utf-8")
    except FileNotFoundError:
        # Fall back to a tiny inline page so the endpoint still renders
        # something useful even if the repository asset is missing.
        return (
            "<!doctype html><html><body><h1>ngrok endpoint</h1><p>Webhook URL: "
            "{{WEBHOOK_URL}}</p></body></html>"
        )


NGROK_ENDPOINT_TEMPLATE = _load_ngrok_template(NGROK_ENDPOINT_TEMPLATE_PATH)

ENDUSERAPP_DIR = PUBLIC_DIR / "enduserapp"
ENDUSERAPP_DIR.mkdir(parents=True, exist_ok=True)

NGROK_ENDPOINT_TEMPLATE_PATH = PUBLIC_DIR / "ngrok-cloud-endpoint.html"


def _load_ngrok_template(path: Path) -> str:
    """Best-effort loader for the ngrok cloud endpoint HTML template."""

    try:
        return path.read_text(encoding="utf-8")
    except FileNotFoundError:
        # Fall back to a tiny inline page so the endpoint still renders
        # something useful even if the repository asset is missing.
        return (
            "<!doctype html><html><body><h1>ngrok endpoint</h1><p>Webhook URL: "
            "{{WEBHOOK_URL}}</p></body></html>"
        )


NGROK_ENDPOINT_TEMPLATE = _load_ngrok_template(NGROK_ENDPOINT_TEMPLATE_PATH)

ENDUSERAPP_DIR = PUBLIC_DIR / "enduserapp"
ENDUSERAPP_DIR.mkdir(parents=True, exist_ok=True)

NGROK_ENDPOINT_TEMPLATE_PATH = PUBLIC_DIR / "ngrok-cloud-endpoint.html"


def _load_ngrok_template(path: Path) -> str:
    """Best-effort loader for the ngrok cloud endpoint HTML template."""

    try:
        return path.read_text(encoding="utf-8")
    except FileNotFoundError:
        # Fall back to a tiny inline page so the endpoint still renders
        # something useful even if the repository asset is missing.
        return (
            "<!doctype html><html><body><h1>ngrok endpoint</h1><p>Webhook URL: "
            "{{WEBHOOK_URL}}</p></body></html>"
        )


NGROK_ENDPOINT_TEMPLATE = _load_ngrok_template(NGROK_ENDPOINT_TEMPLATE_PATH)

DEFAULT_PUBLIC_BASE_URL = os.getenv("DEFAULT_PUBLIC_BASE_URL", "").rstrip("/")
<<<<<<< HEAD
=======


DEFAULT_PUBLIC_BASE_URL = os.getenv(
    "DEFAULT_PUBLIC_BASE_URL",
    "https://tamara-unleavened-nonpromiscuously.ngrok-free.dev",
).rstrip("/")
>>>>>>> 93471547


# -----------------------------------------------------------------------------
# Alpaca configuration
#
# This server integrates with the Alpaca Markets API for retrieving account
# positions and computing unrealized profit and loss (P&L). To support both
# paper (simulated) and funded trading accounts, two sets of credentials
# (API key, secret and base URL) can be provided via environment variables.
#
# For paper trading:
#   ALPACA_KEY_PAPER        – your Alpaca paper account API key
#   ALPACA_SECRET_PAPER     – your Alpaca paper account secret key
#   ALPACA_BASE_URL_PAPER   – optional; defaults to https://paper-api.alpaca.markets
#
# For funded (live) trading:
#   ALPACA_KEY_FUND         – your Alpaca live account API key
#   ALPACA_SECRET_FUND      – your Alpaca live account secret key
#   ALPACA_BASE_URL_FUND    – optional; defaults to https://api.alpaca.markets
#
# If either the key or secret is missing for a given account type, the
# corresponding endpoint will return an error.

# Load Alpaca credentials from environment. Paper trading endpoints are used by
# default when no account type is specified.
ALPACA_KEY_PAPER = os.getenv("ALPACA_KEY_PAPER")
ALPACA_SECRET_PAPER = os.getenv("ALPACA_SECRET_PAPER")
ALPACA_BASE_URL_PAPER = os.getenv("ALPACA_BASE_URL_PAPER", "https://paper-api.alpaca.markets")

ALPACA_KEY_FUND = os.getenv("ALPACA_KEY_FUND")
ALPACA_SECRET_FUND = os.getenv("ALPACA_SECRET_FUND")
ALPACA_BASE_URL_FUND = os.getenv("ALPACA_BASE_URL_FUND", "https://api.alpaca.markets")

Buffers: Dict[str, pd.DataFrame] = {}
Exog: Dict[str, pd.DataFrame] = {}          # features/fundamentals/signals aligned by timestamp
IngestStats: Dict[str, Any] = {"tradingview":0, "robinhood":0, "webull":0, "features":0, "candles":0}
IdleTasks: Dict[str, asyncio.Task] = {}

# --- authentication and credential storage -------------------------------------------------------
AUTH_DB_PATH = Path(os.getenv("AUTH_DB_PATH", "auth.db")).resolve()
AUTH_DB_PATH.parent.mkdir(parents=True, exist_ok=True)
SESSION_COOKIE_NAME = os.getenv("SESSION_COOKIE_NAME", "session_token")
SESSION_COOKIE_SECURE = os.getenv("AUTH_COOKIE_SECURE", "0").strip().lower() in {"1", "true", "yes"}
SESSION_COOKIE_MAX_AGE = int(os.getenv("SESSION_COOKIE_MAX_AGE", str(7 * 24 * 3600)))
SESSION_COOKIE_SAMESITE = os.getenv("SESSION_COOKIE_SAMESITE", "lax") or "lax"


def _db_conn() -> sqlite3.Connection:
    conn = sqlite3.connect(str(AUTH_DB_PATH))
    conn.row_factory = sqlite3.Row
    conn.execute("PRAGMA foreign_keys = ON")
    return conn


def _init_auth_db() -> None:
    with _db_conn() as conn:
        conn.execute(
            """
            CREATE TABLE IF NOT EXISTS users (
                id INTEGER PRIMARY KEY AUTOINCREMENT,
                username TEXT NOT NULL UNIQUE,
                password_hash TEXT NOT NULL,
                salt TEXT NOT NULL,
                created_at TEXT NOT NULL
            )
            """
        )
        conn.execute(
            """
            CREATE TABLE IF NOT EXISTS sessions (
                token TEXT PRIMARY KEY,
                user_id INTEGER NOT NULL,
                created_at TEXT NOT NULL,
                FOREIGN KEY(user_id) REFERENCES users(id) ON DELETE CASCADE
            )
            """
        )
        conn.execute(
            """
            CREATE TABLE IF NOT EXISTS alpaca_credentials (
                user_id INTEGER NOT NULL,
                account_type TEXT NOT NULL,
                api_key TEXT NOT NULL,
                api_secret TEXT NOT NULL,
                base_url TEXT,
                updated_at TEXT NOT NULL,
                PRIMARY KEY (user_id, account_type),
                FOREIGN KEY(user_id) REFERENCES users(id) ON DELETE CASCADE
            )
            """
        )


_init_auth_db()


def _hash_password_sha2048(password: str, salt: Optional[str] = None) -> Tuple[str, str]:
    """Derive a 2048-bit PBKDF2-SHA512 digest and return ``(hash_hex, salt_hex)``."""
    if salt is None:
        salt = secrets.token_hex(32)
    salt_bytes = bytes.fromhex(salt)
    derived = hashlib.pbkdf2_hmac(
        "sha512",
        password.encode("utf-8"),
        salt_bytes,
        200_000,
        dklen=256,
    )
    return derived.hex(), salt


def _create_session_token(user_id: int) -> str:
    token = secrets.token_urlsafe(32)
    with _db_conn() as conn:
        conn.execute(
            "INSERT INTO sessions (token, user_id, created_at) VALUES (?, ?, ?)",
            (token, user_id, datetime.now(timezone.utc).isoformat()),
        )
    return token


def _delete_session_token(token: str) -> None:
    if not token:
        return
    with _db_conn() as conn:
        conn.execute("DELETE FROM sessions WHERE token = ?", (token,))


def _authorization_token(authorization: Optional[str]) -> Optional[str]:
    if not authorization:
        return None
    header = authorization.strip()
    if not header:
        return None
    parts = header.split()
    if len(parts) == 2 and parts[0].lower() == "bearer":
        return parts[1]
    return header


def _user_from_token(token: str) -> Optional[sqlite3.Row]:
    if not token:
        return None
    with _db_conn() as conn:
        row = conn.execute(
            """
            SELECT u.id, u.username
            FROM sessions s
            JOIN users u ON u.id = s.user_id
            WHERE s.token = ?
            """,
            (token,),
        ).fetchone()
    return row


def _require_user(authorization: Optional[str], session_token: Optional[str] = None) -> sqlite3.Row:
    token = _authorization_token(authorization)
    if not token and session_token:
        token = session_token
    if not token:
        raise HTTPException(status_code=401, detail="authorization required")
    user = _user_from_token(token)
    if user is None:
        raise HTTPException(status_code=401, detail="invalid or expired token")
    return user


def _fetch_user_credentials(user_id: int, account_type: str) -> Optional[sqlite3.Row]:
    with _db_conn() as conn:
        return conn.execute(
            """
            SELECT api_key, api_secret, base_url
            FROM alpaca_credentials
            WHERE user_id = ? AND account_type = ?
            """,
            (user_id, account_type),
        ).fetchone()


def _save_user_credentials(
    user_id: int,
    account_type: str,
    api_key: str,
    api_secret: str,
    base_url: Optional[str],
) -> None:
    with _db_conn() as conn:
        conn.execute(
            """
            INSERT INTO alpaca_credentials (user_id, account_type, api_key, api_secret, base_url, updated_at)
            VALUES (?, ?, ?, ?, ?, ?)
            ON CONFLICT(user_id, account_type) DO UPDATE SET
                api_key = excluded.api_key,
                api_secret = excluded.api_secret,
                base_url = excluded.base_url,
                updated_at = excluded.updated_at
            """,
            (
                user_id,
                account_type,
                api_key,
                api_secret,
                base_url,
                datetime.now(timezone.utc).isoformat(),
            ),
        )


def _hash_password_sha2048(password: str, salt: Optional[str] = None) -> Tuple[str, str]:
    """Derive a 2048-bit PBKDF2-SHA512 digest and return ``(hash_hex, salt_hex)``."""
    if salt is None:
        salt = secrets.token_hex(32)
    salt_bytes = bytes.fromhex(salt)
    derived = hashlib.pbkdf2_hmac(
        "sha512",
        password.encode("utf-8"),
        salt_bytes,
        200_000,
        dklen=256,
    )
    return derived.hex(), salt


def _create_session_token(user_id: int) -> str:
    token = secrets.token_urlsafe(32)
    with _db_conn() as conn:
        conn.execute(
            "INSERT INTO sessions (token, user_id, created_at) VALUES (?, ?, ?)",
            (token, user_id, datetime.now(timezone.utc).isoformat()),
        )
    return token


def _authorization_token(authorization: Optional[str]) -> Optional[str]:
    if not authorization:
        return None
    header = authorization.strip()
    if not header:
        return None
    parts = header.split()
    if len(parts) == 2 and parts[0].lower() == "bearer":
        return parts[1]
    return header


def _user_from_token(token: str) -> Optional[sqlite3.Row]:
    if not token:
        return None
    with _db_conn() as conn:
        row = conn.execute(
            """
            SELECT u.id, u.username
            FROM sessions s
            JOIN users u ON u.id = s.user_id
            WHERE s.token = ?
            """,
            (token,),
        ).fetchone()
    return row


def _require_user(authorization: Optional[str]) -> sqlite3.Row:
    token = _authorization_token(authorization)
    if not token:
        raise HTTPException(status_code=401, detail="authorization required")
    user = _user_from_token(token)
    if user is None:
        raise HTTPException(status_code=401, detail="invalid or expired token")
    return user


def _fetch_user_credentials(user_id: int, account_type: str) -> Optional[sqlite3.Row]:
    with _db_conn() as conn:
        return conn.execute(
            """
            SELECT api_key, api_secret, base_url
            FROM alpaca_credentials
            WHERE user_id = ? AND account_type = ?
            """,
            (user_id, account_type),
        ).fetchone()


def _save_user_credentials(
    user_id: int,
    account_type: str,
    api_key: str,
    api_secret: str,
    base_url: Optional[str],
) -> None:
    with _db_conn() as conn:
        conn.execute(
            """
            INSERT INTO alpaca_credentials (user_id, account_type, api_key, api_secret, base_url, updated_at)
            VALUES (?, ?, ?, ?, ?, ?)
            ON CONFLICT(user_id, account_type) DO UPDATE SET
                api_key = excluded.api_key,
                api_secret = excluded.api_secret,
                base_url = excluded.base_url,
                updated_at = excluded.updated_at
            """,
            (
                user_id,
                account_type,
                api_key,
                api_secret,
                base_url,
                datetime.now(timezone.utc).isoformat(),
            ),
        )


def _resolve_alpaca_credentials(account: str, user_id: Optional[int]) -> Dict[str, Optional[str]]:
    account_type = (account or "paper").strip().lower()
    if user_id is not None:
        row = _fetch_user_credentials(user_id, account_type)
        if row is not None:
            base_url = row["base_url"] or (
                ALPACA_BASE_URL_FUND if account_type == "funded" else ALPACA_BASE_URL_PAPER
            )
            return {
                "key": row["api_key"],
                "secret": row["api_secret"],
                "base_url": base_url,
            }
    if account_type == "funded":
        return {
            "key": ALPACA_KEY_FUND,
            "secret": ALPACA_SECRET_FUND,
            "base_url": ALPACA_BASE_URL_FUND,
        }
    return {
        "key": ALPACA_KEY_PAPER,
        "secret": ALPACA_SECRET_PAPER,
        "base_url": ALPACA_BASE_URL_PAPER,
    }

def _nocache() -> Dict[str,str]:
    return {"Cache-Control":"no-store, no-cache, must-revalidate, max-age=0", "Pragma":"no-cache", "Expires":"0"}

def _json(obj: Any, code: int = 200) -> JSONResponse:
    return JSONResponse(obj, status_code=code, headers=_nocache())

def _latest_run_dir() -> Optional[str]:
    d = latest_run_path()
    if d: return d
    if RUNS_ROOT.exists():
        runs = [p for p in RUNS_ROOT.iterdir() if p.is_dir()]
        if runs:
            runs.sort(key=lambda p: p.stat().st_mtime, reverse=True)
            return runs[0].as_posix()
    return None

def key(sym: str, tf: str) -> str:
    return f"{sym.upper()}|{tf}"

# ---------- system / gpu ----------
def _gpu_info() -> Dict[str, Any]:
    info = {"framework":"none","cuda_available":False,"devices":[]}
    try:
        import torch
        info["framework"]="torch"
        info["cuda_available"]=torch.cuda.is_available()
        if info["cuda_available"]:
            info["devices"]=[torch.cuda.get_device_name(i) for i in range(torch.cuda.device_count())]
    except Exception:
        pass
    return info

def run_preflight():
    miss=[]; vers={}
    for name in ["pandas","yfinance","fastapi","psutil","matplotlib","sklearn"]:
        try:
            m=importlib.import_module(name); vers[name]=getattr(m,"__version__","unknown")
        except Exception:
            miss.append(name)
    total, used, free = shutil.disk_usage(os.getcwd())
    ram_avail_gb=None
    if psutil is not None:
        try:
            ram_avail_gb=round(psutil.virtual_memory().available/1024**3,2)
        except Exception:
            ram_avail_gb=None
    if ram_avail_gb is None:
        try:
            pages = os.sysconf("SC_AVPHYS_PAGES")
            page_size = os.sysconf("SC_PAGE_SIZE")
            ram_avail_gb = round(pages * page_size / 1024**3, 2)
        except (AttributeError, ValueError, OSError):
            ram_avail_gb = None
    return {"packages":{"ok":not miss,"missing":miss,"versions":vers},
            "hardware":{"disk_free_gb":round(free/1024**3,2),"ram_avail_gb":ram_avail_gb},
            "gpu":_gpu_info(),
            "time_utc":datetime.now(timezone.utc).strftime("%Y-%m-%d %H:%M:%S")}

@asynccontextmanager
async def lifespan(app: FastAPI):
    print(json.dumps(run_preflight(), indent=2), flush=True)
    yield

app = FastAPI(title="Neo Cortex AI Trainer", version="4.4", lifespan=lifespan)
app.mount("/public", StaticFiles(directory=str(PUBLIC_DIR), html=True), name="public")
app.mount("/ui/liquidity", StaticFiles(directory=str(LIQUIDITY_DIR), html=True), name="liquidity-ui")
app.mount("/ui/enduserapp", StaticFiles(directory=str(ENDUSERAPP_DIR), html=True), name="enduserapp-ui")


@app.get("/ngrok/cloud-endpoint", res@router.get("/positions")
async def get_positions(account: str = "paper", authorization: Optional[str] = Header(None)):
    # your logic goes here
    user = _auth_user(authorization)
    positions = _get_positions_from_alpaca(user, account)
    return _json({"ok": True, "positions": positions})ponse_class=HTMLResponse)
def ngrok_cloud_endpoint(request: Request) -> HTMLResponse:
    """Serve a tiny HTML page that displays the tunnel webhook URL."""

    base_url = str(request.base_url).rstrip("/")
    webhook_url = f"{base_url}/alpaca/webhook"

    html = (
        NGROK_ENDPOINT_TEMPLATE.replace("{{WEBHOOK_URL}}", webhook_url)
        .replace("{{WEBHOOK_HOST}}", base_url)
    )
    return HTMLResponse(html, headers=_nocache())

# ---------- normalizers ----------
def standardize_ohlcv(raw: pd.DataFrame, ticker: Optional[str]=None) -> pd.DataFrame:
    if raw is None or raw.empty: raise ValueError("No data")
    df = raw.copy()
    if isinstance(df.columns, pd.MultiIndex):
        try:
            if ticker: df = df.xs(ticker, axis=1, level=-1, drop_level=True)
            else: df = df.droplevel(-1, axis=1)
        except Exception:
            df = df.droplevel(-1, axis=1)
    m = {c.lower().replace("_",""): c for c in df.columns}
    def pick(*cands):
        for c in cands:
            if c in m: return m[c]
        return None
    cols = {"Open":pick("open"), "High":pick("high"), "Low":pick("low"),
            "Close":pick("close","adjclose","adjustedclose"), "Volume":pick("volume")}
    if any(v is None for v in cols.values()): raise KeyError("Missing OHLCV columns")
    out = pd.DataFrame({k: pd.to_numeric(df[v], errors="coerce") for k,v in cols.items()})
    if not isinstance(out.index, pd.DatetimeIndex):
        out.index = pd.to_datetime(out.index, utc=True, errors="coerce")
    else:
        try: out.index = out.index.tz_convert("UTC")
        except Exception: out.index = out.index.tz_localize("UTC", nonexistent="shift_forward", ambiguous="NaT")
    out = out.sort_index().dropna(how="any")
    if out.empty: raise ValueError("Empty after cleaning")
    return out

def _save_price_preview(df: pd.DataFrame, tkr: str, run_dir: Path):
    try:
        plt.figure(figsize=(8,3)); plt.plot(df.index, df["Close"].values, lw=1.1)
        plt.title(f"{tkr} - Close"); plt.grid(True, alpha=.25); plt.tight_layout()
        plt.savefig(run_dir/"yfinance_price.png", dpi=130); plt.close()
    except Exception:
        pass

# ---------- pydantic schemas ----------
class TrainReq(BaseModel):
    ticker: str
    period: Optional[str] = "6mo"
    start: Optional[str] = None
    end: Optional[str] = None
    interval: str = "1h"
    max_iter: int = 300
    mode: str = "HFT"         # HFT/LFT
    pine_mode: str = "OFF"    # OFF/SCALPER/ULTRA/SWING (fed to env for model tweaks)
    aggressiveness: str = "normal"
    sides: str = "BOTH"
    entry_thr: Optional[float] = None
    z_thr: Optional[float] = None
    vol_k: Optional[float] = None
    source: str = "both"      # yfinance/ingest/both
    merge_sources: bool = True
    use_fundamentals: bool = True

class TrainMultiReq(BaseModel):
    tickers: List[str]
    period: Optional[str] = "6mo"
    interval: str = "1h"
    max_iter: int = 250
    mode: str = "HFT"
    pine_mode: str = "OFF"
    aggressiveness: str = "normal"
    sides: str = "BOTH"
    source: str = "both"
    merge_sources: bool = True
    use_fundamentals: bool = True

class IdleReq(BaseModel):
    name: str
    tickers: List[str]
    every_sec: int = 3600
    period: Optional[str] = "6mo"
    interval: str = "1h"
    max_iter: int = 250
    mode: str = "HFT"
    pine_mode: str = "OFF"
    aggressiveness: str = "normal"
    sides: str = "BOTH"
    source: str = "both"
    merge_sources: bool = True
    use_fundamentals: bool = True

# ---------- exogenous store ----------
def upsert_bars(sym: str, tf: str, bars: pd.DataFrame) -> pd.DataFrame:
    k = key(sym, tf)
    cur = Buffers.get(k, pd.DataFrame())
    df = pd.concat([cur, bars]).sort_index().groupby(level=0).last() if len(cur) else bars
    Buffers[k] = df.tail(20000)
    IngestStats["candles"] += len(bars)
    return Buffers[k]

def upsert_exog(sym: str, rows: pd.DataFrame) -> pd.DataFrame:
    sU = sym.upper()
    cur = Exog.get(sU, pd.DataFrame())
    df = pd.concat([cur, rows]).sort_index().groupby(level=0).last() if len(cur) else rows
    Exog[sU] = df.tail(20000)
    IngestStats["features"] += len(rows)
    return Exog[sU]

def _get_exog(sym: str, idx: pd.DatetimeIndex, include_fa: bool) -> pd.DataFrame:
    sU = sym.upper()
    ex = Exog.get(sU, pd.DataFrame())
    ex = ex.reindex(idx)
    ex = ex.fillna(0.0) if ex is not None else pd.DataFrame(index=idx)
    if include_fa:
        for k in ("fa_pe","fa_pb","fa_eps","fa_div"):
            if k in ex.columns: ex[k] = pd.to_numeric(ex[k], errors="coerce").fillna(method="ffill").fillna(0.0)
    return ex.fillna(0.0)

# ---------- routes ----------
@app.get("/")
def root():
    return {"ok": True, "msg": "Neo Cortex AI API ready"}


@app.get("/ngrok/cloud-endpoint", response_class=HTMLResponse)
async def ngrok_cloud_endpoint(request: Request) -> HTMLResponse:
    """Render a friendly landing page for ngrok Cloud Endpoints."""
    proto = request.headers.get("x-forwarded-proto") or request.url.scheme or "https"
    host = request.headers.get("x-forwarded-host") or request.headers.get("host")
    if not host:
        if not DEFAULT_PUBLIC_BASE_URL:
            raise HTTPException(
                status_code=500,
                detail="DEFAULT_PUBLIC_BASE_URL must be set when the application is served without Host headers.",
            )
        base_url = DEFAULT_PUBLIC_BASE_URL
    else:
        base_url = f"{proto}://{host}".rstrip("/")
    webhook_url = f"{base_url}/alpaca/webhook"
    html = (
        NGROK_ENDPOINT_TEMPLATE.replace("{{WEBHOOK_URL}}", webhook_url)
        .replace("{{BASE_URL}}", base_url)
    )
    return HTMLResponse(content=html, status_code=200)

@app.get("/preflight")
def preflight():
    return run_preflight()

@app.get("/gpu-info")
def gpu_info():
    return _gpu_info()

# --- auth: user registration and login ---
class AuthReq(BaseModel):
    username: str
    password: str


class CredentialReq(BaseModel):
    account_type: str = "paper"
    api_key: str
    api_secret: str
    base_url: Optional[str] = None


class AlpacaWebhookTest(BaseModel):
    symbol: str = "SPY"
    quantity: float = 1.0
    price: float = 0.0
    side: str = "buy"
    status: str = "filled"
    event: str = "trade_update"
    timestamp: Optional[str] = None
    raw: Optional[Dict[str, Any]] = None

@app.post("/register")
async def register(req: AuthReq):
    """
    Create a new user account backed by the SQLite credential store. Passwords are
    hashed with a 2048-bit PBKDF2-SHA512 digest and salted prior to being persisted.
    """
    uname = req.username.strip().lower()
    if not uname or not req.password:
        return _json({"ok": False, "detail": "username and password required"}, 400)
    pw_hash, salt = _hash_password_sha2048(req.password)
    try:
        with _db_conn() as conn:
            conn.execute(
                "INSERT INTO users (username, password_hash, salt, created_at) VALUES (?, ?, ?, ?)",
                (uname, pw_hash, salt, datetime.now(timezone.utc).isoformat()),
            )
    except sqlite3.IntegrityError:
        return _json({"ok": False, "detail": "username already exists"}, 400)
    return _json({"ok": True, "created": uname})

@app.post("/login")
async def login(req: AuthReq):
    """
    Authenticate a user and return a bearer token tied to the SQLite credential store.
    The token may be supplied via the ``Authorization: Bearer`` header for endpoints that
    manage user-specific Alpaca credentials.
    """
    uname = req.username.strip().lower()
    if not uname or not req.password:
        return _json({"ok": False, "detail": "username and password required"}, 400)
    with _db_conn() as conn:
        row = conn.execute(
            "SELECT id, password_hash, salt FROM users WHERE username = ?",
            (uname,),
        ).fetchone()
    if row is None:
        return _json({"ok": False, "detail": "invalid credentials"}, 401)
    expected_hash, _ = _hash_password_sha2048(req.password, row["salt"])
    if expected_hash != row["password_hash"]:
        return _json({"ok": False, "detail": "invalid credentials"}, 401)
    token = _create_session_token(row["id"])
    resp = _json({"ok": True, "token": token, "username": uname, "session_cookie": SESSION_COOKIE_NAME})
    resp.set_cookie(
        SESSION_COOKIE_NAME,
        token,
        httponly=True,
        secure=SESSION_COOKIE_SECURE,
        max_age=SESSION_COOKIE_MAX_AGE,
        samesite=SESSION_COOKIE_SAMESITE,
        path="/",
    )
    return resp


@app.post("/logout")
async def logout(
    authorization: Optional[str] = Header(None),
    session_token: Optional[str] = Cookie(None, alias=SESSION_COOKIE_NAME),
):
    token = _authorization_token(authorization) or session_token
    if token:
        _delete_session_token(token)
    resp = _json({"ok": True})
    resp.delete_cookie(
        SESSION_COOKIE_NAME,
        path="/",
        samesite=SESSION_COOKIE_SAMESITE,
        secure=SESSION_COOKIE_SECURE,
    )
    return resp


@app.get("/alpaca/credentials")
async def list_alpaca_credentials(
    authorization: Optional[str] = Header(None),
    session_token: Optional[str] = Cookie(None, alias=SESSION_COOKIE_NAME),
):
    """Return the Alpaca credential entries associated with the authenticated user."""
    user = _require_user(authorization, session_token)
    with _db_conn() as conn:
        rows = conn.execute(
            """
            SELECT account_type, api_key, base_url, updated_at
            FROM alpaca_credentials
            WHERE user_id = ?
            ORDER BY account_type
            """,
            (user["id"],),
        ).fetchall()
    credentials = [
        {
            "account_type": row["account_type"],
            "api_key": row["api_key"],
            "base_url": row["base_url"],
            "updated_at": row["updated_at"],
        }
        for row in rows
    ]
    return _json({"ok": True, "credentials": credentials})


@app.post("/alpaca/credentials")
async def set_alpaca_credentials(
    req: CredentialReq,
    authorization: Optional[str] = Header(None),
    session_token: Optional[str] = Cookie(None, alias=SESSION_COOKIE_NAME),
):
    """Create or update Alpaca API credentials for the authenticated user."""
    user = _require_user(authorization, session_token)
    acct_type = (req.account_type or "paper").strip().lower()
    if acct_type not in {"paper", "funded"}:
        return _json({"ok": False, "detail": "account_type must be 'paper' or 'funded'"}, 400)
    api_key = req.api_key.strip()
    api_secret = req.api_secret.strip()
    if not api_key or not api_secret:
        return _json({"ok": False, "detail": "api_key and api_secret are required"}, 400)
    base_url = (req.base_url or "").strip()
    if not base_url:
        base_url = ALPACA_BASE_URL_FUND if acct_type == "funded" else ALPACA_BASE_URL_PAPER
    _save_user_credentials(user["id"], acct_type, api_key, api_secret, base_url)
    return _json({"ok": True, "account_type": acct_type, "base_url": base_url})

        return _json({"ok": False, "detail": "invalid credentials"}, 401)
    expected_hash, _ = _hash_password_sha2048(req.password, row["salt"])
    if expected_hash != row["password_hash"]:
        return _json({"ok": False, "detail": "invalid credentials"}, 401)
    token = _create_session_token(row["id"])
    return _json({"ok": True, "token": token, "username": uname})


@app.get("/alpaca/credentials")
async def list_alpaca_credentials(authorization: Optional[str] = Header(None)):
    """Return the Alpaca credential entries associated with the authenticated user."""
    user = _require_user(authorization)
    with _db_conn() as conn:
        rows = conn.execute(
            """
            SELECT account_type, api_key, base_url, updated_at
            FROM alpaca_credentials
            WHERE user_id = ?
            ORDER BY account_type
            """,
            (user["id"],),
        ).fetchall()
    credentials = [
        {
            "account_type": row["account_type"],
            "api_key": row["api_key"],
            "base_url": row["base_url"],
            "updated_at": row["updated_at"],
        }
        for row in rows
    ]
    return _json({"ok": True, "credentials": credentials})


@app.post("/alpaca/credentials")
async def set_alpaca_credentials(req: CredentialReq, authorization: Optional[str] = Header(None)):
    """Create or update Alpaca API credentials for the authenticated user."""
    user = _require_user(authorization)
    acct_type = (req.account_type or "paper").strip().lower()
    if acct_type not in {"paper", "funded"}:
        return _json({"ok": False, "detail": "account_type must be 'paper' or 'funded'"}, 400)
    api_key = req.api_key.strip()
    api_secret = req.api_secret.strip()
    if not api_key or not api_secret:
        return _json({"ok": False, "detail": "api_key and api_secret are required"}, 400)
    base_url = (req.base_url or "").strip()
    if not base_url:
        base_url = ALPACA_BASE_URL_FUND if acct_type == "funded" else ALPACA_BASE_URL_PAPER
    _save_user_credentials(user["id"], acct_type, api_key, api_secret, base_url)
    return _json({"ok": True, "account_type": acct_type, "base_url": base_url})

# --- account data: positions and P&L ---
@app.get("/positions")
async def get_positions(
    account: str = "paper",
    authorization: Optional[str] = Header(None),
    session_token: Optional[str] = Cookie(None, alias=SESSION_COOKIE_NAME),
):

async def get_positions(account: str = "paper", authorization: Optional[str] = Header(None)):
    """
    Fetch the current positions for the specified Alpaca account. The
    ``account`` parameter selects either the paper or funded account. Environment
    variables ALPACA_KEY_PAPER/ALPACA_SECRET_PAPER and ALPACA_KEY_FUND/ALPACA_SECRET_FUND
    must be set accordingly. Returns the JSON response from the Alpaca API.

    In this hosted assistant context, any network requests are not executed; the
    code is provided for illustrative purposes only.
    """
    acct_type = (account or "paper").lower()
    user = None
    token = _authorization_token(authorization) or session_token
    token = _authorization_token(authorization)
    if token:
        user = _user_from_token(token)
        if user is None:
            return _json({"ok": False, "detail": "invalid or expired token"}, 401)
    creds = _resolve_alpaca_credentials(acct_type, user["id"] if user else None)
    key = creds.get("key")
    secret = creds.get("secret")
    base_url = creds.get("base_url")
    if not key or not secret:
        return _json({"ok": False, "detail": "Alpaca credentials not configured"}, 500)
    url = f"{base_url}/v2/positions"
    headers = {
        "APCA-API-KEY-ID": key,
        "APCA-API-SECRET-KEY": secret,
    }
    try:
        resp = requests.get(url, headers=headers)
        # Alpaca returns a list of position objects for this endpoint
        return _json({"ok": True, "positions": resp.json()})
    except Exception as e:
        return _json({"ok": False, "detail": f"Failed to fetch positions: {e}"}, 500)

@app.get("/pnl")
async def get_pnl(
    account: str = "paper",
    authorization: Optional[str] = Header(None),
    session_token: Optional[str] = Cookie(None, alias=SESSION_COOKIE_NAME),
):

async def get_pnl(account: str = "paper", authorization: Optional[str] = Header(None)):
    """
    Compute unrealized P&L for the positions held in an Alpaca account. This
    endpoint fetches the open positions from Alpaca and sums the ``unrealized_pl``
    for each position (or computes it from ``market_value`` minus ``cost_basis`` if
    not provided). It returns both a total P&L and per‑position details. In this
    hosted assistant context, external HTTP requests are not executed; the code is
    provided for illustrative purposes only.
    """
    acct_type = (account or "paper").lower()
    user = None
    token = _authorization_token(authorization) or session_token

    token = _authorization_token(authorization)
    if token:
        user = _user_from_token(token)
        if user is None:
            return _json({"ok": False, "detail": "invalid or expired token"}, 401)
    creds = _resolve_alpaca_credentials(acct_type, user["id"] if user else None)
    key = creds.get("key")
    secret = creds.get("secret")
    base_url = creds.get("base_url")
    if not key or not secret:
        return _json({"ok": False, "detail": "Alpaca credentials not configured"}, 500)

    # fetch positions
    pos_url = f"{base_url}/v2/positions"
    headers = {
        "APCA-API-KEY-ID": key,
        "APCA-API-SECRET-KEY": secret,
    }
    try:
        pos_resp = requests.get(pos_url, headers=headers)
        pos_list = pos_resp.json() or []
        if not pos_list:
            return _json({"ok": True, "total_pnl": 0.0, "positions": []})
        results = []
        total_pnl = 0.0
        for p in pos_list:
            # Alpaca returns quantity as a string; convert to float
            qty = float(p.get("qty") or p.get("quantity") or 0)
            cost_basis = float(p.get("cost_basis") or 0)
            market_value = float(p.get("market_value") or 0)
            # compute P&L: prefer unrealized_pl if provided
            if p.get("unrealized_pl") is not None:
                pnl = float(p.get("unrealized_pl"))
            else:
                pnl = market_value - cost_basis
            total_pnl += pnl
            results.append({
                "symbol": p.get("symbol"),
                "quantity": qty,
                "avg_entry_price": float(p.get("avg_entry_price") or 0),
                "market_value": market_value,
                "cost_basis": cost_basis,
                "unrealized_pl": pnl
            })
        return _json({"ok": True, "total_pnl": total_pnl, "positions": results})
    except Exception as e:
        return _json({"ok": False, "detail": f"Failed to compute P&L: {e}"}, 500)


@app.get("/strategy/liquidity-sweeps")
def strategy_liquidity_sweeps(ticker: str, session_date: Optional[str] = None, interval: str = "1m"):
    ticker = (ticker or "").strip()
    if not ticker:
        return _json({"ok": False, "detail": "ticker query parameter is required"}, 400)
    try:
        analysis = analyze_liquidity_session(
            ticker,
            session_date=session_date,
            interval=interval,
            asset_dir=LIQUIDITY_ASSETS,
        )
    except StrategyError as exc:
        return _json({"ok": False, "detail": str(exc)}, 400)
    except Exception as exc:
        return _json({"ok": False, "detail": f"{type(exc).__name__}: {exc}"}, 500)

    heatmap_info = analysis.get("heatmap")
    if heatmap_info:
        filename = heatmap_info.get("relative_url")
        if filename:
            heatmap_info["public_url"] = f"/public/liquidity/assets/{filename}"
    analysis["ok"] = True
    return _json(analysis)

# -----------------------------------------------------------------------------
# Alpaca webhook handler
#
# Alpaca can be configured to send trade updates and other events to a webhook
# endpoint. This handler accepts those webhook callbacks and logs the payload.
# To test paper trading events, point your Alpaca paper account's webhook URL at
# `https://<your-ngrok-url>/alpaca/webhook`. For example, when using the
# run_with_ngrok.py script included in this repository, ngrok will provide a
# public URL that tunnels traffic to your local server running on port 8000.
# Copy that URL into your Alpaca console under "Paper Trading" → "API Config"
# → "Webhook URL".
#
# NOTE: This handler does not perform any trading actions. It simply returns
# ``{"ok": true}`` and logs the received JSON. You can extend it to update
# your own database or notify your front‑end. In this hosted context, any
# external HTTP requests (e.g. to Alpaca) are not executed; the code is
# illustrative only.
@app.post("/alpaca/webhook")
async def alpaca_webhook(req: Request):
    """
    Receive webhook callbacks from Alpaca. This endpoint accepts any JSON
    payload and logs it. It returns ``{"ok": True}`` on success. If you set
    ``ALPACA_WEBHOOK_SECRET`` in your environment, the request's header
    ``X‑Webhook‑Signature`` will be verified against this secret using HMAC
    SHA‑256. Mismatched signatures return a 400.
    """
    body_bytes = await req.body()
    try:
        payload = await req.json()
    except Exception:
        payload = None
    # optional signature verification
    secret = os.getenv("ALPACA_WEBHOOK_SECRET")
<<<<<<< HEAD
    if secret:
        sig_header = req.headers.get("X-Webhook-Signature")
        if not sig_header:
            return _json({"ok": False, "detail": "missing signature"}, 400)

        import hmac, hashlib, base64

=======
    sig_header = req.headers.get("X-Webhook-Signature")
    if secret:
        import hmac, hashlib, base64

        if not sig_header:
            return _json({"ok": False, "detail": "missing signature"}, 400)

        if not sig_header:
            return _json({"ok": False, "detail": "missing signature"}, 400)

        import hmac, hashlib, base64
      
>>>>>>> 93471547
        digest = hmac.new(secret.encode(), body_bytes, hashlib.sha256).digest()
        expected = base64.b64encode(digest).decode()
        if not hmac.compare_digest(expected, sig_header):
            return _json({"ok": False, "detail": "invalid signature"}, 400)

    # In a production system you might persist the payload to a database or
    # notify other services. Here we simply print it to stdout.
    logger.info("[Alpaca webhook] %s", json.dumps(payload, indent=2))
    return _json({"ok": True})


@app.post("/alpaca/webhook/test")
def alpaca_webhook_test(req: AlpacaWebhookTest):
    payload = req.raw.copy() if isinstance(req.raw, dict) else {
        "event": req.event,
        "order": {
            "symbol": req.symbol,
            "qty": req.quantity,
            "filled_avg_price": req.price,
            "side": req.side,
            "status": req.status,
        },
    }
    payload.setdefault("event", req.event)
    payload.setdefault("timestamp", req.timestamp or datetime.now(timezone.utc).isoformat())

    body_bytes = json.dumps(payload, separators=(",", ":"), sort_keys=True).encode()
    signature = None
    secret = os.getenv("ALPACA_WEBHOOK_SECRET")
    if secret:
        import hmac, hashlib, base64

        digest = hmac.new(secret.encode(), body_bytes, hashlib.sha256).digest()
        signature = base64.b64encode(digest).decode()

    stamp = datetime.now(timezone.utc).strftime("%Y%m%d-%H%M%S")
    fname = f"test-{req.symbol.upper()}-{stamp}.json"
    path = ALPACA_TEST_DIR / fname
    path.write_text(json.dumps(payload, indent=2), encoding="utf-8")

    return _json(
        {
            "ok": True,
            "payload": payload,
            "suggested_signature": signature,
            "artifact": f"/public/{path.relative_to(PUBLIC_DIR)}",
            "default_webhook_url": f"{DEFAULT_PUBLIC_BASE_URL}/alpaca/webhook" if DEFAULT_PUBLIC_BASE_URL else None,
        }
    )


@app.get("/alpaca/webhook/tests")
def alpaca_webhook_tests():
    """Return recently generated Alpaca webhook test artifacts."""
    tests = []
    for file_path in sorted(ALPACA_TEST_DIR.glob("*.json"), key=lambda p: p.stat().st_mtime, reverse=True):
        try:
            payload = json.loads(file_path.read_text(encoding="utf-8"))
        except Exception:
            payload = {}
        symbol = (
            (payload.get("order") or {}).get("symbol")
            or payload.get("symbol")
            or payload.get("ticker")
            or ""
        )
        stat = file_path.stat()
        tests.append(
            {
                "name": file_path.name,
                "symbol": symbol,
                "created": datetime.fromtimestamp(stat.st_mtime, tz=timezone.utc).isoformat(),
                "size": stat.st_size,
                "url": f"/public/{file_path.relative_to(PUBLIC_DIR)}",
            }
        )
    return _json({"ok": True, "tests": tests})

# --- ingestion: TradingView (signals + bars optional) ---
@app.post("/webhook/tradingview")
async def webhook_tv(req: Request):
    try:
        j = await req.json()
    except Exception:
        return _json({"ok": False, "detail": "invalid json"}, 400)

    tkr = (j.get("ticker") or "").upper()
    tf  = j.get("interval") or "1h"
    ts  = pd.to_datetime(j.get("time"), utc=True, errors="coerce")

    if all(k in j for k in ("open","high","low","close","volume")) and ts is not pd.NaT:
        bar = pd.DataFrame([{
            "Open": float(j["open"]), "High": float(j["high"]), "Low": float(j["low"]),
            "Close": float(j["close"]), "Volume": float(j["volume"])
        }], index=[ts])
        upsert_bars(tkr, tf, bar)

    feats = j.get("features") or {}
    sig = (j.get("signal") or "").lower()
    if sig in ("long","short","flat"):
        feats.setdefault("tv_long",  1.0 if sig=="long"  else 0.0)
        feats.setdefault("tv_short", 1.0 if sig=="short" else 0.0)
        feats.setdefault("tv_flat",  1.0 if sig=="flat"  else 0.0)
    if feats and ts is not pd.NaT:
        ex = pd.DataFrame([feats], index=[ts])
        upsert_exog(tkr, ex)

    IngestStats["tradingview"] += 1
    return _json({"ok": True})

# --- webhook: Alpaca broker (disabled) ---
@app.post("/webhook/alpaca")
async def webhook_alpaca(req: Request):
    """
    Placeholder for a future Alpaca trade execution webhook.

    Executing high‑stakes financial transactions (such as buying or selling securities)
    is disabled in this environment. Any POSTed payload will be ignored and an error
    response returned. To integrate live trading functionality, you would need to
    use the Alpaca Orders API with appropriate safeguards, and run the code outside
    of this assistant.
    """
    return _json({"ok": False, "detail": "Trade execution via Alpaca is disabled in this environment"}, 403)

# --- ingestion: generic candles (Robinhood/Webull) ---
@app.post("/ingest/candles")
async def ingest_candles(req: Request):
    j = await req.json()
    tkr = (j.get("ticker") or "").upper()
    tf  = j.get("interval") or "1h"
    prov = (j.get("provider") or "").lower()
    rows = j.get("rows") or []
    if not tkr or not rows:
        return _json({"ok": False, "detail":"missing rows/ticker"},400)
    df = pd.DataFrame([{
        "Open": float(r["open"]), "High": float(r["high"]), "Low": float(r["low"]),
        "Close": float(r["close"]), "Volume": float(r["volume"]),
        "time": r.get("time")
    } for r in rows])
    df["time"] = pd.to_datetime(df["time"], utc=True, errors="coerce")
    df = df.dropna(subset=["time"]).set_index("time").sort_index()
    upsert_bars(tkr, tf, df)
    if "robinhood" in prov: IngestStats["robinhood"] += len(rows)
    if "webull" in prov:    IngestStats["webull"]    += len(rows)
    return _json({"ok": True, "n": len(df)})

# --- ingestion: arbitrary features/fundamentals ---
@app.post("/ingest/features")
async def ingest_features(req: Request):
    j = await req.json()
    tkr = (j.get("ticker") or "").upper()
    rows = j.get("rows") or []
    if not tkr or not rows:
        return _json({"ok": False, "detail":"missing"},400)
    df = pd.DataFrame(rows)
    if "time" not in df.columns:
        return _json({"ok": False, "detail":"rows missing 'time'"},400)
    df["time"] = pd.to_datetime(df["time"], utc=True, errors="coerce")
    df = df.dropna(subset=["time"]).set_index("time").sort_index()
    upsert_exog(tkr, df)
    return _json({"ok": True, "n": len(df)})

@app.post("/ingest/fundamentals")
async def ingest_fa(req: Request):
    j = await req.json()
    tkr = (j.get("ticker") or "").upper()
    ts = pd.to_datetime(j.get("time"), utc=True, errors="coerce")
    if not tkr or ts is pd.NaT:
        return _json({"ok": False, "detail":"missing"},400)
    d = {k: float(j[k]) for k in ("fa_pe","fa_pb","fa_eps","fa_div") if k in j}
    df = pd.DataFrame([d], index=[ts])
    upsert_exog(tkr, df)
    return _json({"ok": True})

# ---------- training ----------
@app.post("/train")
def train(req: TrainReq):
    import yfinance as yf

    os.environ["PINE_TICKER"]= req.ticker.upper()
    os.environ["PINE_TF"]    = (req.mode or "HFT").upper()
    os.environ["PINE_MODE"]  = (req.pine_mode or "OFF").upper()

    # yfinance (safe combos)
    yf_df = None
    try:
        per = req.period or "6mo"
        if req.interval in ("1m","2m") and per not in ("1d","5d","1mo"): per = "1mo"
        yfd = yf.download(req.ticker, period=per, interval=req.interval,
                          progress=False, group_by="column", threads=False, auto_adjust=True)
        if yfd is not None and not yfd.empty:
            yf_df = standardize_ohlcv(yfd, ticker=req.ticker)
    except Exception:
        yf_df = None

    # external
    ext_df = None
    k = key(req.ticker, req.interval)
    if k in Buffers and not Buffers[k].empty:
        ext_df = Buffers[k][["Open","High","Low","Close","Volume"]].copy()

    # merge / prefer
    if req.source == "yfinance": base = yf_df
    elif req.source == "ingest": base = ext_df
    else:
        if req.merge_sources and (yf_df is not None) and (ext_df is not None):
            base = pd.concat([yf_df, ext_df]).sort_index().groupby(level=0).last()
        else:
            base = ext_df if ext_df is not None else yf_df

    if base is None or base.empty:
        return _json({"ok": False, "detail":"No data from sources"}, 400)

    exog = _get_exog(req.ticker, base.index, include_fa=req.use_fundamentals)

    presets = {"chill":1.15,"normal":0.95,"spicy":0.75,"insane":0.55}
    entry_thr = req.entry_thr if req.entry_thr is not None else presets.get((req.aggressiveness or "normal"), 0.95)

    feat = build_features(
        base,
        hftMode=(req.mode.upper()=="HFT"),
        zThrIn=req.z_thr,
        volKIn=req.vol_k,
        entryThrIn=entry_thr,
        exog=exog
    )

    # ---- guard around torch._dynamo error so API doesn't 500 ----
    try:
        acc, n = train_and_save(feat, max_iter=int(req.max_iter))
    except ModuleNotFoundError as e:
        if "torch._dynamo" in str(e):
            return _json({
                "ok": False,
                "detail": "PyTorch install is inconsistent (missing torch._dynamo). "
                          "Install PyTorch 2.x GPU/CPU wheels or remove any third-party torch-compile shim."
            }, 500)
        raise
    except Exception as e:
        return _json({"ok": False, "detail": f"{type(e).__name__}: {e}"}, 500)

    d = _latest_run_dir()
    if d: _save_price_preview(base, req.ticker, Path(d))
    return _json({"ok": True, "train_acc": round(acc,3), "n": int(n), "run_dir": d})

@app.post("/train/multi")
def train_multi(req: TrainMultiReq):
    import concurrent.futures as cf
    results, errors = {}, {}
    def _one(tkr: str):
        sub = TrainReq(ticker=tkr, period=req.period, interval=req.interval, max_iter=req.max_iter,
                       mode=req.mode, pine_mode=req.pine_mode, aggressiveness=req.aggressiveness,
                       sides=req.sides, source=req.source, merge_sources=req.merge_sources,
                       use_fundamentals=req.use_fundamentals)
        try:
            resp = train(sub)
            return tkr, json.loads(resp.body.decode("utf-8"))
        except Exception as e:
            return tkr, {"ok": False, "detail": f"{type(e).__name__}: {e}"}
    with cf.ThreadPoolExecutor(max_workers=min(8, max(1, len(req.tickers)))) as exe:
        futs = [exe.submit(_one, t) for t in req.tickers]
        for f in cf.as_completed(futs):
            tkr, payload = f.result()
            (results if payload.get("ok") else errors)[tkr] = payload
    return _json({"ok": True, "results": results, "errors": errors})

# ---------- idle loop (async, AnyIO-safe) ----------
async def _idle_loop(name: str, spec: IdleReq):
    while True:
        try:
            train_multi(TrainMultiReq(
                tickers=spec.tickers, period=spec.period, interval=spec.interval, max_iter=spec.max_iter,
                mode=spec.mode, pine_mode=spec.pine_mode, aggressiveness=spec.aggressiveness, sides=spec.sides,
                source=spec.source, merge_sources=spec.merge_sources, use_fundamentals=spec.use_fundamentals
            ))
        except Exception as e:
            print(f"[idle:{name}] {type(e).__name__}: {e}", flush=True)
        await asyncio.sleep(max(30, int(spec.every_sec)))

@app.post("/idle/start")
async def idle_start(req: IdleReq):
    if req.name in IdleTasks and not IdleTasks[req.name].done():
        return _json({"ok": False, "detail":"task already running"}, 400)
    loop = asyncio.get_running_loop()
    IdleTasks[req.name] = loop.create_task(_idle_loop(req.name, req))
    return _json({"ok": True, "started": req.name})

@app.post("/idle/stop")
async def idle_stop(name: str):
    t = IdleTasks.get(name)
    if not t: raise HTTPException(404, "no such idle task")
    t.cancel()
    return _json({"ok": True, "stopped": name})

@app.get("/idle/status")
def idle_status():
    return _json({"ok": True, "running": {k: (not v.done()) for k,v in IdleTasks.items()}})

# ---------- metrics/artifacts ----------
@app.get("/metrics/latest")
def metrics_latest():
    d = _latest_run_dir()
    if not d: return _json({"ok": False, "reason":"no runs yet"})
    p = Path(d)/"metrics.json"
    if not p.exists(): return _json({"ok": False, "reason":"metrics.json not found", "run_dir": d})
    txt = p.read_text(encoding="utf-8", errors="ignore").replace("NaN","null").replace("Infinity","null").replace("-Infinity","null")
    try: obj = json.loads(txt)
    except Exception: obj = {}
    obj["ok"]=True; obj["run_dir"]=d; obj["ingest_stats"]=IngestStats; obj.setdefault("time_utc", datetime.now(timezone.utc).strftime("%Y-%m-%d %H:%M:%S"))
    return _json(obj)

@app.get("/artifacts/file/{name}")
def artifacts_file(name: str):
    d = _latest_run_dir()
    if not d: raise HTTPException(404, "No runs found")
    path = Path(d)/name
    if not path.exists(): raise HTTPException(404, f"{name} not found")
    mt = "image/png" if name.lower().endswith(".png") else "application/json"
    return FileResponse(path, media_type=mt, headers=_nocache())

# ---------- SSE ----------
async def _tail(path: Path, event_name: str):
    last = time.monotonic()
    with path.open("r", encoding="utf-8", errors="ignore") as f:
        f.seek(0, os.SEEK_END)
        while True:
            line = f.readline()
            if not line:
                now = time.monotonic()
                if now-last >= 5.0:
                    yield f"event: {event_name}\ndata: alive\n\n"; last = now
                await asyncio.sleep(0.25); continue
            yield f"data: {line.strip()}\n\n"

async def _wait_for(relname: str) -> Path:
    while True:
        d = _latest_run_dir()
        if d:
            p = Path(d)/relname
            if p.exists(): return p
        await asyncio.sleep(0.4)

@app.get("/stream/training")
async def stream_training():
    p = await _wait_for("train.log.jsonl")
    return StreamingResponse(_tail(p,"ping"), media_type="text/event-stream", headers=_nocache())

@app.get("/stream/nn")
async def stream_nn():
    p = await _wait_for("nn_state.jsonl")
    return StreamingResponse(_tail(p,"nn_ping"), media_type="text/event-stream", headers=_nocache())

# ---------- NN graph ----------
@app.get("/nn/graph")
def nn_graph():
    d = _latest_run_dir()
    if not d: return _json({"ok": False, "detail":"no runs"})
    p = Path(d)/"nn_graph.json"
    if not p.exists():
        return _json({"ok": True, "graph":{"title":"-","model":"-","layers":[{"size":16},{"size":16},{"size":2}]}})
    return _json({"ok": True, "graph": json.loads(p.read_text(encoding="utf-8", errors="ignore"))})

# ---------- login + dashboard UI ----------
@app.get("/")
def root():
    return RedirectResponse(url="/login")


@app.get("/login")
def login_page():
    if not LOGIN_PAGE.exists():
        return HTMLResponse("<h1>public/login.html missing</h1>", status_code=404, headers=_nocache())
    return FileResponse(LOGIN_PAGE, media_type="text/html", headers=_nocache())


@app.get("/dashboard")
def dashboard():
    html = PUBLIC_DIR / "dashboard.html"
    if not html.exists():
        return HTMLResponse("<h1>public/dashboard.html missing</h1>", status_code=404, headers=_nocache())
    return FileResponse(html, media_type="text/html", headers=_nocache())


@app.get("/liquidity")
def liquidity_ui():
    html = LIQUIDITY_DIR / "index.html"
    if not html.exists():
        return HTMLResponse("<h1>public/liquidity/index.html missing</h1>", status_code=404, headers=_nocache())
    return FileResponse(html, media_type="text/html", headers=_nocache())

if __name__ == "__main__":
    print(json.dumps(run_preflight(), indent=2))
    import uvicorn
    uvicorn.run(app, host=API_HOST, port=API_PORT, reload=False)<|MERGE_RESOLUTION|>--- conflicted
+++ resolved
@@ -157,15 +157,12 @@
 NGROK_ENDPOINT_TEMPLATE = _load_ngrok_template(NGROK_ENDPOINT_TEMPLATE_PATH)
 
 DEFAULT_PUBLIC_BASE_URL = os.getenv("DEFAULT_PUBLIC_BASE_URL", "").rstrip("/")
-<<<<<<< HEAD
-=======
 
 
 DEFAULT_PUBLIC_BASE_URL = os.getenv(
     "DEFAULT_PUBLIC_BASE_URL",
     "https://tamara-unleavened-nonpromiscuously.ngrok-free.dev",
 ).rstrip("/")
->>>>>>> 93471547
 
 
 # -----------------------------------------------------------------------------
@@ -1103,7 +1100,6 @@
         payload = None
     # optional signature verification
     secret = os.getenv("ALPACA_WEBHOOK_SECRET")
-<<<<<<< HEAD
     if secret:
         sig_header = req.headers.get("X-Webhook-Signature")
         if not sig_header:
@@ -1111,7 +1107,6 @@
 
         import hmac, hashlib, base64
 
-=======
     sig_header = req.headers.get("X-Webhook-Signature")
     if secret:
         import hmac, hashlib, base64
@@ -1124,7 +1119,6 @@
 
         import hmac, hashlib, base64
       
->>>>>>> 93471547
         digest = hmac.new(secret.encode(), body_bytes, hashlib.sha256).digest()
         expected = base64.b64encode(digest).decode()
         if not hmac.compare_digest(expected, sig_header):
