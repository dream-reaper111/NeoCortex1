--- conflicted
+++ resolved
@@ -15,13 +15,11 @@
 from typing import Any, Dict, List, Optional, Tuple
 
 import pandas as pd
-<<<<<<< HEAD
+
 from fastapi import FastAPI, HTTPException, Request, Header, Cookie
 from fastapi.responses import FileResponse, HTMLResponse, StreamingResponse, JSONResponse, RedirectResponse
-=======
 from fastapi import FastAPI, HTTPException, Request, Header
 from fastapi.responses import FileResponse, HTMLResponse, StreamingResponse, JSONResponse
->>>>>>> 4faf9038
 from fastapi.staticfiles import StaticFiles
 from pydantic import BaseModel
 from dotenv import load_dotenv
@@ -63,13 +61,12 @@
 LIQUIDITY_ASSETS.mkdir(parents=True, exist_ok=True)
 ALPACA_TEST_DIR = PUBLIC_DIR / "alpaca_webhook_tests"
 ALPACA_TEST_DIR.mkdir(parents=True, exist_ok=True)
-<<<<<<< HEAD
+
 LOGIN_PAGE = PUBLIC_DIR / "login.html"
-=======
+
 ENDUSERAPP_DIR = PUBLIC_DIR / "enduserapp"
 ENDUSERAPP_DIR.mkdir(parents=True, exist_ok=True)
 
->>>>>>> 4faf9038
 NGROK_ENDPOINT_TEMPLATE_PATH = PUBLIC_DIR / "ngrok-cloud-endpoint.html"
 try:
     NGROK_ENDPOINT_TEMPLATE = NGROK_ENDPOINT_TEMPLATE_PATH.read_text(encoding="utf-8")
@@ -217,13 +214,10 @@
 # --- authentication and credential storage -------------------------------------------------------
 AUTH_DB_PATH = Path(os.getenv("AUTH_DB_PATH", "auth.db")).resolve()
 AUTH_DB_PATH.parent.mkdir(parents=True, exist_ok=True)
-<<<<<<< HEAD
 SESSION_COOKIE_NAME = os.getenv("SESSION_COOKIE_NAME", "session_token")
 SESSION_COOKIE_SECURE = os.getenv("AUTH_COOKIE_SECURE", "0").strip().lower() in {"1", "true", "yes"}
 SESSION_COOKIE_MAX_AGE = int(os.getenv("SESSION_COOKIE_MAX_AGE", str(7 * 24 * 3600)))
 SESSION_COOKIE_SAMESITE = os.getenv("SESSION_COOKIE_SAMESITE", "lax") or "lax"
-=======
->>>>>>> 4faf9038
 
 
 def _db_conn() -> sqlite3.Connection:
@@ -273,7 +267,6 @@
 
 
 _init_auth_db()
-<<<<<<< HEAD
 
 
 def _hash_password_sha2048(password: str, salt: Optional[str] = None) -> Tuple[str, str]:
@@ -388,8 +381,6 @@
             ),
         )
 
-=======
-
 
 def _hash_password_sha2048(password: str, salt: Optional[str] = None) -> Tuple[str, str]:
     """Derive a 2048-bit PBKDF2-SHA512 digest and return ``(hash_hex, salt_hex)``."""
@@ -494,7 +485,6 @@
             ),
         )
 
->>>>>>> 4faf9038
 
 def _resolve_alpaca_credentials(account: str, user_id: Optional[int]) -> Dict[str, Optional[str]]:
     account_type = (account or "paper").strip().lower()
@@ -802,7 +792,6 @@
             (uname,),
         ).fetchone()
     if row is None:
-<<<<<<< HEAD
         return _json({"ok": False, "detail": "invalid credentials"}, 401)
     expected_hash, _ = _hash_password_sha2048(req.password, row["salt"])
     if expected_hash != row["password_hash"]:
@@ -888,14 +877,13 @@
         base_url = ALPACA_BASE_URL_FUND if acct_type == "funded" else ALPACA_BASE_URL_PAPER
     _save_user_credentials(user["id"], acct_type, api_key, api_secret, base_url)
     return _json({"ok": True, "account_type": acct_type, "base_url": base_url})
-=======
+
         return _json({"ok": False, "detail": "invalid credentials"}, 401)
     expected_hash, _ = _hash_password_sha2048(req.password, row["salt"])
     if expected_hash != row["password_hash"]:
         return _json({"ok": False, "detail": "invalid credentials"}, 401)
     token = _create_session_token(row["id"])
     return _json({"ok": True, "token": token, "username": uname})
->>>>>>> 4faf9038
 
 
 @app.get("/alpaca/credentials")
@@ -943,15 +931,13 @@
 
 # --- account data: positions and P&L ---
 @app.get("/positions")
-<<<<<<< HEAD
 async def get_positions(
     account: str = "paper",
     authorization: Optional[str] = Header(None),
     session_token: Optional[str] = Cookie(None, alias=SESSION_COOKIE_NAME),
 ):
-=======
+
 async def get_positions(account: str = "paper", authorization: Optional[str] = Header(None)):
->>>>>>> 4faf9038
     """
     Fetch the current positions for the specified Alpaca account. The
     ``account`` parameter selects either the paper or funded account. Environment
@@ -963,11 +949,8 @@
     """
     acct_type = (account or "paper").lower()
     user = None
-<<<<<<< HEAD
     token = _authorization_token(authorization) or session_token
-=======
     token = _authorization_token(authorization)
->>>>>>> 4faf9038
     if token:
         user = _user_from_token(token)
         if user is None:
@@ -991,15 +974,13 @@
         return _json({"ok": False, "detail": f"Failed to fetch positions: {e}"}, 500)
 
 @app.get("/pnl")
-<<<<<<< HEAD
 async def get_pnl(
     account: str = "paper",
     authorization: Optional[str] = Header(None),
     session_token: Optional[str] = Cookie(None, alias=SESSION_COOKIE_NAME),
 ):
-=======
+
 async def get_pnl(account: str = "paper", authorization: Optional[str] = Header(None)):
->>>>>>> 4faf9038
     """
     Compute unrealized P&L for the positions held in an Alpaca account. This
     endpoint fetches the open positions from Alpaca and sums the ``unrealized_pl``
@@ -1010,11 +991,9 @@
     """
     acct_type = (account or "paper").lower()
     user = None
-<<<<<<< HEAD
     token = _authorization_token(authorization) or session_token
-=======
+
     token = _authorization_token(authorization)
->>>>>>> 4faf9038
     if token:
         user = _user_from_token(token)
         if user is None:
