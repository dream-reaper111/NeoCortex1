# -*- coding: utf-8 -*-
from __future__ import annotations

import os

try:  # pragma: no cover - optional dependency
    import aikido_zen  # type: ignore
except ModuleNotFoundError:  # pragma: no cover - optional dependency fallback
    class _AikidoZenStub:
        """Fallback shim when ``aikido_zen`` is unavailable."""

        available = False

        def protect(self) -> bool:
            return False

        def __getattr__(self, name: str):
            raise AttributeError(name)

    aikido_zen = _AikidoZenStub()  # type: ignore[assignment]
    _ZEN_LIBRARY_AVAILABLE = False
else:  # pragma: no cover - passthrough when dependency is present
    _ZEN_LIBRARY_AVAILABLE = True

    # Bridge legacy environment variables that the upstream library expects so
    # that projects configured with ``ZEN_ACCESS_TOKEN`` still start the
    # firewall/background services when ``aikido_zen.protect`` is invoked at
    # import time.  The Zen CLI/tooling historically looked for
    # ``AIKIDO_TOKEN`` only, so we copy whichever value the user supplied to the
    # canonical name before ``protect`` runs.
    if not os.environ.get("AIKIDO_TOKEN"):
        _fallback_token = (
            os.environ.get("ZEN_ACCESS_TOKEN")
            or os.environ.get("ZEN_TOKEN")
            or os.environ.get("ZEN_API_TOKEN")
        )
        if _fallback_token:
            os.environ["AIKIDO_TOKEN"] = _fallback_token

aikido_zen.protect()

# ---- Torch compile guards (before any torch/model import) ----
import os as _os
_os.environ.setdefault("PYTORCH_ENABLE_COMPILATION", "0")
_os.environ.setdefault("TORCHDYNAMO_DISABLE", "1")

# ---- std imports ----
import os, json, time, math, shutil, asyncio, importlib, hashlib, sqlite3, secrets, logging, hmac, re, base64, threading, random, tempfile, stat, ipaddress, traceback
from urllib.parse import quote, urlencode
import os, json, time, math, shutil, asyncio, importlib, hashlib, sqlite3, secrets, logging, hmac, re, base64, threading, random, tempfile, stat, ipaddress
from urllib.parse import parse_qs, quote, urlencode, urlparse
import importlib.util
from pathlib import Path
from datetime import datetime, timezone, timedelta
from contextlib import asynccontextmanager, suppress
from typing import Any, Dict, Iterable, List, Mapping, Optional, Tuple, Literal, Set
from types import SimpleNamespace
from collections import defaultdict, deque

try:
    import pandas as pd
except ModuleNotFoundError:  # pragma: no cover - optional dependency in tests
    class _PandasStub:
        '''Lazy stub that raises a helpful error when pandas is unavailable.'''

        def __getattr__(self, name: str) -> Any:
            raise ModuleNotFoundError(
                "pandas is required for data-processing endpoints. Install it with 'pip install pandas'."
            )

    pd = _PandasStub()  # type: ignore
    _PANDAS_AVAILABLE = False
else:  # pragma: no cover - exercised when pandas is installed
    _PANDAS_AVAILABLE = True

<<<<<<< HEAD
from fastapi import FastAPI, HTTPException, Request, Header, Cookie, Depends
=======
try:  # pragma: no cover - optional dependency
    from openai import OpenAI, OpenAIError
except ModuleNotFoundError:  # pragma: no cover - fallback when OpenAI SDK missing
    OpenAI = None  # type: ignore[assignment]

    class OpenAIError(Exception):
        """Fallback error type used when the OpenAI SDK is not installed."""

        pass

from fastapi import FastAPI, HTTPException, Request, Header, Cookie, Depends, Form
>>>>>>> 135463d9
from fastapi.middleware.httpsredirect import HTTPSRedirectMiddleware
try:
    from fastapi.middleware.cors import CORSMiddleware
except ModuleNotFoundError:  # pragma: no cover - fallback when optional dependency missing
    class CORSMiddleware:  # type: ignore[override]
        """Minimal ASGI middleware stub used when FastAPI's CORS middleware is unavailable."""

        def __init__(self, app, **_: object) -> None:
            self.app = app

        async def __call__(self, scope, receive, send):  # pragma: no cover - pass-through behaviour
            await self.app(scope, receive, send)
from fastapi.responses import (
    FileResponse,
    HTMLResponse,
    StreamingResponse,
    JSONResponse,
    RedirectResponse,
    Response,
)
from fastapi.security import HTTPBasic, HTTPBasicCredentials
try:
    from fastapi.templating import Jinja2Templates
except ModuleNotFoundError:  # pragma: no cover - fallback when optional extras missing
    try:  # pragma: no cover - secondary fallback if FastAPI re-export unavailable
        from starlette.templating import Jinja2Templates  # type: ignore
    except ModuleNotFoundError:  # pragma: no cover - minimal templating shim
        class Jinja2Templates:
            """Lightweight template renderer used when Starlette's helper is unavailable."""

            _TOKEN_RE = re.compile(r"(\{\{.*?\}\}|\{%.*?%\})", re.S)

            def __init__(self, directory: str) -> None:
                self.directory = Path(directory)
                self._cache: Dict[str, List[Tuple[str, str]]] = {}

            def _wrap(self, value: Any) -> Any:
                if isinstance(value, dict):
                    return SimpleNamespace(**{k: self._wrap(v) for k, v in value.items()})
                if isinstance(value, list):
                    return [self._wrap(v) for v in value]
                if isinstance(value, set):
                    return [self._wrap(v) for v in sorted(value)]
                return value

            def _prepare_context(self, context: Dict[str, Any]) -> Dict[str, Any]:
                prepared: Dict[str, Any] = {}
                for key, value in context.items():
                    if key == "request":
                        prepared[key] = value
                    else:
                        prepared[key] = self._wrap(value)
                return prepared

            def _load_template(self, name: str) -> str:
                path = (self.directory / name).resolve()
                if not str(path).startswith(str(self.directory.resolve())):
                    raise ValueError(f"Invalid template path: {name}")
                try:
                    return path.read_text(encoding="utf-8")
                except FileNotFoundError as exc:  # pragma: no cover - configuration issue
                    raise RuntimeError(f"Template '{name}' not found") from exc

            def _tokenize(self, name: str, text: str) -> List[Tuple[str, str]]:
                cached = self._cache.get(name)
                if cached is not None:
                    return cached
                tokens: List[Tuple[str, str]] = []
                pos = 0
                for match in self._TOKEN_RE.finditer(text):
                    if match.start() > pos:
                        tokens.append(("text", text[pos:match.start()]))
                    raw = match.group(0)
                    if raw.startswith("{{"):
                        tokens.append(("expr", raw[2:-2].strip()))
                    else:
                        tokens.append(("stmt", raw[2:-2].strip()))
                    pos = match.end()
                if pos < len(text):
                    tokens.append(("text", text[pos:]))
                self._cache[name] = tokens
                return tokens

            def _eval(self, expr: str, context: Dict[str, Any]) -> Any:
                locals_ctx = self._prepare_context(context)
                try:
                    return eval(expr, {"__builtins__": {}}, locals_ctx)  # noqa: S307 - controlled input
                except Exception:
                    return ""

            def _render_tokens(
                self,
                tokens: List[Tuple[str, str]],
                context: Dict[str, Any],
                start: int = 0,
                stop_tokens: Optional[Set[str]] = None,
            ) -> Tuple[str, int]:
                pieces: List[str] = []
                idx = start
                while idx < len(tokens):
                    kind, value = tokens[idx]
                    if kind == "text":
                        pieces.append(value)
                    elif kind == "expr":
                        rendered = self._eval(value, context)
                        pieces.append("" if rendered is None else str(rendered))
                    elif kind == "stmt":
                        stmt = value.strip()
                        if stop_tokens and stmt in stop_tokens:
                            return "".join(pieces), idx
                        if stmt.startswith("include"):
                            include_path = self._parse_include(stmt)
                            included_html = self._render_template(include_path, context)
                            pieces.append(included_html)
                        elif stmt.startswith("if "):
                            cond_expr = stmt[3:].strip()
                            true_block, next_idx = self._render_tokens(tokens, context, idx + 1, {"else", "endif"})
                            idx = next_idx
                            false_block = ""
                            if idx < len(tokens):
                                kind2, value2 = tokens[idx]
                                if kind2 == "stmt" and value2.strip() == "else":
                                    false_block, next_idx = self._render_tokens(tokens, context, idx + 1, {"endif"})
                                    idx = next_idx
                            if idx < len(tokens):
                                kind3, value3 = tokens[idx]
                                if not (kind3 == "stmt" and value3.strip() == "endif"):
                                    raise RuntimeError("Unmatched {% if %} block")
                            if self._truthy(cond_expr, context):
                                pieces.append(true_block)
                            else:
                                pieces.append(false_block)
                        elif stmt == "else" or stmt == "endif":
                            if stop_tokens:
                                return "".join(pieces), idx
                        else:
                            # Unsupported directive is ignored for compatibility.
                            pass
                    idx += 1
                return "".join(pieces), idx

            def _truthy(self, expr: str, context: Dict[str, Any]) -> bool:
                result = self._eval(expr, context)
                return bool(result)

            def _parse_include(self, stmt: str) -> str:
                match = re.search(r"include\s+['\"]([^'\"]+)['\"]", stmt)
                if not match:
                    raise RuntimeError(f"Invalid include statement: {stmt}")
                return match.group(1)

            def _render_template(self, name: str, context: Dict[str, Any]) -> str:
                source = self._load_template(name)
                tokens = self._tokenize(name, source)
                rendered, _ = self._render_tokens(tokens, context)
                return rendered

            def TemplateResponse(self, name: str, context: Dict[str, Any], status_code: int = 200) -> HTMLResponse:
                if "request" not in context:
                    raise RuntimeError("Template context must include 'request'")
                html = self._render_template(name, context)
                return HTMLResponse(html, status_code=status_code)
from auth import create_access_token, get_current_user
from fastapi.templating import Jinja2Templates
from auth import create_access_token, get_current_user
from fastapi import FastAPI, HTTPException, Request, Header, Cookie, Form
from fastapi.responses import FileResponse, HTMLResponse, StreamingResponse, JSONResponse, RedirectResponse
<<<<<<< HEAD
from fastapi.security import HTTPBasic, HTTPBasicCredentials
=======


>>>>>>> 135463d9
class _FallbackHTTPSRedirectMiddleware:
    """Minimal HTTPS redirect middleware compatible with FastAPI's interface."""

    def __init__(self, app):
        self.app = app

    async def __call__(self, scope, receive, send):
        if scope.get("type") != "http":
            await self.app(scope, receive, send)
            return

        scheme = scope.get("scheme", "http")
        if scheme == "https":
            await self.app(scope, receive, send)
            return

        headers = {
            key.decode("latin-1").lower(): value.decode("latin-1")
            for key, value in scope.get("headers", [])
        }
        host = headers.get("host")
        if not host:
            server = scope.get("server")
            if server:
                host = f"{server[0]}:{server[1]}" if server[1] else server[0]
            else:
                host = ""

        path = scope.get("raw_path") or scope.get("path", "")
        if isinstance(path, bytes):
            path = path.decode("latin-1")

        query = scope.get("query_string", b"")
        if query:
            path = f"{path}?{query.decode('latin-1')}"

        target_url = f"https://{host}{path}" if host else "https://" + path.lstrip("/")
        response = RedirectResponse(url=target_url, status_code=307)
        await response(scope, receive, send)


def _resolve_https_redirect_middleware():
    try:  # pragma: no cover - import is environment-dependent
        module = importlib.import_module("fastapi.middleware.httpsredirect")
        middleware = getattr(module, "HTTPSRedirectMiddleware", None)
        if middleware is not None:
            return middleware
    except Exception:  # pragma: no cover - fallback for trimmed/partial installs
        return _FallbackHTTPSRedirectMiddleware
    return _FallbackHTTPSRedirectMiddleware


HTTPSRedirectMiddleware = _resolve_https_redirect_middleware()

from fastapi.staticfiles import StaticFiles
from pydantic import BaseModel, Field, ValidationError

try:
    import jwt
except ModuleNotFoundError as exc:  # pragma: no cover - dependency should be installed
    raise ModuleNotFoundError(
        "PyJWT is required to run the server. Install it with 'pip install PyJWT'."
    ) from exc

try:
    from jwt import InvalidTokenError, ExpiredSignatureError
except (ImportError, AttributeError) as exc:  # pragma: no cover - guard against wrong package
    raise ImportError(
        "The imported 'jwt' package is not PyJWT. Please install PyJWT and remove conflicting 'jwt' packages."
    ) from exc
try:
    import bcrypt
except ModuleNotFoundError:  # pragma: no cover - lightweight fallback for test environments
    import hashlib
    import os

    class _BcryptStub:
        def gensalt(self, rounds: int = 12) -> bytes:
            return os.urandom(16)

        def hashpw(self, password: bytes, salt: bytes) -> bytes:
            digest = hashlib.pbkdf2_hmac("sha256", password, salt, 390000)
            return salt + digest

        def checkpw(self, password: bytes, hashed: bytes) -> bool:
            salt, digest = hashed[:16], hashed[16:]
            expected = hashlib.pbkdf2_hmac("sha256", password, salt, 390000)
            return expected == digest

    bcrypt = _BcryptStub()  # type: ignore[assignment]
try:
    import pyotp
except ModuleNotFoundError:  # pragma: no cover - optional dependency
    pyotp = None  # type: ignore[assignment]

PYOTP_MISSING_MESSAGE = (
    "pyotp is required for multi-factor authentication features. Install it with 'pip install pyotp'."
)
try:
    from dotenv import load_dotenv
except ModuleNotFoundError:  # pragma: no cover - optional dependency fallback
    def load_dotenv(*_args, **_kwargs):  # type: ignore
        return False

try:
    from itsdangerous import URLSafeTimedSerializer, BadSignature, SignatureExpired
except ModuleNotFoundError:  # pragma: no cover - provide lightweight serializer for tests
    import base64
    import hashlib
    import hmac as _hmac
    import json as _json

    class BadSignature(Exception):
        pass

    class SignatureExpired(BadSignature):
        pass

    class URLSafeTimedSerializer:
        def __init__(self, secret_key: str, salt: str = "", serializer: Any | None = None) -> None:
            self._secret = (secret_key + salt).encode("utf-8")

        def dumps(self, obj: Any) -> str:
            payload = _json.dumps(obj, separators=(",", ":")).encode("utf-8")
            signature = _hmac.new(self._secret, payload, hashlib.sha256).digest()
            return base64.urlsafe_b64encode(payload + signature).decode("ascii")

        def loads(self, token: str, max_age: int | None = None) -> Any:
            raw = base64.urlsafe_b64decode(token.encode("ascii"))
            payload, signature = raw[:-32], raw[-32:]
            expected = _hmac.new(self._secret, payload, hashlib.sha256).digest()
            if not _hmac.compare_digest(signature, expected):
                raise BadSignature("Signature mismatch")
            return _json.loads(payload.decode("utf-8"))


def _env_flag(name: str, default: bool = False) -> bool:
    '''Interpret an environment variable as a boolean flag.'''

    raw = os.getenv(name)
    if raw is None:
        return default
    raw = raw.strip().lower()
    if raw in {"1", "true", "yes", "on"}:
        return True
    if raw in {"0", "false", "no", "off"}:
        return False
    return default


def _optional_path(value: Optional[str]) -> Optional[str]:
    if not value:
        return None
    return str(Path(value).expanduser())


def _comma_separated_list(value: Optional[str]) -> List[str]:
    if not value:
        return []
    return [item.strip() for item in value.split(",") if item.strip()]


def _load_optional_module(name: str):
    spec = importlib.util.find_spec(name)
    if spec is None:
        return None
    try:
        return importlib.import_module(name)
    except Exception:
        return None


psutil = _load_optional_module("psutil")

_SENSITIVE_PATTERNS = [
    re.compile(r"(authorization\\s*[:=]\\s*)([^\s]+)", re.IGNORECASE),
    re.compile(r"(bearer\\s+)[A-Za-z0-9._\-+=/]+", re.IGNORECASE),
    re.compile(r"(apikey\\s+)[A-Za-z0-9._\-+=/]+", re.IGNORECASE),
    re.compile(r"(token=)([^&\s]+)", re.IGNORECASE),
    re.compile(r"(password=)([^&\s]+)", re.IGNORECASE),
    re.compile(r"(secret=)([^&\s]+)", re.IGNORECASE),
]
_SENSITIVE_KEYS = {
    "password",
    "passcode",
    "secret",
    "token",
    "api_key",
    "api_secret",
    "authorization",
    "access_token",
    "refresh_token",
}


def _sanitize_log_text(value: str) -> str:
    cleaned = value
    for pattern in _SENSITIVE_PATTERNS:
        cleaned = pattern.sub(lambda m: m.group(1) + "[REDACTED]", cleaned)
    return cleaned


def _sanitize_log_value(value: Any) -> Any:
    if isinstance(value, str):
        return _sanitize_log_text(value)
    if isinstance(value, dict):
        sanitized: Dict[Any, Any] = {}
        for key, item in value.items():
            if isinstance(key, str) and key.lower() in _SENSITIVE_KEYS:
                sanitized[key] = "[REDACTED]"
            else:
                sanitized[key] = _sanitize_log_value(item)
        return sanitized
    if isinstance(value, (list, tuple, set)):
        iterable = [_sanitize_log_value(item) for item in value]
        if isinstance(value, tuple):
            return tuple(iterable)
        if isinstance(value, set):
            return set(iterable)
        return iterable
    return value


class _SensitiveDataFilter(logging.Filter):
    def filter(self, record: logging.LogRecord) -> bool:  # pragma: no cover - logging integration
        if record.args:
            record.args = tuple(_sanitize_log_value(arg) for arg in record.args)
        record.msg = _sanitize_log_value(record.msg)
        if not isinstance(record.msg, str):
            record.msg = _sanitize_log_text(str(record.msg))
        return True


logger = logging.getLogger("neocortex.server")
logger.addFilter(_SensitiveDataFilter())
AUDIT_LOGGER = logging.getLogger("neocortex.audit")
AUDIT_LOGGER.setLevel(logging.INFO)
AUDIT_LOGGER.addFilter(_SensitiveDataFilter())

ALLOWED_HTTP_METHODS: Set[str] = {"GET", "POST"}
LOGIN_RATE_LIMIT_MAX_ATTEMPTS = int(os.getenv("LOGIN_RATE_LIMIT_MAX_ATTEMPTS", "5"))
LOGIN_RATE_LIMIT_WINDOW_SECONDS = int(os.getenv("LOGIN_RATE_LIMIT_WINDOW_SECONDS", "60"))
_LOGIN_ATTEMPTS: Dict[str, deque] = defaultdict(deque)
_LOGIN_RATE_LOCK = threading.Lock()

AUTH_FAILURE_ALERT_THRESHOLD = int(os.getenv("AUTH_FAILURE_ALERT_THRESHOLD", "5"))
AUTH_FAILURE_ALERT_WINDOW_SECONDS = int(os.getenv("AUTH_FAILURE_ALERT_WINDOW_SECONDS", "300"))
_AUTH_FAILURES: Dict[str, deque] = defaultdict(deque)
_AUTH_FAILURE_LOCK = threading.Lock()

_IP_ALLOWLIST_RAW = _comma_separated_list(os.getenv("IP_ALLOWLIST"))
IP_ALLOWLIST: List[ipaddress._BaseNetwork] = []
for entry in _IP_ALLOWLIST_RAW:
    try:
        IP_ALLOWLIST.append(ipaddress.ip_network(entry, strict=False))
    except ValueError:
        logger.warning("invalid IP allowlist entry ignored: %s", entry)

ALLOWED_ORIGINS = _comma_separated_list(os.getenv("ALLOWED_ORIGINS") or os.getenv("CORS_ALLOWED_ORIGINS"))
CSRF_COOKIE_NAME = os.getenv("CSRF_COOKIE_NAME", "csrftoken")
CSRF_HEADER_NAME = os.getenv("CSRF_HEADER_NAME", "X-CSRF-Token")
CSRF_TOKEN_TTL_SECONDS = int(os.getenv("CSRF_TOKEN_TTL_SECONDS", "3600"))
BCRYPT_ROUNDS = int(os.getenv("BCRYPT_ROUNDS", "12"))
AUDIT_METADATA_MAX_LENGTH = int(os.getenv("AUDIT_METADATA_MAX_LENGTH", "2048"))


def _ip_allowed(ip: str) -> bool:
    if not IP_ALLOWLIST:
        return True
    try:
        addr = ipaddress.ip_address(ip)
    except ValueError:
        return False
    return any(addr in network for network in IP_ALLOWLIST)


def _client_ip(request: Request) -> str:
    forwarded = request.headers.get("x-forwarded-for")
    if forwarded:
        first = forwarded.split(",")[0].strip()
        if first:
            return first
    real_ip = request.headers.get("x-real-ip")
    if real_ip:
        return real_ip.strip()
    client = getattr(request, "client", None)
    if client:
        host = None
        if isinstance(client, tuple):
            host = client[0]
        else:
            host = getattr(client, "host", None)
        if host:
            return str(host)
    return "0.0.0.0"


def _client_user_agent(request: Request) -> str:
    return request.headers.get("user-agent", "unknown")[:512]


def _client_fingerprint(request: Request) -> str:
    identifier = f"{_client_ip(request)}|{_client_user_agent(request)}"
    secret = JWT_SECRET_KEY.encode("utf-8") if isinstance(JWT_SECRET_KEY, str) else bytes(JWT_SECRET_KEY)
    return hmac.new(secret, identifier.encode("utf-8"), hashlib.sha256).hexdigest()


def _enforce_login_rate_limit(identifier: str) -> None:
    key = identifier or "unknown"
    now = time.monotonic()
    with _LOGIN_RATE_LOCK:
        attempts = _LOGIN_ATTEMPTS[key]
        while attempts and now - attempts[0] > LOGIN_RATE_LIMIT_WINDOW_SECONDS:
            attempts.popleft()
        if len(attempts) >= LOGIN_RATE_LIMIT_MAX_ATTEMPTS:
            raise HTTPException(
                status_code=429,
                detail="too many login attempts from this source; please retry later",
            )
        attempts.append(now)


def _reset_login_attempts(identifier: str) -> None:
    key = identifier or "unknown"
    with _LOGIN_RATE_LOCK:
        _LOGIN_ATTEMPTS.pop(key, None)


def _track_auth_failure(ip: str) -> None:
    key = ip or "unknown"
    now = time.monotonic()
    with _AUTH_FAILURE_LOCK:
        entries = _AUTH_FAILURES[key]
        while entries and now - entries[0] > AUTH_FAILURE_ALERT_WINDOW_SECONDS:
            entries.popleft()
        entries.append(now)
        if len(entries) >= AUTH_FAILURE_ALERT_THRESHOLD:
            logger.warning("multiple authentication failures detected for %s", key)
            entries.clear()


def _clear_auth_failures(ip: str) -> None:
    key = ip or "unknown"
    with _AUTH_FAILURE_LOCK:
        _AUTH_FAILURES.pop(key, None)


def _register_auth_failure(request: Optional[Request], ip: str) -> None:
    _track_auth_failure(ip)
    if request is not None:
        try:
            request.state.auth_failure_logged = True
        except AttributeError:
            pass


def _generate_csrf_token(request: Request) -> str:
    payload = {"fp": _client_fingerprint(request), "ts": int(time.time())}
    return _CSRF_SERIALIZER.dumps(payload)


def _validate_csrf_token(request: Request, token: Optional[str]) -> bool:
    token = (token or "").strip()
    if not token:
        return False
    try:
        data = _CSRF_SERIALIZER.loads(token, max_age=CSRF_TOKEN_TTL_SECONDS)
    except (BadSignature, SignatureExpired):
        return False
    expected_fp = _client_fingerprint(request)
    provided_fp = str(data.get("fp") or "")
    return bool(provided_fp) and secrets.compare_digest(expected_fp, provided_fp)


def _should_enforce_csrf(request: Request) -> bool:
    if request.method.upper() != "POST":
        return False
    content_type = (request.headers.get("content-type") or "").lower()
    if any(
        marker in content_type
        for marker in ("application/x-www-form-urlencoded", "multipart/form-data")
    ):
        return True
    if SESSION_COOKIE_NAME in request.cookies or REFRESH_COOKIE_NAME in request.cookies:
        return True
    return False

try:
    import matplotlib  # type: ignore
    matplotlib.use("Agg")
    import matplotlib.pyplot as plt  # type: ignore
except ModuleNotFoundError:  # pragma: no cover - optional dependency fallback
    matplotlib = None  # type: ignore

    class _MatplotlibStub:
        def figure(self, *args, **kwargs):
            return self

        def plot(self, *args, **kwargs):
            return None

        def title(self, *args, **kwargs):
            return None

        def grid(self, *args, **kwargs):
            return None

        def tight_layout(self, *args, **kwargs):
            return None

        def savefig(self, *args, **kwargs):
            path = kwargs.get("fname") or (args[0] if args else None)
            if path:
                Path(path).write_bytes(b"")
            return None

        def close(self, *args, **kwargs):
            return None

    plt = _MatplotlibStub()  # type: ignore

# added imports for Alpaca integration
import requests

with suppress(ModuleNotFoundError):
    from cryptography.fernet import Fernet, InvalidToken  # type: ignore

if "Fernet" not in globals():  # pragma: no cover - optional dependency fallback
    class InvalidToken(Exception):
        '''Raised when decrypting stored credentials with an invalid token.'''

    class _MissingCryptographyFernet:
        def __init__(self, *_args, **_kwargs):
            raise ModuleNotFoundError(
                "cryptography is required for credential encryption. Install it with 'pip install cryptography'."
            )

    Fernet = _MissingCryptographyFernet  # type: ignore

# ---- your model utils (import AFTER env guards) ----
MODEL_IMPORT_ERROR: Optional[Exception] = None

try:
    from model import build_features, train_and_save, latest_run_path
except Exception as exc:  # pragma: no cover - optional heavy dependency fallback
    MODEL_IMPORT_ERROR = exc

    def _model_unavailable(*_args, **_kwargs):
        raise RuntimeError(f"Model dependencies unavailable: {exc}")

    def build_features(*args, **kwargs):  # type: ignore
        return _model_unavailable(*args, **kwargs)

    def train_and_save(*args, **kwargs):  # type: ignore
        return _model_unavailable(*args, **kwargs)

    def latest_run_path() -> Optional[str]:  # type: ignore
        return None

try:
    from strategies import analyze_liquidity_session, StrategyError
except Exception as exc:  # pragma: no cover - optional dependency fallback
    class StrategyError(RuntimeError):
        pass

    def analyze_liquidity_session(*_args, **_kwargs):
        raise StrategyError(f"Strategy module unavailable: {exc}")

load_dotenv(override=False)

SSL_CERTFILE = _optional_path(os.getenv("SSL_CERTFILE"))
SSL_KEYFILE = _optional_path(os.getenv("SSL_KEYFILE"))
SSL_KEYFILE_PASSWORD = os.getenv("SSL_KEYFILE_PASSWORD") or None
SSL_CA_CERTS = _optional_path(os.getenv("SSL_CA_CERTS"))
SSL_ENABLED = bool(SSL_CERTFILE and SSL_KEYFILE)
FORCE_HTTPS_REDIRECT = _env_flag("FORCE_HTTPS_REDIRECT", default=SSL_ENABLED)
ENABLE_HSTS = _env_flag("ENABLE_HSTS", default=SSL_ENABLED)
ENABLE_SECURITY_HEADERS = _env_flag("ENABLE_SECURITY_HEADERS", default=True)
DISABLE_SERVER_HEADER = _env_flag("DISABLE_SERVER_HEADER", default=True)
CSRF_COOKIE_SECURE = _env_flag("CSRF_COOKIE_SECURE", default=SSL_ENABLED)
CSRF_COOKIE_SAMESITE = os.getenv("CSRF_COOKIE_SAMESITE", "lax") or "lax"
HSTS_MAX_AGE = int(os.getenv("HSTS_MAX_AGE", "31536000"))
HSTS_INCLUDE_SUBDOMAINS = _env_flag("HSTS_INCLUDE_SUBDOMAINS", default=True)
HSTS_PRELOAD = _env_flag("HSTS_PRELOAD", default=False)
if ENABLE_HSTS:
    _hsts_directives = [f"max-age={HSTS_MAX_AGE}"]
    if HSTS_INCLUDE_SUBDOMAINS:
        _hsts_directives.append("includeSubDomains")
    if HSTS_PRELOAD:
        _hsts_directives.append("preload")
    HSTS_HEADER_VALUE = "; ".join(_hsts_directives)
else:
    HSTS_HEADER_VALUE = None

DEFAULT_SECURITY_HEADERS: Dict[str, str] = {
    "X-Content-Type-Options": "nosniff",
    "X-Frame-Options": "DENY",
    "Referrer-Policy": "no-referrer",
    "Cross-Origin-Opener-Policy": "same-origin",
    "Cross-Origin-Resource-Policy": "same-origin",
    "Permissions-Policy": "camera=(), geolocation=(), microphone=()",
}


ZEN_FIREWALL_ENABLED = _env_flag("ZEN_FIREWALL_ENABLED", default=True)
ZEN_FIREWALL_PROFILE = os.getenv("ZEN_FIREWALL_PROFILE", "balanced")
ZEN_FIREWALL_RULES = os.getenv("ZEN_FIREWALL_RULES")
ZEN_FIREWALL_DEFAULT_POLICY = os.getenv("ZEN_FIREWALL_DEFAULT_POLICY", "allow")
ZEN_ACCESS_TOKEN = (
    os.getenv("ZEN_ACCESS_TOKEN")
    or os.getenv("ZEN_TOKEN")
    or os.getenv("ZEN_API_TOKEN")
    or os.getenv("AIKIDO_TOKEN")
)
ZEN_TOR_ENABLED = _env_flag("ZEN_TOR_ENABLED", default=False)
ZEN_TOR_EXIT_NODES = os.getenv("ZEN_TOR_EXIT_NODES")
ZEN_TOR_STRICT_NODES = _env_flag("ZEN_TOR_STRICT_NODES", default=False)
ZEN_TOR_PERFORMANCE_MODE = os.getenv("ZEN_TOR_PERFORMANCE_MODE", "fast")
ZEN_TOR_MAX_LATENCY_MS = os.getenv("ZEN_TOR_MAX_LATENCY_MS", "150")
ZEN_TOR_NEW_CIRCUIT_SECONDS = os.getenv("ZEN_TOR_NEW_CIRCUIT_SECONDS", "300")


def _configure_aikido_services() -> Dict[str, Any]:
    status: Dict[str, Any] = {
        "library_available": _ZEN_LIBRARY_AVAILABLE,
        "firewall": {
            "requested": ZEN_FIREWALL_ENABLED,
            "profile": ZEN_FIREWALL_PROFILE,
            "default_policy": ZEN_FIREWALL_DEFAULT_POLICY,
            "applied": False,
        },
        "token": {
            "provided": bool(ZEN_ACCESS_TOKEN),
            "applied": False,
        },
        "tor": {
            "requested": ZEN_TOR_ENABLED,
            "performance_mode": ZEN_TOR_PERFORMANCE_MODE,
            "strict_nodes": ZEN_TOR_STRICT_NODES,
            "exit_nodes": _comma_separated_list(ZEN_TOR_EXIT_NODES),
            "max_latency_ms": None,
            "new_circuit_seconds": None,
            "applied": False,
        },
    }

    if not _ZEN_LIBRARY_AVAILABLE:
        status["detail"] = "aikido_zen module not installed"
        return status

    # Configure the Zen firewall if requested.
    if ZEN_FIREWALL_ENABLED:
        firewall_kwargs: Dict[str, Any] = {
            "profile": ZEN_FIREWALL_PROFILE,
            "default_policy": ZEN_FIREWALL_DEFAULT_POLICY,
        }

        if ZEN_FIREWALL_RULES:
            try:
                firewall_kwargs["rules"] = json.loads(ZEN_FIREWALL_RULES)
            except json.JSONDecodeError as exc:
                logger.warning("ZEN_FIREWALL_RULES is not valid JSON: %s", exc)
                status["firewall"]["error"] = f"invalid rules: {exc}"
            except Exception as exc:  # pragma: no cover - defensive
                logger.exception("Unexpected error parsing ZEN_FIREWALL_RULES")
                status["firewall"]["error"] = str(exc)

        if "error" not in status["firewall"]:
            firewall_handler = getattr(aikido_zen, "enable_firewall", None) or getattr(
                aikido_zen, "configure_firewall", None
            )
            if callable(firewall_handler):
                try:
                    result = firewall_handler(**firewall_kwargs)
                    status["firewall"]["applied"] = True
                    if result is not None:
                        status["firewall"]["result"] = result
                except Exception as exc:  # pragma: no cover - runtime safety
                    logger.exception("Failed to configure Zen firewall")
                    status["firewall"]["error"] = str(exc)
            else:
                status["firewall"]["error"] = "firewall controls unavailable"

    # Register secure token with aikido_zen if provided.
    if ZEN_ACCESS_TOKEN:
        token_handler = (
            getattr(aikido_zen, "register_token", None)
            or getattr(aikido_zen, "set_token", None)
            or getattr(aikido_zen, "add_token", None)
        )
        if callable(token_handler):
            try:
                token_handler(ZEN_ACCESS_TOKEN)
                status["token"]["applied"] = True
            except Exception as exc:  # pragma: no cover - runtime safety
                logger.exception("Failed to register Zen access token")
                status["token"]["error"] = str(exc)
        else:
            status["token"]["error"] = "token registration unavailable"

    # Enable Tor services with performance-focused defaults if requested.
    if ZEN_TOR_ENABLED:
        try:
            max_latency = max(10, int(str(ZEN_TOR_MAX_LATENCY_MS)))
        except (TypeError, ValueError):
            logger.warning(
                "ZEN_TOR_MAX_LATENCY_MS must be an integer; falling back to 150"
            )
            max_latency = 150
        try:
            new_circuit_seconds = max(30, int(str(ZEN_TOR_NEW_CIRCUIT_SECONDS)))
        except (TypeError, ValueError):
            logger.warning(
                "ZEN_TOR_NEW_CIRCUIT_SECONDS must be an integer; falling back to 300"
            )
            new_circuit_seconds = 300

        status["tor"]["max_latency_ms"] = max_latency
        status["tor"]["new_circuit_seconds"] = new_circuit_seconds

        tor_handler = (
            getattr(aikido_zen, "enable_tor", None)
            or getattr(aikido_zen, "configure_tor", None)
            or getattr(aikido_zen, "start_tor_service", None)
        )
        if callable(tor_handler):
            tor_kwargs: Dict[str, Any] = {
                "performance": ZEN_TOR_PERFORMANCE_MODE,
                "strict_nodes": ZEN_TOR_STRICT_NODES,
                "exit_nodes": status["tor"]["exit_nodes"],
                "max_latency_ms": max_latency,
                "new_circuit_seconds": new_circuit_seconds,
            }
            if not tor_kwargs["exit_nodes"]:
                tor_kwargs.pop("exit_nodes")
            try:
                result = tor_handler(**tor_kwargs)
                status["tor"]["applied"] = True
                if result is not None:
                    status["tor"]["result"] = result
            except Exception as exc:  # pragma: no cover - runtime safety
                logger.exception("Failed to enable Zen Tor services")
                status["tor"]["error"] = str(exc)
        else:
            status["tor"]["error"] = "tor integration unavailable"

    return status


ZEN_SECURITY_STATUS = _configure_aikido_services()


def _is_subpath(base: Path, candidate: Path) -> bool:
    try:
        candidate.relative_to(base)
        return True
    except ValueError:
        return False


SAFE_FILENAME_COMPONENT = re.compile(r"[^A-Z0-9_-]")


def _sanitize_filename_component(value: str) -> str:
    cleaned = SAFE_FILENAME_COMPONENT.sub("_", value.upper())
    return cleaned or "UNKNOWN"


_PROJECT_ROOT = Path(__file__).resolve().parent

_RUNTIME_DIRECTORY_ENV_KEYS: Dict[str, Tuple[str, ...]] = {
    "artifacts": ("ARTIFACTS_DIR", "RUNS_ROOT"),
    "logs": ("LOGS_DIR", "LOG_DIR"),
    "tmp": ("TMP_DIR", "TMP_ROOT", "TEMP_DIR"),
}

_RUNTIME_DIRECTORIES_CACHE: Optional[Dict[str, Path]] = None


def _resolve_runtime_directory(name: str, env_keys: Tuple[str, ...]) -> Path:
    raw_path = ""
    for key in env_keys:
        candidate = os.getenv(key)
        if candidate:
            raw_path = candidate
            break
    if raw_path:
        resolved = Path(raw_path).expanduser()
        if not resolved.is_absolute():
            resolved = (_PROJECT_ROOT / resolved).resolve()
    else:
        resolved = (_PROJECT_ROOT / name).resolve()
    return resolved


def _apply_directory_permissions(path: Path) -> None:
    runtime_logger = logging.getLogger("neocortex.runtime")
    try:
        current_mode = stat.S_IMODE(path.stat().st_mode)
    except OSError as exc:  # pragma: no cover - platform specific
        runtime_logger.debug("unable to stat runtime directory %s: %s", path, exc)
        return

    desired_mode = 0o755
    if current_mode == desired_mode:
        return
    try:
        path.chmod(desired_mode)
    except PermissionError:  # pragma: no cover - depends on filesystem
        runtime_logger.debug("insufficient permissions to chmod %s", path)
    except OSError as exc:  # pragma: no cover - platform specific
        runtime_logger.debug("unable to adjust permissions for %s: %s", path, exc)


def _prepare_runtime_directory(name: str, env_keys: Tuple[str, ...]) -> Path:
    runtime_logger = logging.getLogger("neocortex.runtime")
    candidate = _resolve_runtime_directory(name, env_keys)
    fallback_base = Path(tempfile.gettempdir()).resolve()
    fallback = (fallback_base / "neocortex" / name).resolve()

    for path in (candidate, fallback):
        resolved = path.resolve()
        if resolved.exists() and not resolved.is_dir():
            runtime_logger.warning(
                "runtime path %s exists but is not a directory; skipping", resolved
            )
            continue
        try:
            resolved.mkdir(parents=True, exist_ok=True)
        except PermissionError as exc:
            runtime_logger.warning(
                "permission denied creating runtime directory %s (%s)", resolved, exc
            )
            continue
        except OSError as exc:
            runtime_logger.warning(
                "unable to create runtime directory %s (%s)", resolved, exc
            )
            if resolved == fallback:
                raise
            continue

        _apply_directory_permissions(resolved)
        if os.access(resolved, os.W_OK | os.X_OK):
            if resolved != candidate and resolved == fallback:
                runtime_logger.warning(
                    "using fallback runtime directory for %s: %s", name, resolved
                )
            for key in env_keys:
                os.environ[key] = str(resolved)
            return resolved

        runtime_logger.warning(
            "runtime directory %s is not writable; trying fallback", resolved
        )

    raise RuntimeError(
        f"No writable directory available for '{name}'. "
        f"Set one of {', '.join(env_keys)} to a writable path."
    )


def ensure_runtime_directories() -> Dict[str, Path]:
    global _RUNTIME_DIRECTORIES_CACHE
    if _RUNTIME_DIRECTORIES_CACHE is not None:
        return dict(_RUNTIME_DIRECTORIES_CACHE)

    directories: Dict[str, Path] = {}
    for name, env_keys in _RUNTIME_DIRECTORY_ENV_KEYS.items():
        directories[name] = _prepare_runtime_directory(name, env_keys)

    _RUNTIME_DIRECTORIES_CACHE = directories
    return dict(_RUNTIME_DIRECTORIES_CACHE)

API_HOST   = os.getenv("API_HOST","0.0.0.0")
API_PORT   = int(os.getenv("API_PORT","8000"))
RUNTIME_DIRECTORIES = ensure_runtime_directories()
RUNS_ROOT = RUNTIME_DIRECTORIES["artifacts"]
LOGS_ROOT = RUNTIME_DIRECTORIES["logs"]
TMP_ROOT = RUNTIME_DIRECTORIES["tmp"]
STATIC_DIR = Path(os.getenv("STATIC_DIR","static")).resolve(); STATIC_DIR.mkdir(parents=True, exist_ok=True)
PUBLIC_DIR = Path(os.getenv("PUBLIC_DIR","public")).resolve(); PUBLIC_DIR.mkdir(parents=True, exist_ok=True)
TEMPLATES_DIR = Path(os.getenv("TEMPLATES_DIR", "templates")).resolve(); TEMPLATES_DIR.mkdir(parents=True, exist_ok=True)
templates = Jinja2Templates(directory=str(TEMPLATES_DIR))

LIQUIDITY_DIR = PUBLIC_DIR / "liquidity"
LIQUIDITY_DIR.mkdir(parents=True, exist_ok=True)
LIQUIDITY_ASSETS = LIQUIDITY_DIR / "assets"
LIQUIDITY_ASSETS.mkdir(parents=True, exist_ok=True)
ALPACA_TEST_DIR = PUBLIC_DIR / "alpaca_webhook_tests"
ALPACA_TEST_DIR.mkdir(parents=True, exist_ok=True)
ALPACA_TEST_DIR = ALPACA_TEST_DIR.resolve()

ENDUSERAPP_DIR = PUBLIC_DIR / "enduserapp"
ENDUSERAPP_DIR.mkdir(parents=True, exist_ok=True)

NGROK_ENDPOINT_TEMPLATE_PATH = PUBLIC_DIR / "ngrok-cloud-endpoint.html"
try:
    NGROK_ENDPOINT_TEMPLATE = NGROK_ENDPOINT_TEMPLATE_PATH.read_text(encoding="utf-8")
except FileNotFoundError:
    NGROK_ENDPOINT_TEMPLATE = (
        "<!doctype html><html><body><h1>ngrok endpoint</h1>"
        "<p>Webhook URL: {{WEBHOOK_URL}}</p></body></html>"
    )
# ---------

NGROK_ENDPOINT_TEMPLATE_PATH = PUBLIC_DIR / "ngrok-cloud-endpoint.html"
try:
    NGROK_ENDPOINT_TEMPLATE = NGROK_ENDPOINT_TEMPLATE_PATH.read_text(encoding="utf-8")
except FileNotFoundError:
    NGROK_ENDPOINT_TEMPLATE = (
        "<!doctype html><html><body><h1>ngrok endpoint</h1><p>Webhook URL: {{WEBHOOK_URL}}</p></body></html>"
    )

ENDUSERAPP_DIR = PUBLIC_DIR / "enduserapp"
ENDUSERAPP_DIR.mkdir(parents=True, exist_ok=True)

ENDUSERAPP_DIR = PUBLIC_DIR / "enduserapp"
ENDUSERAPP_DIR.mkdir(parents=True, exist_ok=True)

NGROK_ENDPOINT_TEMPLATE_PATH = PUBLIC_DIR / "ngrok-cloud-endpoint.html"


def _load_ngrok_template(path: Path) -> str:
    '''Best-effort loader for the ngrok cloud endpoint HTML template.'''

    try:
        return path.read_text(encoding="utf-8")
    except FileNotFoundError:
        # Fall back to a tiny inline page so the endpoint still renders
        # something useful even if the repository asset is missing.
        return (
            "<!doctype html><html><body><h1>ngrok endpoint</h1><p>Webhook URL: "
            "{{WEBHOOK_URL}}</p></body></html>"
        )


NGROK_ENDPOINT_TEMPLATE = _load_ngrok_template(NGROK_ENDPOINT_TEMPLATE_PATH)

ENDUSERAPP_DIR = PUBLIC_DIR / "enduserapp"
ENDUSERAPP_DIR.mkdir(parents=True, exist_ok=True)

NGROK_ENDPOINT_TEMPLATE_PATH = PUBLIC_DIR / "ngrok-cloud-endpoint.html"


def _load_ngrok_template(path: Path) -> str:
    '''Best-effort loader for the ngrok cloud endpoint HTML template.'''

    try:
        return path.read_text(encoding="utf-8")
    except FileNotFoundError:
        # Fall back to a tiny inline page so the endpoint still renders
        # something useful even if the repository asset is missing.
        return (
            "<!doctype html><html><body><h1>ngrok endpoint</h1><p>Webhook URL: "
            "{{WEBHOOK_URL}}</p></body></html>"
        )


NGROK_ENDPOINT_TEMPLATE = _load_ngrok_template(NGROK_ENDPOINT_TEMPLATE_PATH)

ENDUSERAPP_DIR = PUBLIC_DIR / "enduserapp"
ENDUSERAPP_DIR.mkdir(parents=True, exist_ok=True)

NGROK_ENDPOINT_TEMPLATE_PATH = PUBLIC_DIR / "ngrok-cloud-endpoint.html"


def _load_ngrok_template(path: Path) -> str:
    '''Best-effort loader for the ngrok cloud endpoint HTML template.'''

    try:
        return path.read_text(encoding="utf-8")
    except FileNotFoundError:
        # Fall back to a tiny inline page so the endpoint still renders
        # something useful even if the repository asset is missing.
        return (
            "<!doctype html><html><body><h1>ngrok endpoint</h1><p>Webhook URL: "
            "{{WEBHOOK_URL}}</p></body></html>"
        )


NGROK_ENDPOINT_TEMPLATE = _load_ngrok_template(NGROK_ENDPOINT_TEMPLATE_PATH)

DEFAULT_PUBLIC_BASE_URL = os.getenv("DEFAULT_PUBLIC_BASE_URL", "").rstrip("/")


DEFAULT_PUBLIC_BASE_URL = os.getenv(
    "DEFAULT_PUBLIC_BASE_URL",
    "https://tamara-unleavened-nonpromiscuously.ngrok-free.dev",
).rstrip("/")


# -----------------------------------------------------------------------------
# Alpaca configuration
#
# This server integrates with the Alpaca Markets API for retrieving account
# positions and computing unrealized profit and loss (P&L). To support both
# paper (simulated) and funded trading accounts, two sets of credentials
# (API key, secret and base URL) can be provided via environment variables.
#
# For paper trading:
#   ALPACA_KEY_PAPER        – your Alpaca paper account API key
#   ALPACA_SECRET_PAPER     – your Alpaca paper account secret key
#   ALPACA_BASE_URL_PAPER   – optional; defaults to https://paper-api.alpaca.markets
#
# For funded (live) trading:
#   ALPACA_KEY_FUND         – your Alpaca live account API key
#   ALPACA_SECRET_FUND      – your Alpaca live account secret key
#   ALPACA_BASE_URL_FUND    – optional; defaults to https://api.alpaca.markets
#
# If either the key or secret is missing for a given account type, the
# corresponding endpoint will return an error.

# Load Alpaca credentials from environment. Paper trading endpoints are used by
# default when no account type is specified.
ALPACA_KEY_PAPER = os.getenv("ALPACA_KEY_PAPER")
ALPACA_SECRET_PAPER = os.getenv("ALPACA_SECRET_PAPER")
ALPACA_BASE_URL_PAPER = os.getenv("ALPACA_BASE_URL_PAPER", "https://paper-api.alpaca.markets")

ALPACA_KEY_FUND = os.getenv("ALPACA_KEY_FUND")
ALPACA_SECRET_FUND = os.getenv("ALPACA_SECRET_FUND")
ALPACA_BASE_URL_FUND = os.getenv("ALPACA_BASE_URL_FUND", "https://api.alpaca.markets")

Buffers: Dict[str, pd.DataFrame] = {}
Exog: Dict[str, pd.DataFrame] = {}          # features/fundamentals/signals aligned by timestamp
IngestStats: Dict[str, Any] = {"tradingview":0, "robinhood":0, "webull":0, "features":0, "candles":0}
IdleTasks: Dict[str, asyncio.Task] = {}

PAPERTRADE_STATE_PATH = PUBLIC_DIR / "papertrade_state.json"
PAPERTRADE_STATE_LOCK = asyncio.Lock()
PaperTradeState: Dict[str, Any] = {"orders": []}
PaperTradeLoaded = False


def _load_papertrade_state() -> None:
    global PaperTradeState, PaperTradeLoaded
    if PaperTradeLoaded:
        return
    try:
        if PAPERTRADE_STATE_PATH.exists():
            data = json.loads(PAPERTRADE_STATE_PATH.read_text(encoding="utf-8"))
            if isinstance(data, dict) and isinstance(data.get("orders"), list):
                PaperTradeState["orders"] = data["orders"]
    except Exception:
        # fall back to empty state on read error
        PaperTradeState["orders"] = []
    PaperTradeLoaded = True


def _save_papertrade_state() -> None:
    try:
        PAPERTRADE_STATE_PATH.write_text(
            json.dumps({"orders": PaperTradeState.get("orders", [])}, indent=2),
            encoding="utf-8",
        )
    except Exception:
        logger.warning("[papertrade] unable to persist state", exc_info=True)


def _papertrade_noise_seed(order: Dict[str, Any]) -> int:
    seed_value = order.get("noise_seed")
    if isinstance(seed_value, str):
        try:
            return int(seed_value, 16)
        except ValueError:
            pass
    base = f"{order.get('symbol','')}-{order.get('timestamp','')}"
    digest = hashlib.sha1(base.encode("utf-8", errors="ignore")).hexdigest()
    return int(digest[:8], 16)


def _papertrade_price(order: Dict[str, Any], now: Optional[float] = None) -> float:
    entry_price = float(order.get("entry_price") or order.get("price") or 1.0)
    entry_price = max(entry_price, 0.01)
    ts = (now or time.time()) / 60.0
    seed = _papertrade_noise_seed(order)
    oscillation = math.sin(ts + (seed % 360)) * 0.05
    price = entry_price * (1.0 + oscillation)
    return round(max(price, 0.01), 2)


def _papertrade_multiplier(order: Dict[str, Any]) -> float:
    return 100.0 if (order.get("instrument") == "option") else 1.0


def _papertrade_pnl(order: Dict[str, Any], current_price: float) -> float:
    direction = 1.0 if order.get("side") == "long" else -1.0
    qty = float(order.get("quantity") or 0.0)
    entry = float(order.get("entry_price") or order.get("price") or current_price)
    multiplier = _papertrade_multiplier(order)
    pnl = (current_price - entry) * qty * direction * multiplier
    return round(pnl, 2)


def _papertrade_dashboard(now: Optional[float] = None) -> Dict[str, Any]:
    orders = PaperTradeState.get("orders", [])
    long_orders: List[Dict[str, Any]] = []
    short_orders: List[Dict[str, Any]] = []
    long_pnl = 0.0
    short_pnl = 0.0
    snapshot_time = now or time.time()

    for raw in orders:
        order = dict(raw)
        order.pop("noise_seed", None)
        status = order.get("status") or "executed"
        if status == "executed":
            current_price = _papertrade_price(raw, snapshot_time)
            pnl = _papertrade_pnl(raw, current_price)
        else:
            current_price = float(order.get("entry_price") or order.get("price") or 0.0)
            pnl = 0.0
        order["current_price"] = round(current_price, 2)
        order["pnl"] = round(pnl, 2)

        if (order.get("side") or "long") == "long":
            if status == "executed":
                long_pnl += pnl
            long_orders.append(order)
        else:
            if status == "executed":
                short_pnl += pnl
            short_orders.append(order)

    total_pnl = round(long_pnl + short_pnl, 2)
    return {
        "pnl": {
            "total": round(total_pnl, 2),
            "long": round(long_pnl, 2),
            "short": round(short_pnl, 2),
        },
        "orders": {
            "long": long_orders,
            "short": short_orders,
        },
        "generated_at": datetime.fromtimestamp(snapshot_time, tz=timezone.utc).isoformat(),
    }


def _run_ai_trainer(order: Dict[str, Any]) -> Dict[str, Any]:
    symbol = (order.get("symbol") or "").upper()
    digest = hashlib.sha1(f"{symbol}-{order.get('instrument')}-{order.get('side')}".encode("utf-8", errors="ignore")).hexdigest()
    signal = int(digest[:6], 16) / float(0xFFFFFF)
    bias = 0.08 if order.get("side") == "long" else -0.08
    bias += 0.06 if order.get("instrument") == "option" else 0.04
    confidence = max(0.0, min(1.0, 0.45 + (signal - 0.5) * 0.6 + bias))
    action = "execute" if confidence >= 0.48 else "reject"
    message = (
        "Neo Cortex AI executed the paper order."
        if action == "execute"
        else "Neo Cortex AI parked the order for review."
    )
    return {
        "trainer": "Neo Cortex AI Trainer",
        "action": action,
        "confidence": round(confidence, 3),
        "message": message,
    }


try:
    _load_papertrade_state()
except Exception:
    logger.warning("[papertrade] failed to load initial state", exc_info=True)

# --- authentication and credential storage -------------------------------------------------------
AUTH_DB_PATH = Path(os.getenv("AUTH_DB_PATH", "auth.db")).resolve()
AUTH_DB_PATH.parent.mkdir(parents=True, exist_ok=True)
SESSION_COOKIE_NAME = os.getenv("SESSION_COOKIE_NAME", "access_token")
SESSION_COOKIE_SECURE = _env_flag("AUTH_COOKIE_SECURE", default=SSL_ENABLED)
SESSION_COOKIE_MAX_AGE = int(os.getenv("SESSION_COOKIE_MAX_AGE", str(15 * 60)))
SESSION_COOKIE_SAMESITE = os.getenv("SESSION_COOKIE_SAMESITE", "lax") or "lax"
REFRESH_COOKIE_NAME = os.getenv("REFRESH_TOKEN_COOKIE_NAME", "refresh_token")
REFRESH_COOKIE_SECURE = _env_flag("REFRESH_COOKIE_SECURE", default=SESSION_COOKIE_SECURE)
REFRESH_COOKIE_MAX_AGE = int(os.getenv("REFRESH_COOKIE_MAX_AGE", str(30 * 24 * 3600)))
REFRESH_COOKIE_SAMESITE = os.getenv("REFRESH_COOKIE_SAMESITE", "lax") or "lax"

_EPHEMERAL_JWT_SECRET = False
_configured_jwt_secret = (os.getenv("JWT_SECRET_KEY") or "").strip()
if not _configured_jwt_secret:
    logger.warning("JWT_SECRET_KEY not set; generating ephemeral signing key. Tokens will be invalidated on restart.")
    _configured_jwt_secret = secrets.token_urlsafe(64)
    _EPHEMERAL_JWT_SECRET = True
JWT_SECRET_KEY = _configured_jwt_secret
JWT_REFRESH_SECRET_KEY = (os.getenv("JWT_REFRESH_SECRET_KEY") or JWT_SECRET_KEY).strip()
JWT_ALGORITHM = os.getenv("JWT_ALGORITHM", "HS512")
JWT_ACCESS_EXPIRE_MINUTES = int(os.getenv("JWT_ACCESS_TOKEN_EXPIRE_MINUTES", "15"))
JWT_REFRESH_EXPIRE_DAYS = int(os.getenv("JWT_REFRESH_TOKEN_EXPIRE_DAYS", "30"))
JWT_ISSUER = os.getenv("JWT_ISSUER", "neo-cortex")
JWT_AUDIENCE = os.getenv("JWT_AUDIENCE", "neo-cortex-clients")
JWT_LEEWAY_SECONDS = int(os.getenv("JWT_LEEWAY_SECONDS", "30"))
TOKEN_REFRESH_LEEWAY_SECONDS = int(os.getenv("TOKEN_REFRESH_LEEWAY_SECONDS", "60"))
CSRF_SECRET_KEY = os.getenv("CSRF_SECRET_KEY") or JWT_SECRET_KEY
_CSRF_SERIALIZER = URLSafeTimedSerializer(str(CSRF_SECRET_KEY), salt="neo-cortex-csrf")

ROLE_ADMIN = "admin"
ROLE_TRADER = "trader"
ROLE_READ_ONLY = "read-only"
ROLE_LICENSE = "license_user"
DEFAULT_ROLE = os.getenv("DEFAULT_USER_ROLE", ROLE_READ_ONLY)
ROLE_SCOPES: Dict[str, Set[str]] = {
    ROLE_ADMIN: {"admin", "trade", "read", "positions", "credentials", "api-keys", "ml-chat"},
    ROLE_TRADER: {"trade", "read", "positions", "ml-chat"},
    ROLE_LICENSE: {"license", "read", "ml-chat"},
    ROLE_READ_ONLY: {"read", "ml-chat"},
}
MFA_REQUIRED_ROLES: Set[str] = {role.strip() for role in os.getenv("MFA_REQUIRED_ROLES", f"{ROLE_ADMIN},{ROLE_TRADER}").split(",") if role.strip()}
API_TOKEN_PREFIX = os.getenv("API_TOKEN_PREFIX", "ApiKey")
API_KEY_SCOPE_SEPARATOR = os.getenv("API_KEY_SCOPE_SEPARATOR", " ")
ALLOWED_API_SCOPES: Set[str] = set().union(*ROLE_SCOPES.values())
TOTP_VALID_WINDOW = int(os.getenv("TOTP_VALIDATION_WINDOW", "1"))
MFA_RECOVERY_CODE_COUNT = int(os.getenv("MFA_RECOVERY_CODE_COUNT", "5"))
MFA_RECOVERY_CODE_LENGTH = int(os.getenv("MFA_RECOVERY_CODE_LENGTH", "10"))

CREDENTIALS_LEGACY_KEY = (os.getenv("CREDENTIALS_ENCRYPTION_KEY") or "").strip() or None
CREDENTIALS_KEYSET_RAW = (os.getenv("CREDENTIALS_ENCRYPTION_KEYS") or "").strip()
CREDENTIALS_ACTIVE_KEY_VERSION = (os.getenv("CREDENTIALS_ACTIVE_KEY_VERSION") or "active").strip()
CREDENTIALS_ROTATE_ON_START = _env_flag("CREDENTIALS_ROTATE_ON_START", default=False)

AUTH_DB_ENCRYPTION_PASSPHRASE = (os.getenv("AUTH_DB_ENCRYPTION_PASSPHRASE") or "").strip() or None

PINNED_CERT_FINGERPRINT = (os.getenv("PINNED_CERT_FINGERPRINT") or "").replace(":", "").strip().lower()
PINNED_CERT_HASH_ALGO = (os.getenv("PINNED_CERT_HASH_ALGO") or "sha256").strip().lower()
ENABLE_CERT_PINNING = bool(PINNED_CERT_FINGERPRINT)

SECURE_HEADERS_TEMPLATE: Dict[str, str] = {
    "X-Frame-Options": "DENY",
    "X-Content-Type-Options": "nosniff",
    "Referrer-Policy": "no-referrer",
    "Permissions-Policy": "camera=(), microphone=(), geolocation=()",
    "Cross-Origin-Opener-Policy": "same-origin",
    "Cross-Origin-Embedder-Policy": "require-corp",
    "Content-Security-Policy": "default-src 'self'; frame-ancestors 'none'; object-src 'none'",
}

ENDUSER_CHAT_ENABLED = _env_flag("ENDUSER_CHAT_ENABLED", default=True)
ENDUSER_CHAT_MODEL = (os.getenv("ENDUSER_CHAT_MODEL") or "gpt-3.5-turbo").strip() or "gpt-3.5-turbo"
ENDUSER_CHAT_SYSTEM_PROMPT = (
    os.getenv("ENDUSER_CHAT_SYSTEM_PROMPT")
    or "You are the Neo Cortex trading assistant. Provide concise, helpful answers about the platform."
).strip()
ENDUSER_CHAT_MAX_HISTORY = int(os.getenv("ENDUSER_CHAT_MAX_HISTORY", "8"))
ENDUSER_CHAT_MAX_OUTPUT_TOKENS = int(os.getenv("ENDUSER_CHAT_MAX_OUTPUT_TOKENS", "512"))
ENDUSER_CHAT_TEMPERATURE = float(os.getenv("ENDUSER_CHAT_TEMPERATURE", "0.2"))
OPENAI_BASE_URL = (os.getenv("OPENAI_BASE_URL") or os.getenv("CHATGPT_BASE_URL") or "").strip()

_openai_client_lock = threading.Lock()
_openai_client: Optional[OpenAI] = None
CUSTOM_SECURE_HEADERS = os.getenv("SECURE_HEADERS_EXTRA", "")
_STRICT_TRANSPORT_TEMPLATE: Optional[str] = None
if CUSTOM_SECURE_HEADERS:
    updated_headers = dict(SECURE_HEADERS_TEMPLATE)
    for header_pair in CUSTOM_SECURE_HEADERS.split(";;"):
        if not header_pair.strip():
            continue
        if "=" not in header_pair:
            continue
        name, value = header_pair.split("=", 1)
        header_name = name.strip()
        header_value = value.strip()
        if header_name.lower() == "strict-transport-security":
            _STRICT_TRANSPORT_TEMPLATE = header_value
            continue
        updated_headers[header_name] = header_value
    SECURE_HEADERS_TEMPLATE = updated_headers
else:
    _STRICT_TRANSPORT_TEMPLATE = None

DEFAULT_SECURITY_HEADERS.update(SECURE_HEADERS_TEMPLATE)

WHOP_API_KEY = (os.getenv("WHOP_API_KEY") or "").strip() or None
WHOP_API_BASE = (os.getenv("WHOP_API_BASE") or "https://api.whop.com").rstrip("/")
WHOP_PORTAL_URL = (os.getenv("WHOP_PORTAL_URL") or "").strip() or None
WHOP_SESSION_TTL = int(os.getenv("WHOP_SESSION_TTL", "900"))
<<<<<<< HEAD
ADMIN_PRIVATE_KEY = (os.getenv("ADMIN_PRIVATE_KEY") or "the3istheD3T").strip()
=======
ADMIN_PRIVATE_KEY = (os.getenv("ADMIN_PRIVATE_KEY") or "").strip()
>>>>>>> 135463d9
ADMIN_PORTAL_BASIC_USER = (os.getenv("ADMIN_PORTAL_BASIC_USER") or "").strip()
ADMIN_PORTAL_BASIC_PASS = (os.getenv("ADMIN_PORTAL_BASIC_PASS") or "").strip()
ADMIN_PORTAL_BASIC_REALM = (
    os.getenv("ADMIN_PORTAL_BASIC_REALM", "Neo Cortex Admin") or "Neo Cortex Admin"
).strip()
ADMIN_PORTAL_GATE_TOKEN = (os.getenv("ADMIN_PORTAL_GATE_TOKEN") or "").strip()
ADMIN_PORTAL_GATE_HEADER = (os.getenv("ADMIN_PORTAL_GATE_HEADER") or "x-admin-portal-key").strip()
if not ADMIN_PORTAL_GATE_HEADER:
    ADMIN_PORTAL_GATE_HEADER = "x-admin-portal-key"
DISABLE_ACCESS_LOGS = _env_flag("DISABLE_ACCESS_LOGS", default=True)
ADMIN_PORTAL_HTTP_BASIC = HTTPBasic(auto_error=False)
if DISABLE_ACCESS_LOGS:
    logging.getLogger("uvicorn.access").disabled = True
<<<<<<< HEAD
=======

ALPACA_WEBHOOK_SECRET = (os.getenv("ALPACA_WEBHOOK_SECRET") or "").strip()
ALPACA_ALLOW_UNAUTHENTICATED_WEBHOOKS = _env_flag(
    "ALPACA_ALLOW_UNAUTHENTICATED_WEBHOOKS", default=False
)
ALPACA_WEBHOOK_SIGNATURE_HEADER = (
    os.getenv("ALPACA_WEBHOOK_SIGNATURE_HEADER", "X-Webhook-Signature") or "X-Webhook-Signature"
).strip()
ALPACA_WEBHOOK_TIMESTAMP_HEADER = (
    os.getenv("ALPACA_WEBHOOK_TIMESTAMP_HEADER", "X-Webhook-Timestamp") or "X-Webhook-Timestamp"
).strip()
ALPACA_WEBHOOK_TOLERANCE_SECONDS = max(
    0,
    int(os.getenv("ALPACA_WEBHOOK_TOLERANCE_SECONDS", "300")),
)
ALPACA_WEBHOOK_REPLAY_CAPACITY = max(
    1,
    int(os.getenv("ALPACA_WEBHOOK_REPLAY_CAPACITY", "2048")),
)
ALPACA_WEBHOOK_TEST_REQUIRE_AUTH = _env_flag(
    "ALPACA_WEBHOOK_TEST_REQUIRE_AUTH", default=True
)

if not ADMIN_PRIVATE_KEY:
    logger.warning(
        "ADMIN_PRIVATE_KEY is not configured; the /register admin bootstrap endpoint will refuse requests until it is set."
    )

if not ALPACA_WEBHOOK_SECRET and not ALPACA_ALLOW_UNAUTHENTICATED_WEBHOOKS:
    logger.warning(
        "ALPACA_WEBHOOK_SECRET is not configured. Incoming /alpaca/webhook requests will be rejected until it is provided."
    )
>>>>>>> 135463d9


def _db_conn() -> sqlite3.Connection:
    conn = sqlite3.connect(str(AUTH_DB_PATH))
    conn.row_factory = sqlite3.Row
    if AUTH_DB_ENCRYPTION_PASSPHRASE:
        try:
            conn.execute("PRAGMA key = ?", (AUTH_DB_ENCRYPTION_PASSPHRASE,))
            conn.execute("PRAGMA cipher_memory_security = ON")
        except sqlite3.DatabaseError as exc:
            logger.error("Failed to apply SQLCipher key: %s", exc)
    conn.execute("PRAGMA foreign_keys = ON")
    return conn


def _record_audit_event(
    event: str,
    *,
    user_id: Optional[int] = None,
    username: Optional[str] = None,
    ip_address: Optional[str] = None,
    user_agent: Optional[str] = None,
    metadata: Optional[Dict[str, Any]] = None,
) -> None:
    timestamp = datetime.now(timezone.utc).isoformat()
    serialized_metadata: Optional[str] = None
    if metadata is not None:
        try:
            cleaned = _sanitize_log_value(metadata)
            serialized_metadata = json.dumps(cleaned, default=str)
        except TypeError:
            serialized_metadata = json.dumps({"detail": str(metadata)})
        if len(serialized_metadata) > AUDIT_METADATA_MAX_LENGTH:
            serialized_metadata = serialized_metadata[:AUDIT_METADATA_MAX_LENGTH]
    with _db_conn() as conn:
        conn.execute(
            '''
            INSERT INTO audit_events (event, user_id, username, ip_address, user_agent, metadata, created_at)
            VALUES (?, ?, ?, ?, ?, ?, ?)
            ''',
            (
                event,
                user_id,
                username,
                ip_address,
                user_agent,
                serialized_metadata,
                timestamp,
            ),
        )
    AUDIT_LOGGER.info(
        {
            "event": event,
            "user_id": user_id,
            "username": username,
            "ip": ip_address,
            "user_agent": user_agent,
            "timestamp": timestamp,
            "metadata": _sanitize_log_value(metadata) if metadata is not None else None,
        }
    )


def _init_auth_db() -> None:
    with _db_conn() as conn:
        conn.execute(
            '''
            CREATE TABLE IF NOT EXISTS users (
                id INTEGER PRIMARY KEY AUTOINCREMENT,
                username TEXT NOT NULL UNIQUE,
                password_hash TEXT NOT NULL,
                salt TEXT NOT NULL,
                password_algo TEXT NOT NULL DEFAULT 'pbkdf2',
                is_admin INTEGER NOT NULL DEFAULT 0,
                created_at TEXT NOT NULL
            )
            '''
        )
        info = conn.execute("PRAGMA table_info(users)").fetchall()
        column_names = {row["name"] for row in info}
        if "is_admin" not in column_names:
            conn.execute("ALTER TABLE users ADD COLUMN is_admin INTEGER NOT NULL DEFAULT 0")
        if "role" not in column_names:
            default_role_literal = DEFAULT_ROLE.replace("'", "''")
            conn.execute(
                f"ALTER TABLE users ADD COLUMN role TEXT NOT NULL DEFAULT '{default_role_literal}'"
            )
        if "password_algo" not in column_names:
            conn.execute(
                "ALTER TABLE users ADD COLUMN password_algo TEXT NOT NULL DEFAULT 'pbkdf2'"
            )
        if "totp_secret" not in column_names:
            conn.execute("ALTER TABLE users ADD COLUMN totp_secret TEXT")
        if "mfa_enabled" not in column_names:
            conn.execute("ALTER TABLE users ADD COLUMN mfa_enabled INTEGER NOT NULL DEFAULT 0")
        if "mfa_delivery" not in column_names:
            conn.execute("ALTER TABLE users ADD COLUMN mfa_delivery TEXT DEFAULT 'totp'")
        if "mfa_recovery_codes" not in column_names:
            conn.execute("ALTER TABLE users ADD COLUMN mfa_recovery_codes TEXT")
        conn.execute(
            '''
            CREATE TABLE IF NOT EXISTS sessions (
                token TEXT PRIMARY KEY,
                token_hash TEXT,
                user_id INTEGER NOT NULL,
                created_at TEXT NOT NULL,
                expires_at TEXT,
                last_used_at TEXT,
                ip_address TEXT,
                user_agent TEXT,
                fingerprint TEXT,
                FOREIGN KEY(user_id) REFERENCES users(id) ON DELETE CASCADE
            )
            '''
        )
        session_info = conn.execute("PRAGMA table_info(sessions)").fetchall()
        session_columns = {row["name"] for row in session_info}
        if "token_hash" not in session_columns:
            conn.execute("ALTER TABLE sessions ADD COLUMN token_hash TEXT")
        if "expires_at" not in session_columns:
            conn.execute("ALTER TABLE sessions ADD COLUMN expires_at TEXT")
        if "last_used_at" not in session_columns:
            conn.execute("ALTER TABLE sessions ADD COLUMN last_used_at TEXT")
        if "ip_address" not in session_columns:
            conn.execute("ALTER TABLE sessions ADD COLUMN ip_address TEXT")
        if "user_agent" not in session_columns:
            conn.execute("ALTER TABLE sessions ADD COLUMN user_agent TEXT")
        if "fingerprint" not in session_columns:
            conn.execute("ALTER TABLE sessions ADD COLUMN fingerprint TEXT")
        conn.execute(
            '''
            CREATE TABLE IF NOT EXISTS alpaca_credentials (
                user_id INTEGER NOT NULL,
                account_type TEXT NOT NULL,
                api_key TEXT NOT NULL,
                api_secret TEXT NOT NULL,
                base_url TEXT,
                updated_at TEXT NOT NULL,
                PRIMARY KEY (user_id, account_type),
                FOREIGN KEY(user_id) REFERENCES users(id) ON DELETE CASCADE
            )
            '''
        )
        conn.execute(
            '''
            CREATE TABLE IF NOT EXISTS api_tokens (
                token_id TEXT PRIMARY KEY,
                token_hash TEXT NOT NULL,
                user_id INTEGER NOT NULL,
                scopes TEXT NOT NULL,
                label TEXT,
                created_at TEXT NOT NULL,
                last_used_at TEXT,
                revoked INTEGER NOT NULL DEFAULT 0,
                FOREIGN KEY(user_id) REFERENCES users(id) ON DELETE CASCADE
            )
            '''
        )
        api_info = conn.execute("PRAGMA table_info(api_tokens)").fetchall()
        api_columns = {row["name"] for row in api_info}
        if "label" not in api_columns:
            conn.execute("ALTER TABLE api_tokens ADD COLUMN label TEXT")
        conn.execute(
            '''
            CREATE TABLE IF NOT EXISTS credential_key_history (
                id INTEGER PRIMARY KEY AUTOINCREMENT,
                key_version TEXT NOT NULL,
                rotated_at TEXT NOT NULL,
                total_records INTEGER NOT NULL DEFAULT 0
            )
            '''
        )
        conn.execute(
            '''
            CREATE TABLE IF NOT EXISTS audit_events (
                id INTEGER PRIMARY KEY AUTOINCREMENT,
                event TEXT NOT NULL,
                user_id INTEGER,
                username TEXT,
                ip_address TEXT,
                user_agent TEXT,
                metadata TEXT,
                created_at TEXT NOT NULL
            )
            '''
        )
        conn.execute(
            '''
            CREATE TABLE IF NOT EXISTS whop_sessions (
                token TEXT PRIMARY KEY,
                license_key TEXT NOT NULL,
                email TEXT,
                metadata TEXT,
                created_at TEXT NOT NULL,
                consumed_at TEXT
            )
            '''
        )
        conn.execute(
            '''
            CREATE TABLE IF NOT EXISTS whop_accounts (
                license_key TEXT PRIMARY KEY,
                user_id INTEGER NOT NULL UNIQUE,
                created_at TEXT NOT NULL,
                updated_at TEXT NOT NULL,
                FOREIGN KEY(user_id) REFERENCES users(id) ON DELETE CASCADE
            )
            '''
        )


_init_auth_db()


class CredentialEncryptionError(RuntimeError):
    pass


_CREDENTIAL_CIPHERS: Dict[str, Fernet] = {}
_CREDENTIAL_KEYSET_CACHE: Dict[str, str] = {}
_ACTIVE_CREDENTIAL_KEY_VERSION: Optional[str] = None
_EPHEMERAL_CREDENTIAL_KEY = False


def _reload_credential_keys() -> None:
    global _CREDENTIAL_KEYSET_CACHE, _ACTIVE_CREDENTIAL_KEY_VERSION, _EPHEMERAL_CREDENTIAL_KEY
    keyset: Dict[str, str] = {}
    if CREDENTIALS_KEYSET_RAW:
        for item in CREDENTIALS_KEYSET_RAW.split(","):
            item = item.strip()
            if not item or ":" not in item:
                continue
            version, key = item.split(":", 1)
            version = version.strip()
            key = key.strip()
            if not version or not key:
                continue
            keyset[version] = key
    if CREDENTIALS_LEGACY_KEY and "legacy" not in keyset:
        keyset["legacy"] = CREDENTIALS_LEGACY_KEY
    if not keyset:
        logger.warning(
            "No CREDENTIALS_ENCRYPTION_KEYS configured; generating ephemeral key. Stored credentials will not persist across restarts."
        )
        generated = Fernet.generate_key().decode("utf-8")
        keyset["ephemeral"] = generated
        _EPHEMERAL_CREDENTIAL_KEY = True
    active_version = CREDENTIALS_ACTIVE_KEY_VERSION or "active"
    if active_version == "active" or active_version not in keyset:
        active_version = next(iter(keyset))
    _CREDENTIAL_KEYSET_CACHE = keyset
    _ACTIVE_CREDENTIAL_KEY_VERSION = active_version


def _credentials_cipher(version: Optional[str] = None) -> Tuple[str, Fernet]:
    if not _CREDENTIAL_KEYSET_CACHE:
        _reload_credential_keys()
    if not _CREDENTIAL_KEYSET_CACHE:
        raise CredentialEncryptionError(
            "No credential encryption keys are configured and an ephemeral key could not be generated."
        )
    key_version = version or _ACTIVE_CREDENTIAL_KEY_VERSION
    if key_version not in _CREDENTIAL_KEYSET_CACHE:
        raise CredentialEncryptionError(f"Unknown credential key version '{key_version}'")
    cipher = _CREDENTIAL_CIPHERS.get(key_version)
    if cipher is None:
        key_value = _CREDENTIAL_KEYSET_CACHE[key_version]
        try:
            cipher = Fernet(key_value.encode("utf-8"))
        except Exception as exc:  # pragma: no cover - defensive
            raise CredentialEncryptionError(f"Invalid credential key for version '{key_version}': {exc}") from exc
        _CREDENTIAL_CIPHERS[key_version] = cipher
    return key_version, cipher


def _encrypt_secret(value: str) -> str:
    if not value:
        return value
    version, cipher = _credentials_cipher()
    token = cipher.encrypt(value.encode("utf-8")).decode("utf-8")
    return f"enc:{version}:{token}"


def _decrypt_secret(value: Optional[str]) -> Optional[str]:
    if not value:
        return value
    if value.startswith("enc:"):
        payload = value[4:]
        version = None
        token = payload
        if ":" in payload:
            version, token = payload.split(":", 1)
        key_version, cipher = _credentials_cipher(version)
        try:
            decrypted = cipher.decrypt(token.encode("utf-8")).decode("utf-8")
        except InvalidToken as exc:  # pragma: no cover - data corruption safeguard
            raise CredentialEncryptionError(
                f"Unable to decrypt stored credential with key '{key_version}'"
            ) from exc
        return decrypted
    return value


def _rotate_encrypted_credentials(target_version: Optional[str] = None) -> int:
    if not _CREDENTIAL_KEYSET_CACHE:
        _reload_credential_keys()
    target_version = target_version or _ACTIVE_CREDENTIAL_KEY_VERSION
    if not target_version:
        raise CredentialEncryptionError("No active credential encryption key configured")
    target_version, target_cipher = _credentials_cipher(target_version)
    migrated = 0
    with _db_conn() as conn:
        rows = conn.execute(
            "SELECT user_id, account_type, api_key, api_secret FROM alpaca_credentials"
        ).fetchall()
        for row in rows:
            api_key = row["api_key"]
            api_secret = row["api_secret"]
            try:
                decrypted_key = _decrypt_secret(api_key)
                decrypted_secret = _decrypt_secret(api_secret)
            except CredentialEncryptionError:
                continue
            if not decrypted_key and not decrypted_secret:
                continue
            current_version = None
            if isinstance(api_key, str) and api_key.startswith("enc:"):
                payload = api_key[4:]
                if ":" in payload:
                    current_version = payload.split(":", 1)[0]
            if current_version == target_version:
                continue
            enc_key = f"enc:{target_version}:{target_cipher.encrypt(decrypted_key.encode('utf-8')).decode('utf-8')}"
            enc_secret = f"enc:{target_version}:{target_cipher.encrypt(decrypted_secret.encode('utf-8')).decode('utf-8')}"
            conn.execute(
                '''
                UPDATE alpaca_credentials
                SET api_key = ?, api_secret = ?, updated_at = ?
                WHERE user_id = ? AND account_type = ?
                ''',
                (
                    enc_key,
                    enc_secret,
                    datetime.now(timezone.utc).isoformat(),
                    row["user_id"],
                    row["account_type"],
                ),
            )
            migrated += 1
        if migrated:
            conn.execute(
                "INSERT INTO credential_key_history (key_version, rotated_at, total_records) VALUES (?, ?, ?)",
                (target_version, datetime.now(timezone.utc).isoformat(), migrated),
            )
    return migrated


_reload_credential_keys()
if CREDENTIALS_ROTATE_ON_START:
    try:
        _rotate_encrypted_credentials()
    except CredentialEncryptionError as exc:
        logger.error("Credential key rotation failed: %s", exc)


def _create_whop_session(license_key: str, email: Optional[str], metadata: Optional[Dict[str, Any]]) -> str:
    token = secrets.token_urlsafe(32)
    payload = json.dumps(metadata or {}, separators=(",", ":")) if metadata else None
    with _db_conn() as conn:
        conn.execute(
            '''
            INSERT OR REPLACE INTO whop_sessions (token, license_key, email, metadata, created_at, consumed_at)
            VALUES (?, ?, ?, ?, ?, NULL)
            ''',
            (
                token,
                license_key,
                email,
                payload,
                datetime.now(timezone.utc).isoformat(),
            ),
        )
    return token


def _consume_whop_session(token: str) -> None:
    if not token:
        return
    with _db_conn() as conn:
        conn.execute(
            "UPDATE whop_sessions SET consumed_at = ? WHERE token = ?",
            (datetime.now(timezone.utc).isoformat(), token),
        )


def _get_whop_session(token: str) -> Optional[Dict[str, Any]]:
    if not token:
        return None
    with _db_conn() as conn:
        row = conn.execute(
            "SELECT license_key, email, metadata, created_at, consumed_at FROM whop_sessions WHERE token = ?",
            (token,),
        ).fetchone()
    if row is None:
        return None
    if row["consumed_at"]:
        return None
    try:
        created_at = datetime.fromisoformat(row["created_at"])
    except Exception:  # pragma: no cover - defensive parsing
        return None
    age = datetime.now(timezone.utc) - created_at
    if age.total_seconds() > WHOP_SESSION_TTL:
        return None
    metadata: Dict[str, Any] = {}
    if row["metadata"]:
        try:
            metadata = json.loads(row["metadata"])
        except json.JSONDecodeError:  # pragma: no cover - defensive
            metadata = {}
    return {
        "license_key": row["license_key"],
        "email": row["email"],
        "metadata": metadata,
        "created_at": row["created_at"],
    }


def _lookup_whop_account(license_key: str) -> Optional[Dict[str, Any]]:
    if not license_key:
        return None
    with _db_conn() as conn:
        row = conn.execute(
            '''
            SELECT wa.user_id, u.username
            FROM whop_accounts wa
            JOIN users u ON u.id = wa.user_id
            WHERE wa.license_key = ?
            ''',
            (license_key,),
        ).fetchone()
    if row is None:
        return None
    return {"user_id": row["user_id"], "username": row["username"]}


def _link_whop_account(license_key: str, user_id: int) -> None:
    '''Link a Whop account to a user in the local credential store.'''
    pass
def _hash_token(token: str) -> str:
    return hashlib.sha256(token.encode("utf-8")).hexdigest()


def _parse_authorization_header(authorization: Optional[str]) -> Tuple[str, Optional[str]]:
    if not authorization:
        return "", None
    header = authorization.strip()
    if not header:
        return "", None
    parts = header.split(" ", 1)
    if len(parts) == 2:
        scheme, value = parts[0].lower(), parts[1].strip()
        return scheme, value or None
    return "bearer", header


def _load_recovery_codes(raw: Optional[str]) -> List[str]:
    if not raw:
        return []
    try:
        data = json.loads(raw)
    except (TypeError, json.JSONDecodeError):
        return []
    if isinstance(data, list):
        return [str(item) for item in data if str(item).strip()]
    return []


def _roles_from_string(raw_roles: Optional[str], is_admin: bool) -> List[str]:
    roles: Set[str] = set()
    if raw_roles:
        roles = {role.strip() for role in raw_roles.split(",") if role.strip()}
    if is_admin:
        roles.add(ROLE_ADMIN)
    if not roles:
        roles.add(DEFAULT_ROLE)
    normalized = []
    for role in roles:
        normalized.append(role if role in ROLE_SCOPES else DEFAULT_ROLE)
    return sorted(set(normalized))


def _scopes_for_roles(roles: List[str]) -> Set[str]:
    scopes: Set[str] = set()
    for role in roles:
        scopes.update(ROLE_SCOPES.get(role, set()))
    return scopes


def _load_user_record(user_id: int) -> Dict[str, Any]:
    with _db_conn() as conn:
        row = conn.execute(
            "SELECT id, username, is_admin, role, mfa_enabled, mfa_delivery, totp_secret, mfa_recovery_codes FROM users WHERE id = ?",
            (user_id,),
        ).fetchone()
    if row is None:
        raise HTTPException(status_code=401, detail="unknown user")
    roles = _roles_from_string(row["role"], bool(row["is_admin"]))
    scopes = _scopes_for_roles(roles)
    return {
        "id": row["id"],
        "username": row["username"],
        "roles": roles,
        "scopes": scopes,
        "mfa_enabled": bool(row["mfa_enabled"]),
        "mfa_delivery": row["mfa_delivery"] or "totp",
        "totp_secret": row["totp_secret"],
        "recovery_codes": _load_recovery_codes(row["mfa_recovery_codes"]),
    }


def _create_access_token(
    *,
    user: Dict[str, Any],
    refresh_id: Optional[str],
    fingerprint: str,
    expires_delta: Optional[timedelta] = None,
) -> str:
    payload = {
        "iss": JWT_ISSUER,
        "sub": str(user["id"]),
        "aud": JWT_AUDIENCE,
        "type": "access",
        "sid": refresh_id,
        "username": user["username"],
        "roles": user["roles"],
        "scopes": sorted(user["scopes"]),
        "fp": fingerprint,
    }
    return create_access_token(payload, expires_delta=expires_delta)


def _create_refresh_token(
    user_id: int,
    *,
    fingerprint: str,
    ip_address: str,
    user_agent: str,
) -> Tuple[str, str, datetime]:
    token_id = secrets.token_hex(16)
    secret = secrets.token_urlsafe(48)
    token = f"{token_id}.{secret}"
    expires_at = datetime.now(timezone.utc) + timedelta(days=JWT_REFRESH_EXPIRE_DAYS)
    token_hash = _hash_token(token)
    with _db_conn() as conn:
        conn.execute(
            '''
            INSERT OR REPLACE INTO sessions (token, token_hash, user_id, created_at, expires_at, last_used_at)
            VALUES (?, ?, ?, ?, ?, ?)
            ''',
            (
                token_id,
                token_hash,
                user_id,
                datetime.now(timezone.utc).isoformat(),
                expires_at.isoformat(),
                None,
            ),
        )
        conn.execute(
            '''
            UPDATE sessions
            SET ip_address = ?, user_agent = ?, fingerprint = ?
            WHERE token = ?
            ''',
            (ip_address, user_agent, fingerprint, token_id),
        )
    return token, token_id, expires_at


def _decode_access_token(token: str, *, verify_exp: bool = True) -> Dict[str, Any]:
    options = {"verify_exp": verify_exp}
    try:
        payload = jwt.decode(
            token,
            JWT_SECRET_KEY,
            algorithms=[JWT_ALGORITHM],
            audience=JWT_AUDIENCE,
            issuer=JWT_ISSUER,
            leeway=JWT_LEEWAY_SECONDS,
            options=options,
        )
    except ExpiredSignatureError as exc:
        raise HTTPException(status_code=401, detail="access token expired") from exc
    except InvalidTokenError as exc:
        raise HTTPException(status_code=401, detail="invalid access token") from exc
    if payload.get("type") != "access":
        raise HTTPException(status_code=401, detail="invalid access token type")
    return payload


def _verify_refresh_token(
    token: str,
    *,
    update_last_used: bool = True,
    request: Optional[Request] = None,
) -> Dict[str, Any]:
    token = (token or "").strip()
    if not token or "." not in token:
        raise HTTPException(status_code=401, detail="invalid refresh token")
    token_id, _secret = token.split(".", 1)
    token_hash = _hash_token(token)
    with _db_conn() as conn:
        row = conn.execute(
            "SELECT token, token_hash, user_id, expires_at FROM sessions WHERE token = ?",
            (token_id,),
        ).fetchone()
        if row is None or not row["token_hash"]:
            raise HTTPException(status_code=401, detail="refresh token revoked")
        if row["token_hash"] != token_hash:
            raise HTTPException(status_code=401, detail="refresh token mismatch")
        if row["expires_at"]:
            try:
                expires_at = datetime.fromisoformat(row["expires_at"])
            except ValueError:
                raise HTTPException(status_code=401, detail="refresh token invalid expiry")
            if expires_at < datetime.now(timezone.utc):
                raise HTTPException(status_code=401, detail="refresh token expired")
        current_ip = _client_ip(request) if request else None
        current_ua = _client_user_agent(request) if request else None
        current_fp = _client_fingerprint(request) if request else None
        stored_fp = row["fingerprint"] or ""
        if request:
            if stored_fp and current_fp and not secrets.compare_digest(stored_fp, current_fp):
                _revoke_refresh_token(token_id=token_id)
                raise HTTPException(status_code=401, detail="refresh token context mismatch")
            stored_ip = (row["ip_address"] or "").strip()
            if stored_ip and current_ip and stored_ip != current_ip:
                _revoke_refresh_token(token_id=token_id)
                raise HTTPException(status_code=401, detail="refresh token context mismatch")
            stored_agent = row["user_agent"] or ""
            if stored_agent and current_ua and not secrets.compare_digest(stored_agent, current_ua):
                _revoke_refresh_token(token_id=token_id)
                raise HTTPException(status_code=401, detail="refresh token context mismatch")
        if update_last_used:
            conn.execute(
                """
                UPDATE sessions
                SET last_used_at = ?, ip_address = COALESCE(?, ip_address), user_agent = COALESCE(?, user_agent), fingerprint = COALESCE(?, fingerprint)
                WHERE token = ?
                """,
                (
                    datetime.now(timezone.utc).isoformat(),
                    current_ip,
                    current_ua,
                    current_fp,
                    token_id,
                ),
            )
    return {
        "token_id": token_id,
        "user_id": row["user_id"],
        "expires_at": row["expires_at"],
    }


def _issue_token_pair(user: Dict[str, Any], *, request: Request) -> Dict[str, Any]:
    fingerprint = getattr(request.state, "client_fingerprint", _client_fingerprint(request))
    client_ip = getattr(request.state, "client_ip", _client_ip(request))
    user_agent = getattr(request.state, "client_user_agent", _client_user_agent(request))
    refresh_token, refresh_id, refresh_exp = _create_refresh_token(
        user["id"],
        fingerprint=fingerprint,
        ip_address=client_ip,
        user_agent=user_agent,
    )
    access_token = _create_access_token(
        user=user,
        refresh_id=refresh_id,
        fingerprint=fingerprint,
    )
    return {
        "access_token": access_token,
        "refresh_token": refresh_token,
        "refresh_expires_at": refresh_exp,
        "refresh_id": refresh_id,
    }


def _set_auth_cookies(response: Response, tokens: Dict[str, Any]) -> None:
    access_token = tokens["access_token"]
    refresh_token = tokens["refresh_token"]
    response.set_cookie(
        SESSION_COOKIE_NAME,
        access_token,
        httponly=True,
        secure=SESSION_COOKIE_SECURE,
        max_age=SESSION_COOKIE_MAX_AGE,
        samesite=SESSION_COOKIE_SAMESITE,
        path="/",
    )
    response.set_cookie(
        REFRESH_COOKIE_NAME,
        refresh_token,
        httponly=True,
        secure=REFRESH_COOKIE_SECURE,
        max_age=REFRESH_COOKIE_MAX_AGE,
        samesite=REFRESH_COOKIE_SAMESITE,
        path="/auth",
    )


def _clear_auth_cookies(response: Response) -> None:
    response.delete_cookie(
        SESSION_COOKIE_NAME,
        path="/",
        samesite=SESSION_COOKIE_SAMESITE,
        secure=SESSION_COOKIE_SECURE,
    )
    response.delete_cookie(
        REFRESH_COOKIE_NAME,
        path="/auth",
        samesite=REFRESH_COOKIE_SAMESITE,
        secure=REFRESH_COOKIE_SECURE,
    )


def _revoke_refresh_token(refresh_token: Optional[str] = None, *, token_id: Optional[str] = None) -> None:
    candidate_id = token_id
    if refresh_token:
        refresh_token = refresh_token.strip()
        if "." in refresh_token:
            candidate_id = refresh_token.split(".", 1)[0]
    if not candidate_id:
        return
    with _db_conn() as conn:
        conn.execute("DELETE FROM sessions WHERE token = ?", (candidate_id,))


def _revoke_tokens(access_token: Optional[str], refresh_token: Optional[str]) -> None:
    sid = None
    if access_token:
        try:
            payload = _decode_access_token(access_token, verify_exp=False)
            sid = payload.get("sid")
        except HTTPException:
            sid = None
    _revoke_refresh_token(refresh_token, token_id=sid)


class _PinnedHTTPSAdapter(requests.adapters.HTTPAdapter):
    def cert_verify(self, conn, url, verify, cert):
        super().cert_verify(conn, url, verify, cert)
        if not ENABLE_CERT_PINNING:
            return
        try:
            der_cert = conn.sock.getpeercert(binary_form=True)
        except Exception as exc:  # pragma: no cover - defensive
            raise requests.exceptions.SSLError("Unable to read TLS certificate") from exc
        fingerprint = hashlib.new(PINNED_CERT_HASH_ALGO, der_cert).hexdigest()
        if fingerprint.lower() != PINNED_CERT_FINGERPRINT:
            raise requests.exceptions.SSLError("Certificate pinning validation failed")


_HTTP_SESSION: Optional[requests.Session] = None


def _http_session() -> requests.Session:
    global _HTTP_SESSION
    if _HTTP_SESSION is not None:
        return _HTTP_SESSION
    session = requests.Session()
    if ENABLE_CERT_PINNING:
        session.mount("https://", _PinnedHTTPSAdapter())
    _HTTP_SESSION = session
    return session


def _get_openai_client() -> OpenAI:
    if OpenAI is None:  # pragma: no cover - optional dependency guard
        raise RuntimeError("OpenAI SDK is not installed")
    global _openai_client
    with _openai_client_lock:
        if _openai_client is not None:
            return _openai_client
        api_key = (os.getenv("OPENAI_API_KEY") or os.getenv("CHATGPT_API_KEY") or "").strip()
        if not api_key:
            raise RuntimeError("OpenAI API key is not configured")
        client_kwargs: Dict[str, Any] = {"api_key": api_key}
        if OPENAI_BASE_URL:
            client_kwargs["base_url"] = OPENAI_BASE_URL
        _openai_client = OpenAI(**client_kwargs)
        return _openai_client


def _prepare_chat_messages(req: ChatCompletionRequest) -> List[Dict[str, str]]:
    prompt = req.prompt.strip()
    if not prompt:
        raise HTTPException(status_code=400, detail="prompt is required")
    history: List[Dict[str, str]] = []
    if req.history:
        # Preserve the most recent history to avoid unbounded prompts.
        for item in req.history[-max(1, ENDUSER_CHAT_MAX_HISTORY):]:
            role = item.role
            if role not in {"user", "assistant"}:
                continue
            content = item.content.strip()
            if not content:
                continue
            history.append({"role": role, "content": content})
    messages: List[Dict[str, str]] = []
    system_prompt = (req.system_prompt or ENDUSER_CHAT_SYSTEM_PROMPT).strip()
    if system_prompt:
        messages.append({"role": "system", "content": system_prompt})
    messages.extend(history)
    messages.append({"role": "user", "content": prompt})
    return messages


def _chat_usage_to_dict(usage: Any) -> Dict[str, int]:
    if not usage:
        return {}
    if hasattr(usage, "to_dict"):
        usage = usage.to_dict()
    result: Dict[str, int] = {}
    if isinstance(usage, dict):
        items = usage.items()
    else:
        items = ((name, getattr(usage, name, None)) for name in (
            "prompt_tokens",
            "completion_tokens",
            "total_tokens",
            "input_tokens",
            "output_tokens",
        ))
    for key, value in items:
        if not isinstance(value, (int, float)):
            continue
        result[key] = int(value)
    return result


async def _run_chat_completion(req: ChatCompletionRequest, user: Dict[str, Any]) -> Dict[str, Any]:
    if OpenAI is None:
        raise HTTPException(status_code=503, detail="chat assistant is not installed")
    try:
        client = _get_openai_client()
    except RuntimeError as exc:
        raise HTTPException(status_code=503, detail=str(exc)) from exc

    messages = _prepare_chat_messages(req)
    model = (req.model or ENDUSER_CHAT_MODEL).strip()
    if not model:
        raise HTTPException(status_code=503, detail="no chat model configured")

    temperature = (
        ENDUSER_CHAT_TEMPERATURE
        if req.temperature is None
        else max(0.0, min(2.0, float(req.temperature)))
    )
    max_tokens = ENDUSER_CHAT_MAX_OUTPUT_TOKENS
    if req.max_output_tokens is not None:
        max_tokens = max(1, min(int(req.max_output_tokens), ENDUSER_CHAT_MAX_OUTPUT_TOKENS))
    else:
        max_tokens = max(1, max_tokens)

    loop = asyncio.get_running_loop()

    def _request_completion():
        return client.chat.completions.create(
            model=model,
            messages=messages,
            temperature=temperature,
            max_tokens=max_tokens,
            user=str(user.get("id") or user.get("username") or "enduser"),
        )

    try:
        completion = await loop.run_in_executor(None, _request_completion)
    except OpenAIError as exc:
        logger.warning("OpenAI chat completion failed for user %s: %s", user.get("id"), exc)
        raise HTTPException(status_code=502, detail=str(exc)) from exc
    except Exception as exc:  # pragma: no cover - unexpected SDK error
        logger.exception("Unexpected error during OpenAI chat completion")
        raise HTTPException(status_code=502, detail="chat service unavailable") from exc

    choices = getattr(completion, "choices", None) or []
    response_text = ""
    for choice in choices:
        message = getattr(choice, "message", None)
        content = getattr(message, "content", None) if message else None
        if content:
            response_text = str(content).strip()
            if response_text:
                break
    if not response_text:
        raise HTTPException(status_code=502, detail="assistant returned an empty response")

    usage = _chat_usage_to_dict(getattr(completion, "usage", None))
    model_name = getattr(completion, "model", None) or model
    return {"message": response_text, "model": model_name, "usage": usage}


def _generate_recovery_codes(count: int = MFA_RECOVERY_CODE_COUNT) -> List[str]:
    codes: List[str] = []
    for _ in range(max(1, count)):
        raw = secrets.token_hex(max(4, MFA_RECOVERY_CODE_LENGTH // 2))
        codes.append(raw[:MFA_RECOVERY_CODE_LENGTH])
    return codes


def _store_recovery_codes(codes: List[str]) -> str:
    return json.dumps(codes)


def _ensure_pyotp() -> Any:
    if pyotp is None:
        raise ModuleNotFoundError(PYOTP_MISSING_MESSAGE)
    return pyotp


def _verify_totp_code(secret: Optional[str], code: Optional[str]) -> bool:
    if not secret or not code:
        return False
    if pyotp is None:
        logger.warning("pyotp is not installed; cannot verify TOTP codes")
        return False
    try:
        totp = pyotp.TOTP(secret)
        return bool(totp.verify(str(code).strip(), valid_window=TOTP_VALID_WINDOW))
    except Exception:
        return False


def _totp_provisioning_uri(username: str, secret: str) -> str:
    module = _ensure_pyotp()
    totp = module.TOTP(secret)
    return totp.provisioning_uri(name=username, issuer_name=JWT_ISSUER)


def _update_mfa_settings(
    user_id: int,
    *,
    secret: Optional[str],
    enabled: bool,
    recovery_codes: Optional[List[str]] = None,
) -> None:
    codes_json = _store_recovery_codes(recovery_codes or []) if recovery_codes else (None if not enabled else _store_recovery_codes([]))
    with _db_conn() as conn:
        conn.execute(
            "UPDATE users SET totp_secret = ?, mfa_enabled = ?, mfa_recovery_codes = ? WHERE id = ?",
            (secret, int(enabled), codes_json, user_id),
        )


def _consume_recovery_code(user_id: int, code: str) -> bool:
    if not code:
        return False
    with _db_conn() as conn:
        row = conn.execute(
            "SELECT mfa_recovery_codes FROM users WHERE id = ?",
            (user_id,),
        ).fetchone()
        if row is None:
            return False
        codes = _load_recovery_codes(row["mfa_recovery_codes"])
        normalized = [c for c in codes if c]
        if code not in normalized:
            return False
        normalized.remove(code)
        conn.execute(
            "UPDATE users SET mfa_recovery_codes = ? WHERE id = ?",
            (_store_recovery_codes(normalized), user_id),
        )
    return True


def _normalize_scopes(scopes: Iterable[str]) -> Set[str]:
    normalized = {scope.strip() for scope in scopes if scope and scope.strip() in ALLOWED_API_SCOPES}
    return normalized


def _create_api_token(user_id: int, scopes: Set[str], label: Optional[str] = None) -> Dict[str, Any]:
    token_id = secrets.token_hex(16)
    token_secret = secrets.token_urlsafe(32)
    raw_token = f"{token_id}.{token_secret}"
    token_hash = _hash_token(raw_token)
    scope_str = API_KEY_SCOPE_SEPARATOR.join(sorted(scopes))
    now = datetime.now(timezone.utc).isoformat()
    with _db_conn() as conn:
        conn.execute(
            '''
            INSERT INTO whop_accounts (license_key, user_id, created_at, updated_at)
            VALUES (?, ?, ?, ?)
            ON CONFLICT(license_key) DO UPDATE SET
                user_id = excluded.user_id,
                updated_at = excluded.updated_at
            ''',
            (license_key, user_id, now, now),
        )
        conn.execute(
            '''
            INSERT INTO api_tokens (token_id, token_hash, user_id, scopes, label, created_at, revoked)
            VALUES (?, ?, ?, ?, ?, ?, 0)
            ''',
            (token_id, token_hash, user_id, scope_str, label, now),
        )
    return {
        "token": raw_token,
        "token_id": token_id,
        "scopes": sorted(scopes),
        "label": label,
        "created_at": now,
    }


def _list_api_tokens(user_id: int) -> List[Dict[str, Any]]:
    with _db_conn() as conn:
        rows = conn.execute(
            '''
            SELECT token_id, scopes, label, created_at, last_used_at, revoked
            FROM api_tokens
            WHERE user_id = ?
            ORDER BY created_at DESC
            ''',
            (user_id,),
        ).fetchall()
    tokens: List[Dict[str, Any]] = []
    for row in rows:
        tokens.append(
            {
                "token_id": row["token_id"],
                "scopes": [scope for scope in (row["scopes"] or "").split(API_KEY_SCOPE_SEPARATOR) if scope],
                "label": row["label"],
                "created_at": row["created_at"],
                "last_used_at": row["last_used_at"],
                "revoked": bool(row["revoked"]),
            }
        )
    return tokens


def _revoke_api_token(user_id: int, token_id: str) -> bool:
    with _db_conn() as conn:
        result = conn.execute(
            "UPDATE api_tokens SET revoked = 1 WHERE user_id = ? AND token_id = ?",
            (user_id, token_id),
        )
    return result.rowcount > 0


def _ensure_scopes(user_scopes: Set[str], required_scopes: Optional[Set[str]]) -> None:
    if not required_scopes:
        return
    if not required_scopes.issubset(user_scopes):
        raise HTTPException(status_code=403, detail="insufficient scope")


def _ensure_roles(user_roles: List[str], required_roles: Optional[Set[str]]) -> None:
    if not required_roles:
        return
    if not required_roles.intersection(set(user_roles)):
        raise HTTPException(status_code=403, detail="insufficient role")


def _get_user_from_access_token(
    token: str,
    *,
    required_scopes: Optional[Set[str]] = None,
    required_roles: Optional[Set[str]] = None,
) -> Dict[str, Any]:
    payload = _decode_access_token(token)
    user = _load_user_record(int(payload["sub"]))
    _ensure_scopes(set(payload.get("scopes", [])), required_scopes)
    _ensure_roles(payload.get("roles", []), required_roles)
    return user


def _get_user_from_api_key(token: str, *, required_scopes: Optional[Set[str]] = None) -> Dict[str, Any]:
    token_hash = _hash_token(token)
    with _db_conn() as conn:
        row = conn.execute(
            '''
            SELECT token_id, token_hash, user_id, scopes, revoked
            FROM api_tokens
            WHERE token_hash = ?
            ''',
            (token_hash,),
        ).fetchone()
        if row is None or row["revoked"]:
            raise HTTPException(status_code=401, detail="api token revoked")
        conn.execute(
            "UPDATE api_tokens SET last_used_at = ? WHERE token_id = ?",
            (datetime.now(timezone.utc).isoformat(), row["token_id"]),
        )
    scopes = set((row["scopes"] or "").split(API_KEY_SCOPE_SEPARATOR)) if row["scopes"] else set()
    user = _load_user_record(int(row["user_id"]))
    _ensure_scopes(scopes, required_scopes)
    return user


def _require_user(
    authorization: Optional[str],
    session_token: Optional[str] = None,
    *,
    required_scopes: Optional[Set[str]] = None,
    required_roles: Optional[Set[str]] = None,
) -> Dict[str, Any]:
    scheme, token = _parse_authorization_header(authorization)
    if not token and session_token:
        token = session_token
        scheme = "bearer"
    if not token:
        raise HTTPException(status_code=401, detail="authorization required")
    if scheme == "bearer":
        return _get_user_from_access_token(
            token,
            required_scopes=required_scopes,
            required_roles=required_roles,
        )
    if scheme == API_TOKEN_PREFIX.lower():
        return _get_user_from_api_key(token, required_scopes=required_scopes)
    raise HTTPException(status_code=401, detail="unsupported authorization scheme")


def _verify_whop_license(license_key: str) -> Dict[str, Any]:
    if not WHOP_API_KEY:
        raise HTTPException(status_code=503, detail="Whop integration is not configured")
    url = f"{WHOP_API_BASE}/api/v2/licenses/{license_key}"
    headers = {
        "Authorization": f"Bearer {WHOP_API_KEY}",
        "Accept": "application/json",
    }
    session = _http_session()
    try:
        resp = session.get(url, headers=headers, timeout=10)
    except requests.RequestException as exc:
        logger.error("Whop license verification failed: %s", exc)
        raise HTTPException(status_code=502, detail="Failed to reach Whop API") from exc
    if resp.status_code == 404:
        raise HTTPException(status_code=401, detail="Invalid Whop license")
    if resp.status_code >= 400:
        logger.error("Whop API responded with %s: %s", resp.status_code, resp.text)
        raise HTTPException(status_code=502, detail="Whop API rejected the request")
    try:
        data = resp.json()
    except ValueError as exc:
        raise HTTPException(status_code=502, detail="Malformed response from Whop API") from exc
    status = str(data.get("status") or data.get("state") or "").lower()
    if status not in {"active", "trialing", "paid"}:
        raise HTTPException(status_code=403, detail="Whop license is not active")
    email = (
        data.get("email")
        or data.get("user", {}).get("email")
        or data.get("customer", {}).get("email")
    )
    return {"license_key": license_key, "email": email, "raw": data}


def _hash_password_sha2048(password: str, salt: Optional[str] = None) -> Tuple[str, str]:
    '''Derive a 2048-bit PBKDF2-SHA512 digest and return (hash_hex, salt_hex).'''
    if salt is None:
        salt = secrets.token_hex(32)
    salt_bytes = bytes.fromhex(salt)
    derived = hashlib.pbkdf2_hmac(
        "sha512",
        password.encode("utf-8"),
        salt_bytes,
        200_000,
        dklen=256,
    )
    return derived.hex(), salt


def _hash_password_secure(password: str) -> Tuple[str, str, str]:
    salt = secrets.token_hex(16)
    hashed = bcrypt.hashpw(
        password.encode("utf-8"),
        bcrypt.gensalt(rounds=max(4, BCRYPT_ROUNDS)),
    )
    return hashed.decode("utf-8"), salt, "bcrypt"


def _verify_password(password: str, stored_hash: str, salt: str, algo: Optional[str]) -> bool:
    algorithm = (algo or "").lower() or ("bcrypt" if stored_hash.startswith("$2") else "pbkdf2")
    if algorithm == "bcrypt":
        try:
            return bcrypt.checkpw(password.encode("utf-8"), stored_hash.encode("utf-8"))
        except ValueError:
            return False
    expected_hash, _ = _hash_password_sha2048(password, salt)
    return secrets.compare_digest(expected_hash, stored_hash)


def _fetch_user_credentials(user_id: int, account_type: str) -> Optional[sqlite3.Row]:
    with _db_conn() as conn:
        return conn.execute(
            '''
            SELECT api_key, api_secret, base_url
            FROM alpaca_credentials
            WHERE user_id = ? AND account_type = ?
            ''',
            (user_id, account_type),
        ).fetchone()


def _save_user_credentials(
    user_id: int,
    account_type: str,
    api_key: str,
    api_secret: str,
    base_url: Optional[str],
) -> None:
    stored_key = _encrypt_secret(api_key)
    stored_secret = _encrypt_secret(api_secret)
    with _db_conn() as conn:
        conn.execute(
            '''
            INSERT INTO alpaca_credentials (user_id, account_type, api_key, api_secret, base_url, updated_at)
            VALUES (?, ?, ?, ?, ?, ?)
            ON CONFLICT(user_id, account_type) DO UPDATE SET
                api_key = excluded.api_key,
                api_secret = excluded.api_secret,
                base_url = excluded.base_url,
                updated_at = excluded.updated_at
            ''',
            (
                user_id,
                account_type,
                stored_key,
                stored_secret,
                base_url,
                datetime.now(timezone.utc).isoformat(),
            ),
        )


def _save_user_credentials(
    user_id: int,
    account_type: str,
    api_key: str,
    api_secret: str,
    base_url: Optional[str],
) -> None:
    stored_key = _encrypt_secret(api_key)
    stored_secret = _encrypt_secret(api_secret)
    with _db_conn() as conn:
        conn.execute(
            '''
            INSERT INTO alpaca_credentials (user_id, account_type, api_key, api_secret, base_url, updated_at)
            VALUES (?, ?, ?, ?, ?, ?)
            ON CONFLICT(user_id, account_type) DO UPDATE SET
                api_key = excluded.api_key,
                api_secret = excluded.api_secret,
                base_url = excluded.base_url,
                updated_at = excluded.updated_at
            ''',
            (
                user_id,
                account_type,
                stored_key,
                stored_secret,
                base_url,
                datetime.now(timezone.utc).isoformat(),
            ),
        )


def _resolve_alpaca_credentials(account: str, user_id: Optional[int]) -> Dict[str, Optional[str]]:
    account_type = (account or "paper").strip().lower()
    if user_id is not None:
        row = _fetch_user_credentials(user_id, account_type)
        if row is not None:
            base_url = row["base_url"] or (
                ALPACA_BASE_URL_FUND if account_type == "funded" else ALPACA_BASE_URL_PAPER
            )
            try:
                key = _decrypt_secret(row["api_key"])
                secret = _decrypt_secret(row["api_secret"])
            except CredentialEncryptionError as exc:
                logger.error("Failed to decrypt stored credentials for user %s", user_id)
                raise HTTPException(status_code=500, detail=str(exc)) from exc
            return {
                "key": key,
                "secret": secret,
                "base_url": base_url,
            }
    if account_type == "funded":
        return {
            "key": ALPACA_KEY_FUND,
            "secret": ALPACA_SECRET_FUND,
            "base_url": ALPACA_BASE_URL_FUND,
        }
    return {
        "key": ALPACA_KEY_PAPER,
        "secret": ALPACA_SECRET_PAPER,
        "base_url": ALPACA_BASE_URL_PAPER,
    }

def _nocache() -> Dict[str,str]:
    return {"Cache-Control":"no-store, no-cache, must-revalidate, max-age=0", "Pragma":"no-cache", "Expires":"0"}

def _json(obj: Any, code: int = 200) -> JSONResponse:
    return JSONResponse(obj, status_code=code, headers=_nocache())


<<<<<<< HEAD
=======
def _render_template(
    name: str,
    request: Request,
    context: Optional[Dict[str, Any]] = None,
    status_code: int = 200,
):
    payload: Dict[str, Any] = {"request": request}
    if context:
        payload.update(context)
    response = templates.TemplateResponse(name, payload, status_code=status_code)
    for key, value in _nocache().items():
        response.headers.setdefault(key, value)
    return response


class _WebhookReplayProtector:
    """Track recently processed webhook signatures to block replay attempts."""

    def __init__(self, ttl_seconds: int, capacity: int) -> None:
        self._ttl = max(ttl_seconds, 0)
        self._capacity = max(capacity, 1)
        self._seen: Dict[str, float] = {}
        self._lock = threading.Lock()

    def _purge(self, now: float) -> None:
        if not self._seen or self._ttl <= 0:
            if self._ttl <= 0:
                self._seen.clear()
            return
        cutoff = now - self._ttl
        expired = [key for key, ts in self._seen.items() if ts < cutoff]
        for key in expired:
            self._seen.pop(key, None)

    def register(self, signature: str) -> bool:
        """Return ``True`` when the signature is new, ``False`` when replayed."""

        now = time.time()
        with self._lock:
            self._purge(now)
            if signature in self._seen:
                return False
            if len(self._seen) >= self._capacity:
                # Remove the oldest entry to make space for the newest signature.
                oldest_key = min(self._seen.items(), key=lambda item: item[1])[0]
                self._seen.pop(oldest_key, None)
            self._seen[signature] = now
            return True


_alpaca_replay_guard = _WebhookReplayProtector(
    ALPACA_WEBHOOK_TOLERANCE_SECONDS,
    ALPACA_WEBHOOK_REPLAY_CAPACITY,
)


def _compute_webhook_signature(secret: str, timestamp: str, body: bytes) -> str:
    message = timestamp.encode("utf-8") + b"." + body
    digest = hmac.new(secret.encode("utf-8"), message, hashlib.sha256).digest()
    return base64.b64encode(digest).decode("ascii")


def _parse_webhook_timestamp(raw: str) -> float:
    cleaned = raw.strip()
    if not cleaned:
        raise ValueError("empty timestamp")
    try:
        return float(cleaned)
    except ValueError:
        try:
            parsed = datetime.fromisoformat(cleaned)
        except ValueError as exc:
            raise ValueError("invalid timestamp") from exc
        if parsed.tzinfo is None:
            parsed = parsed.replace(tzinfo=timezone.utc)
        return parsed.timestamp()


>>>>>>> 135463d9
def _enforce_admin_portal_gate(
    request: Request, credentials: Optional[HTTPBasicCredentials]
) -> None:
    """Apply optional HTTP basic auth or header token gating for the admin portal."""

    if ADMIN_PORTAL_GATE_TOKEN:
        provided = request.headers.get(ADMIN_PORTAL_GATE_HEADER)
        if not provided or not secrets.compare_digest(provided, ADMIN_PORTAL_GATE_TOKEN):
            raise HTTPException(status_code=401, detail="admin portal token required")

    if ADMIN_PORTAL_BASIC_USER and ADMIN_PORTAL_BASIC_PASS:
        if not credentials or not (
            secrets.compare_digest(credentials.username, ADMIN_PORTAL_BASIC_USER)
            and secrets.compare_digest(credentials.password, ADMIN_PORTAL_BASIC_PASS)
        ):
            raise HTTPException(
                status_code=401,
                detail="admin portal authentication required",
                headers={"WWW-Authenticate": f'Basic realm="{ADMIN_PORTAL_BASIC_REALM}"'},
            )

def _latest_run_dir() -> Optional[str]:
    d = latest_run_path()
    if d: return d
    if RUNS_ROOT.exists():
        runs = [p for p in RUNS_ROOT.iterdir() if p.is_dir()]
        if runs:
            runs.sort(key=lambda p: p.stat().st_mtime, reverse=True)
            return runs[0].as_posix()
    return None

def key(sym: str, tf: str) -> str:
    return f"{sym.upper()}|{tf}"

# ---------- system / gpu ----------
def _gpu_info() -> Dict[str, Any]:
    info = {"framework":"none","cuda_available":False,"devices":[]}
    try:
        import torch
        info["framework"]="torch"
        info["cuda_available"]=torch.cuda.is_available()
        if info["cuda_available"]:
            info["devices"]=[torch.cuda.get_device_name(i) for i in range(torch.cuda.device_count())]
    except Exception:
        pass
    return info

def run_preflight():
    miss=[]; vers={}
    for name in ["pandas","yfinance","fastapi","psutil","matplotlib","sklearn"]:
        try:
            m=importlib.import_module(name); vers[name]=getattr(m,"__version__","unknown")
        except Exception:
            miss.append(name)
    total, used, free = shutil.disk_usage(os.getcwd())
    ram_avail_gb=None
    if psutil is not None:
        try:
            ram_avail_gb=round(psutil.virtual_memory().available/1024**3,2)
        except Exception:
            ram_avail_gb=None
    if ram_avail_gb is None:
        try:
            pages = os.sysconf("SC_AVPHYS_PAGES")
            page_size = os.sysconf("SC_PAGE_SIZE")
            ram_avail_gb = round(pages * page_size / 1024**3, 2)
        except (AttributeError, ValueError, OSError):
            ram_avail_gb = None
    return {
        "packages": {"ok": not miss, "missing": miss, "versions": vers},
        "hardware": {"disk_free_gb": round(free / 1024**3, 2), "ram_avail_gb": ram_avail_gb},
        "gpu": _gpu_info(),
        "zen_security": ZEN_SECURITY_STATUS,
        "time_utc": datetime.now(timezone.utc).strftime("%Y-%m-%d %H:%M:%S"),
    }

@asynccontextmanager
async def lifespan(app: FastAPI):
    print(json.dumps(run_preflight(), indent=2), flush=True)
    yield

app = FastAPI(title="Neo Cortex AI Trainer", version="4.4", lifespan=lifespan)


@app.middleware("http")
async def log_requests(request: Request, call_next):
    print(f"[NeoCortex API] {request.method} {request.url}")
    response = await call_next(request)
    return response


@app.exception_handler(Exception)
async def global_exception_handler(request: Request, exc: Exception):
    print("[NeoCortex Error]", traceback.format_exc())
    return JSONResponse({"error": str(exc)}, status_code=500)
if FORCE_HTTPS_REDIRECT:
    app.add_middleware(HTTPSRedirectMiddleware)


if ALLOWED_ORIGINS:
    app.add_middleware(
        CORSMiddleware,
        allow_origins=ALLOWED_ORIGINS,
        allow_credentials=True,
        allow_methods=sorted(ALLOWED_HTTP_METHODS),
        allow_headers=["Authorization", "Content-Type", CSRF_HEADER_NAME, "X-Requested-With"],
    )


@app.middleware("http")
async def _request_security_guard(request: Request, call_next):
    request.state.client_ip = _client_ip(request)
    request.state.client_user_agent = _client_user_agent(request)
    request.state.client_fingerprint = _client_fingerprint(request)

    method = request.method.upper()
    if method not in ALLOWED_HTTP_METHODS:
        return _json({"ok": False, "detail": "method not allowed"}, 405)

    if not _ip_allowed(request.state.client_ip):
        logger.warning("blocked request from disallowed IP %s", request.state.client_ip)
        _register_auth_failure(request, request.state.client_ip)
        return _json({"ok": False, "detail": "forbidden"}, 403)

    if method == "POST" and _should_enforce_csrf(request):
        header_token = request.headers.get(CSRF_HEADER_NAME)
        cookie_token = request.cookies.get(CSRF_COOKIE_NAME)
        if not header_token or not cookie_token:
            _register_auth_failure(request, request.state.client_ip)
            return _json({"ok": False, "detail": "csrf token missing"}, 403)
        if header_token != cookie_token or not _validate_csrf_token(request, header_token):
            _register_auth_failure(request, request.state.client_ip)
            return _json({"ok": False, "detail": "csrf validation failed"}, 403)

    response = await call_next(request)

    if method == "GET" and "text/html" in (request.headers.get("accept", "").lower()):
        cookie_token = request.cookies.get(CSRF_COOKIE_NAME)
        if not cookie_token or not _validate_csrf_token(request, cookie_token):
            cookie_token = _generate_csrf_token(request)
        response.set_cookie(
            CSRF_COOKIE_NAME,
            cookie_token,
            secure=CSRF_COOKIE_SECURE,
            httponly=False,
            samesite=CSRF_COOKIE_SAMESITE,
            max_age=CSRF_TOKEN_TTL_SECONDS,
            path="/",
        )

    return response


if ENABLE_SECURITY_HEADERS or ENABLE_HSTS or DISABLE_SERVER_HEADER:

    @app.middleware("http")
    async def _apply_security_headers(request: Request, call_next):
        response = await call_next(request)

        if ENABLE_SECURITY_HEADERS:
            for header_name, header_value in DEFAULT_SECURITY_HEADERS.items():
                response.headers.setdefault(header_name, header_value)

        if ENABLE_HSTS and request.url.scheme == "https":
            sts_value = _STRICT_TRANSPORT_TEMPLATE or HSTS_HEADER_VALUE
            if sts_value:
                response.headers["Strict-Transport-Security"] = sts_value
        else:
            response.headers.pop("Strict-Transport-Security", None)

        if DISABLE_SERVER_HEADER and "server" in response.headers:
            del response.headers["server"]

        return response


@app.middleware("http")
async def _enforce_token_expiry(request: Request, call_next):
    authorization = request.headers.get("authorization")
    token_payload: Optional[Dict[str, Any]] = None
    scheme = None
    token = None
    if authorization:
        scheme, token = _parse_authorization_header(authorization)
        if scheme == "bearer" and token:
            try:
                token_payload = _decode_access_token(token)
            except HTTPException as exc:
                return _json({"ok": False, "detail": exc.detail}, exc.status_code)
            fingerprint = token_payload.get("fp")
            request_fp = getattr(request.state, "client_fingerprint", _client_fingerprint(request))
            if fingerprint and not secrets.compare_digest(str(fingerprint), request_fp):
                _register_auth_failure(request, getattr(request.state, "client_ip", _client_ip(request)))
                return _json({"ok": False, "detail": "access token context mismatch"}, 401)
            request.state.access_token_payload = token_payload
    response = await call_next(request)
    if token_payload and scheme == "bearer":
        expires_at = token_payload.get("exp")
        if isinstance(expires_at, int):
            remaining = expires_at - int(time.time())
            response.headers.setdefault("X-Access-Token-Expires-In", str(max(0, remaining)))
            if remaining <= TOKEN_REFRESH_LEEWAY_SECONDS:
                response.headers.setdefault("X-Access-Token-Refresh", "required")
    return response


@app.middleware("http")
async def _auth_failure_observer(request: Request, call_next):
    response = await call_next(request)
    if response.status_code in {401, 403} and not getattr(request.state, "auth_failure_logged", False):
        ip = getattr(request.state, "client_ip", None) or _client_ip(request)
        _register_auth_failure(None, ip)
    return response

app.mount("/public", StaticFiles(directory=str(PUBLIC_DIR), html=True), name="public")
app.mount("/ui/liquidity", StaticFiles(directory=str(LIQUIDITY_DIR), html=True), name="liquidity-ui")
app.mount("/ui/enduserapp", StaticFiles(directory=str(ENDUSERAPP_DIR), html=True), name="enduserapp-ui")


# ---------- normalizers ----------
def standardize_ohlcv(raw: pd.DataFrame, ticker: Optional[str]=None) -> pd.DataFrame:
    if raw is None or raw.empty: raise ValueError("No data")
    df = raw.copy()
    if isinstance(df.columns, pd.MultiIndex):
        try:
            if ticker: df = df.xs(ticker, axis=1, level=-1, drop_level=True)
            else: df = df.droplevel(-1, axis=1)
        except Exception:
            df = df.droplevel(-1, axis=1)
    m = {c.lower().replace("_",""): c for c in df.columns}
    def pick(*cands):
        for c in cands:
            if c in m: return m[c]
        return None
    cols = {"Open":pick("open"), "High":pick("high"), "Low":pick("low"),
            "Close":pick("close","adjclose","adjustedclose"), "Volume":pick("volume")}
    if any(v is None for v in cols.values()): raise KeyError("Missing OHLCV columns")
    out = pd.DataFrame({k: pd.to_numeric(df[v], errors="coerce") for k,v in cols.items()})
    if not isinstance(out.index, pd.DatetimeIndex):
        out.index = pd.to_datetime(out.index, utc=True, errors="coerce")
    else:
        try: out.index = out.index.tz_convert("UTC")
        except Exception: out.index = out.index.tz_localize("UTC", nonexistent="shift_forward", ambiguous="NaT")
    out = out.sort_index().dropna(how="any")
    if out.empty: raise ValueError("Empty after cleaning")
    return out

def _save_price_preview(df: pd.DataFrame, tkr: str, run_dir: Path):
    try:
        plt.figure(figsize=(8,3)); plt.plot(df.index, df["Close"].values, lw=1.1)
        plt.title(f"{tkr} - Close"); plt.grid(True, alpha=.25); plt.tight_layout()
        plt.savefig(run_dir/"yfinance_price.png", dpi=130); plt.close()
    except Exception:
        pass

# ---------- pydantic schemas ----------
class TrainReq(BaseModel):
    ticker: str
    period: Optional[str] = "6mo"
    start: Optional[str] = None
    end: Optional[str] = None
    interval: str = "1h"
    max_iter: int = 300
    mode: str = "HFT"         # HFT/LFT
    pine_mode: str = "OFF"    # OFF/SCALPER/ULTRA/SWING (fed to env for model tweaks)
    aggressiveness: str = "normal"
    sides: str = "BOTH"
    entry_thr: Optional[float] = None
    z_thr: Optional[float] = None
    vol_k: Optional[float] = None
    source: str = "both"      # yfinance/ingest/both
    merge_sources: bool = True
    use_fundamentals: bool = True

class TrainMultiReq(BaseModel):
    tickers: List[str]
    period: Optional[str] = "6mo"
    interval: str = "1h"
    max_iter: int = 250
    mode: str = "HFT"
    pine_mode: str = "OFF"
    aggressiveness: str = "normal"
    sides: str = "BOTH"
    source: str = "both"
    merge_sources: bool = True
    use_fundamentals: bool = True


_PLACEHOLDER_PNG_BYTES = base64.b64decode(
    "iVBORw0KGgoAAAANSUhEUgAAAAEAAAABCAYAAAAfFcSJAAAADUlEQVR4nGMAAQAABQABDQottAAAAABJRU5ErkJggg=="
)


def _write_placeholder_png(path: Path) -> None:
    try:
        path.parent.mkdir(parents=True, exist_ok=True)
        path.write_bytes(_PLACEHOLDER_PNG_BYTES)
    except Exception:
        with path.open("wb") as handle:
            handle.write(_PLACEHOLDER_PNG_BYTES)


def _simulate_training_stream(run_dir: Path, ticker: str, *, steps: int = 20) -> None:
    log_path = run_dir / "train.log.jsonl"
    nn_path = run_dir / "nn_state.jsonl"

    def _worker() -> None:
        try:
            time.sleep(0.5)
            equity = 10000.0 + random.uniform(-50, 50)
            with log_path.open("a", encoding="utf-8") as log, nn_path.open("a", encoding="utf-8") as nn:
                trade_open = False
                for idx in range(steps):
                    now = datetime.now(timezone.utc).isoformat()
                    equity += random.uniform(-25, 45)
                    row = {
                        "phase": "epoch",
                        "type": "equity",
                        "t": now,
                        "equity": round(equity, 2),
                        "entry_col": "PredLong",
                        "ticker": ticker,
                    }
                    log.write(json.dumps(row) + "\n")
                    log.flush()
                    if idx in {3, 9, 15}:
                        if not trade_open:
                            trade = {
                                "type": "trade_open",
                                "t": now,
                                "side": "long",
                                "price": round(100 + random.uniform(-3, 3), 2),
                                "pnl": 0.0,
                                "reason": "synthetic-entry",
                                "entry_col": "PredLong",
                            }
                            trade_open = True
                        else:
                            trade = {
                                "type": "trade_close",
                                "t": now,
                                "side": "long",
                                "price": round(100 + random.uniform(-3, 3), 2),
                                "pnl": round(random.uniform(-12, 18), 2),
                                "reason": "synthetic-exit",
                                "entry_col": "PredLong",
                            }
                            trade_open = False
                        log.write(json.dumps(trade) + "\n")
                        log.flush()
                    stats = {
                        "type": "nn_stats",
                        "epoch": idx + 1,
                        "loss_long": round(max(0.02, 1.4 / (idx + 2)), 4),
                        "loss_short": round(max(0.02, 1.2 / (idx + 2)), 4),
                    }
                    nn.write(json.dumps(stats) + "\n")
                    nn.flush()
                    time.sleep(0.45)
        except Exception as exc:  # pragma: no cover - defensive logging
            logger.debug("synthetic training stream failed: %s", exc)

    threading.Thread(target=_worker, name="synthetic-training-stream", daemon=True).start()


def _create_synthetic_training_run(req: TrainReq, reason: Optional[str]) -> tuple[float, int, str]:
    ticker = (req.ticker or "SYN").upper()
    safe_ticker = _sanitize_filename_component(ticker)
    run_dir = RUNS_ROOT / f"run-{safe_ticker}-{datetime.now(timezone.utc).strftime('%Y%m%d-%H%M%S')}"
    run_dir.mkdir(parents=True, exist_ok=True)

    for name in (
        "feature_importance_long.png",
        "feature_importance_short.png",
        "cm_long.png",
        "cm_short.png",
        "roc_long.png",
        "roc_short.png",
        "trades_label_long.png",
        "trades_pred_long.png",
        "yfinance_price.png",
    ):
        _write_placeholder_png(run_dir / name)

    metrics_samples = random.randint(80, 180)
    base_accuracy = round(random.uniform(0.68, 0.92), 3)
    metrics: Dict[str, Any] = {
        "ok": True,
        "model": "synthetic-demo",
        "timeframe": req.interval,
        "n_samples": metrics_samples,
        "accuracy": base_accuracy,
        "accuracy_long": min(0.99, round(base_accuracy + 0.015, 3)),
        "accuracy_short": max(0.5, round(base_accuracy - 0.02, 3)),
        "roc_auc": round(base_accuracy - 0.03, 3),
        "roc_auc_long": round(base_accuracy - 0.01, 3),
        "roc_auc_short": round(base_accuracy - 0.05, 3),
        "class_balance_long": {"NO(0)": metrics_samples - 24, "YES(1)": 24},
        "class_balance_short": {"NO(0)": metrics_samples - 18, "YES(1)": 18},
        "features": ["fast", "slow", "rsi", "volspike", "tv_long"],
        "backtest_pred": {"return_pct": 4.2, "win_rate_pct": 61.5},
    }
    if reason:
        metrics["notes"] = f"synthetic dataset generated because: {reason}"

    (run_dir / "metrics.json").write_text(json.dumps(metrics, indent=2))
    (run_dir / "train.log.jsonl").write_text("")
    (run_dir / "nn_state.jsonl").write_text("")

    graph = {
        "title": ticker,
        "model": "SyntheticNet",
        "layers": [
            {"size": 6, "type": "input"},
            {"size": 8, "type": "hidden"},
            {"size": 4, "type": "hidden"},
            {"size": 2, "type": "output"},
        ],
    }
    (run_dir / "nn_graph.json").write_text(json.dumps(graph, indent=2))

    _simulate_training_stream(run_dir, ticker)

    return base_accuracy, metrics_samples, run_dir.as_posix()


def _synthetic_train_response(req: TrainReq, reason: str) -> JSONResponse:
    logger.warning(
        "Synthetic training run generated for %s (%s)",
        req.ticker,
        reason,
    )
    acc, samples, run_dir = _create_synthetic_training_run(req, reason)
    payload = {
        "ok": True,
        "train_acc": acc,
        "n": samples,
        "run_dir": run_dir,
        "synthetic": True,
        "detail": reason,
    }
    return _json(payload)


def _should_use_synthetic_training() -> Optional[str]:
    if not _PANDAS_AVAILABLE:
        return "pandas dependency missing"
    if MODEL_IMPORT_ERROR is not None:
        return f"model import error: {MODEL_IMPORT_ERROR}"
    return None

class IdleReq(BaseModel):
    name: str
    tickers: List[str]
    every_sec: int = 3600
    period: Optional[str] = "6mo"
    interval: str = "1h"
    max_iter: int = 250
    mode: str = "HFT"
    pine_mode: str = "OFF"
    aggressiveness: str = "normal"
    sides: str = "BOTH"
    source: str = "both"
    merge_sources: bool = True
    use_fundamentals: bool = True

# ---------- exogenous store ----------
def upsert_bars(sym: str, tf: str, bars: pd.DataFrame) -> pd.DataFrame:
    k = key(sym, tf)
    cur = Buffers.get(k, pd.DataFrame())
    df = pd.concat([cur, bars]).sort_index().groupby(level=0).last() if len(cur) else bars
    Buffers[k] = df.tail(20000)
    IngestStats["candles"] += len(bars)
    return Buffers[k]

def upsert_exog(sym: str, rows: pd.DataFrame) -> pd.DataFrame:
    sU = sym.upper()
    cur = Exog.get(sU, pd.DataFrame())
    df = pd.concat([cur, rows]).sort_index().groupby(level=0).last() if len(cur) else rows
    Exog[sU] = df.tail(20000)
    IngestStats["features"] += len(rows)
    return Exog[sU]

def _get_exog(sym: str, idx: pd.DatetimeIndex, include_fa: bool) -> pd.DataFrame:
    sU = sym.upper()
    ex = Exog.get(sU, pd.DataFrame())
    ex = ex.reindex(idx)
    ex = ex.fillna(0.0) if ex is not None else pd.DataFrame(index=idx)
    if include_fa:
        for k in ("fa_pe","fa_pb","fa_eps","fa_div"):
            if k in ex.columns: ex[k] = pd.to_numeric(ex[k], errors="coerce").fillna(method="ffill").fillna(0.0)
    return ex.fillna(0.0)

# ---------- routes ----------
@app.get("/")
def root():
    return {"ok": True, "msg": "Neo Cortex AI API ready"}


@app.get("/ngrok/cloud-endpoint", response_class=HTMLResponse)
async def ngrok_cloud_endpoint(request: Request) -> HTMLResponse:
    '''Render a friendly landing page for ngrok Cloud Endpoints.'''
    proto = request.headers.get("x-forwarded-proto") or request.url.scheme or "https"
    host = request.headers.get("x-forwarded-host") or request.headers.get("host")
    if not host:
        if not DEFAULT_PUBLIC_BASE_URL:
            raise HTTPException(
                status_code=500,
                detail="DEFAULT_PUBLIC_BASE_URL must be set when the application is served without Host headers.",
            )
        base_url = DEFAULT_PUBLIC_BASE_URL
    else:
        base_url = f"{proto}://{host}".rstrip("/")
    webhook_url = f"{base_url}/alpaca/webhook"
    html = (
        NGROK_ENDPOINT_TEMPLATE.replace("{{WEBHOOK_URL}}", webhook_url)
        .replace("{{BASE_URL}}", base_url)
    )
    return HTMLResponse(content=html, status_code=200)

@app.get("/preflight")
def preflight():
    return run_preflight()

@app.get("/gpu-info")
def gpu_info():
    return _gpu_info()

# --- auth: user registration and login ---
class AuthReq(BaseModel):
    username: str
    password: str
    admin_key: Optional[str] = None
    require_admin: bool = False
    otp_code: Optional[str] = None
    next: Optional[str] = None


_SENSITIVE_QUERY_KEYS: Set[str] = {
    "username",
    "password",
    "admin_key",
    "adminkey",
    "otp_code",
    "require_admin",
}


_AUTH_FIELD_ALIASES: Dict[str, str] = {
    "adminkey": "admin_key",
    "admin-key": "admin_key",
    "admin key": "admin_key",
    "requireadmin": "require_admin",
    "otp": "otp_code",
}


async def _auth_req_from_request(
    request: Request,
    data_override: Optional[Mapping[str, Any]] = None,
) -> AuthReq:
    '''Parse an AuthReq from JSON or form-encoded payloads.'''

    content_type = (request.headers.get("content-type") or "").split(";")[0].strip().lower()
    data: Dict[str, Any] = {}

    async def _parse_json(*, warn: bool = False) -> Dict[str, Any]:
        try:
            payload = await request.json()
        except Exception as exc:  # pragma: no cover - defensive
            if warn:
                logger.warning("failed to parse json auth payload: %s", exc)
            return {}
        return payload if isinstance(payload, dict) else {}

    async def _parse_form(*, warn: bool = False) -> Dict[str, Any]:
        try:
            form = await request.form()
        except Exception as exc:  # pragma: no cover - defensive
            if warn:
                logger.warning("failed to parse form auth payload: %s", exc)
            return {}
        return {k: v for k, v in form.items() if v is not None}

    form_markers = ("multipart/form-data", "application/x-www-form-urlencoded")
    json_markers = ("application/json", "text/json")

    if data_override is not None:
        items = data_override.items() if hasattr(data_override, "items") else data_override
        if items is not None:
            for key, value in items:
                if value is not None:
                    data[str(key)] = value
    else:
        if any(marker in content_type for marker in form_markers):
            data = await _parse_form(warn=True)
        elif content_type.endswith("+json") or any(marker in content_type for marker in json_markers):
            data = await _parse_json(warn=True)
        else:
            data = await _parse_json()
            if not data:
                data = await _parse_form()

    if not data and request.query_params:
        provided = {
            key.lower()
            for key in request.query_params.keys()
            if key and key.lower() in _SENSITIVE_QUERY_KEYS
        }
        if provided:
            logger.warning(
                "rejected authentication attempt with credentials in query string (%s)",
                ", ".join(sorted(provided)),
            )
            raise HTTPException(
                status_code=400,
                detail="Credentials must be sent in the request body, not the URL query string.",
            )

    if not data:
        raise HTTPException(status_code=400, detail="username and password required")

    normalized: Dict[str, Any] = {}
    for key, value in data.items():
        if isinstance(value, (list, tuple)):
            value = value[-1]
        if value is None:
            continue
        normalized_key = key.strip()
        alias = _AUTH_FIELD_ALIASES.get(normalized_key.lower())
        if alias:
            normalized_key = alias
        normalized[normalized_key] = value if isinstance(value, str) else str(value)

    try:
        return AuthReq(**normalized)
    except ValidationError:
        raise HTTPException(status_code=400, detail="username and password required")


class CredentialReq(BaseModel):
    account_type: str = "paper"
    api_key: str
    api_secret: str
    base_url: Optional[str] = None


class WhopRegistrationReq(BaseModel):
    token: str
    username: str
    password: str
    api_key: str
    api_secret: str
    account_type: Literal["paper", "funded"] = "funded"
    base_url: Optional[str] = None


class WhopLoginReq(BaseModel):
    token: str


class WhopSessionRequest(BaseModel):
    token: str


class ChatMessage(BaseModel):
    role: Literal["user", "assistant", "system"]
    content: str = Field(..., min_length=1, max_length=4000)


class ChatCompletionRequest(BaseModel):
    prompt: str = Field(..., min_length=1, max_length=4000)
    history: List[ChatMessage] = Field(default_factory=list)
    model: Optional[str] = Field(default=None, max_length=128)
    system_prompt: Optional[str] = Field(default=None, max_length=4000)
    temperature: Optional[float] = Field(default=None, ge=0.0, le=2.0)
    max_output_tokens: Optional[int] = Field(default=None, ge=1, le=4096)


class AlpacaWebhookTest(BaseModel):
    symbol: str = "SPY"
    quantity: float = 1.0
    price: float = 0.0
    side: str = "buy"
    status: str = "filled"
    event: str = "trade_update"
    timestamp: Optional[str] = None
    raw: Optional[Dict[str, Any]] = None


class PaperTradeOrderRequest(BaseModel):
    instrument: Literal["option", "future"] = "option"
    symbol: str
    side: Literal["long", "short"] = "long"
    quantity: float = Field(default=1.0, gt=0)
    price: float = Field(default=1.0, ge=0)
    option_type: Optional[Literal["call", "put"]] = None
    expiry: Optional[str] = None
    strike: Optional[float] = Field(default=None, ge=0)
    future_month: Optional[str] = None
    future_year: Optional[int] = Field(default=None, ge=2000, le=2100)


class AutoTradeOrderRequest(BaseModel):
    symbol: str
    side: Literal["long", "short"] = "long"
    quantity: float = Field(default=1.0, gt=0)
    price: Optional[float] = Field(default=None, ge=0)
    account: Literal["paper", "funded"] = "paper"
    instrument: Literal["equity", "option", "future"] = "equity"
    option_type: Optional[Literal["call", "put"]] = None
    expiry: Optional[str] = None
    strike: Optional[float] = Field(default=None, ge=0)
    future_month: Optional[str] = None
    future_year: Optional[int] = Field(default=None, ge=2000, le=2100)


class TokenRefreshRequest(BaseModel):
    refresh_token: Optional[str] = None


class APITokenCreateRequest(BaseModel):
    scopes: List[str] = Field(default_factory=list)
    label: Optional[str] = None


class APITokenRevokeRequest(BaseModel):
    token_id: str


class MFASetupResponse(BaseModel):
    secret: str
    provisioning_uri: str
    recovery_codes: List[str]


class MFAEnableRequest(BaseModel):
    secret: str
    otp_code: str
    recovery_codes: Optional[List[str]] = None


class MFADisableRequest(BaseModel):
    otp_code: Optional[str] = None
    recovery_code: Optional[str] = None


@app.get("/auth/whop/start")
async def whop_start(request: Request, next: Optional[str] = None, mode: Optional[str] = None):
    if (mode or "").strip().lower() == "status":
        return _json({"ok": True, "enabled": bool(WHOP_PORTAL_URL)})
    if not WHOP_PORTAL_URL:
        raise HTTPException(status_code=404, detail="Whop integration is not configured")
    callback_url = str(request.url_for("whop_callback"))
    params: Dict[str, str] = {}
    if next:
        next = next.strip()
        if next.startswith("/"):
            params["next"] = next
    if params:
        callback_url = f"{callback_url}?{urlencode(params)}"
    encoded_callback = quote(callback_url, safe="")
    destination = WHOP_PORTAL_URL
    if "{{callback}}" in destination:
        destination = destination.replace("{{callback}}", encoded_callback)
    if "{callback}" in destination:
        destination = destination.replace("{callback}", encoded_callback)
    if destination == WHOP_PORTAL_URL:
        sep = "&" if "?" in destination else "?"
        destination = f"{destination}{sep}callback={encoded_callback}"
    return RedirectResponse(destination)


@app.get("/auth/whop/callback")
async def whop_callback(
    request: Request,
    license_key: Optional[str] = None,
    state: Optional[str] = None,
    next: Optional[str] = None,
):
    license_key = (license_key or "").strip()
    if not license_key:
        raise HTTPException(status_code=400, detail="license_key is required")
    verification = _verify_whop_license(license_key)
    metadata = {
        "state": state,
        "verification": verification.get("raw"),
    }
    token = _create_whop_session(license_key, verification.get("email"), metadata)
    query: Dict[str, str] = {"whop_token": token}
    next_param = (next or "").strip()
    if next_param and next_param.startswith("/"):
        query["next"] = next_param
    redirect_url = str(request.url_for("login_page"))
    redirect_url = f"{redirect_url}?{urlencode(query)}"
    return RedirectResponse(redirect_url)


@app.post("/auth/whop/session")
async def whop_session(req: WhopSessionRequest):
    token = (req.token or "").strip()
    session = _get_whop_session(token)
    if not session:
        return _json({"ok": False, "detail": "Invalid or expired Whop session"}, 404)
    account = _lookup_whop_account(session["license_key"])
    response_payload: Dict[str, Any] = {
        "ok": True,
        "license_key": session["license_key"],
        "email": session.get("email"),
        "created_at": session["created_at"],
        "registered": account is not None,
    }
    if account:
        response_payload["username"] = account["username"]
    return _json(response_payload)


@app.post("/register/whop")
async def register_whop(req: WhopRegistrationReq, request: Request):
    token = (req.token or "").strip()
    session = _get_whop_session(token)
    if not session:
        return _json({"ok": False, "detail": "Whop session expired or invalid"}, 400)
    license_key = session["license_key"]
    existing = _lookup_whop_account(license_key)
    if existing is not None:
        return _json(
            {
                "ok": False,
                "detail": "This Whop license is already linked to an account. Sign in through Whop.",
            },
            409,
        )
    uname = req.username.strip().lower()
    if not uname or not req.password:
        return _json({"ok": False, "detail": "username and password required"}, 400)
    api_key = req.api_key.strip()
    api_secret = req.api_secret.strip()
    if not api_key or not api_secret:
        return _json({"ok": False, "detail": "api_key and api_secret are required"}, 400)
    acct_type = (req.account_type or "funded").strip().lower()
    if acct_type not in {"paper", "funded"}:
        return _json({"ok": False, "detail": "account_type must be 'paper' or 'funded'"}, 400)
    base_url = (req.base_url or "").strip()
    if not base_url:
        base_url = ALPACA_BASE_URL_FUND if acct_type == "funded" else ALPACA_BASE_URL_PAPER
    pw_hash, salt, algo = _hash_password_secure(req.password)
    try:
        with _db_conn() as conn:
            cursor = conn.execute(
                """
                INSERT INTO users (username, password_hash, salt, password_algo, is_admin, role, created_at)
                VALUES (?, ?, ?, ?, ?, ?, ?)
                """,
                (
                    uname,
                    pw_hash,
                    salt,
                    algo,
                    0,
                    ROLE_LICENSE,
                    datetime.now(timezone.utc).isoformat(),
                ),
            )
            user_id = cursor.lastrowid
    except sqlite3.IntegrityError:
        return _json({"ok": False, "detail": "username already exists"}, 400)
    try:
        _save_user_credentials(user_id, acct_type, api_key, api_secret, base_url)
        _link_whop_account(license_key, user_id)
    except (CredentialEncryptionError, sqlite3.IntegrityError) as exc:
        logger.error("Failed to store credentials for new Whop user %s", user_id)
        with _db_conn() as conn:
            conn.execute("DELETE FROM users WHERE id = ?", (user_id,))
        return _json({"ok": False, "detail": str(exc)}, 500)
    _consume_whop_session(token)
    user = _load_user_record(user_id)
    tokens = _issue_token_pair(user, request=request)
    resp = _json(
        {
            "ok": True,
            "access_token": tokens["access_token"],
            "refresh_token": tokens["refresh_token"],
            "username": uname,
            "roles": user["roles"],
            "scopes": sorted(user["scopes"]),
            "account_type": acct_type,
            "base_url": base_url,
        }
    )
    _set_auth_cookies(resp, tokens)
    return resp


@app.post("/auth/whop/login")
async def whop_login(req: WhopLoginReq):
    token = (req.token or "").strip()
    session = _get_whop_session(token)
    if not session:
        return _json({"ok": False, "detail": "Whop session expired or invalid"}, 400)
    account = _lookup_whop_account(session["license_key"])
    if not account:
        return _json({"ok": False, "detail": "Whop membership is not linked to an account"}, 404)
    _consume_whop_session(token)
    session_token = _create_session_token(account["user_id"])
    resp = _json(
        {
            "ok": True,
            "token": session_token,
            "username": account["username"],
            "session_cookie": SESSION_COOKIE_NAME,
        }
    )
    resp.set_cookie(
        SESSION_COOKIE_NAME,
        session_token,
        httponly=True,
        secure=SESSION_COOKIE_SECURE,
        max_age=SESSION_COOKIE_MAX_AGE,
        samesite=SESSION_COOKIE_SAMESITE,
        path="/",
    )
    return resp


@app.post("/register")
async def register(request: Request):
    # Create a new user account backed by the SQLite credential store. Passwords are
    # hashed with a 2048-bit PBKDF2-SHA512 digest and salted prior to being persisted.
    '''
    Create a new user account backed by the SQLite credential store. Passwords are
    hashed with a 2048-bit PBKDF2-SHA512 digest and salted prior to being persisted.
    '''
    req = await _auth_req_from_request(request)
    uname = req.username.strip().lower()
    if not uname or not req.password:
        return _json({"ok": False, "detail": "username and password required"}, 400)
    if not ADMIN_PRIVATE_KEY:
        return _json({"ok": False, "detail": "admin registration disabled"}, 503)
    if (req.admin_key or "").strip() != ADMIN_PRIVATE_KEY:
        return _json({"ok": False, "detail": "invalid admin key"}, 403)
    pw_hash, salt, algo = _hash_password_secure(req.password)
    try:
        with _db_conn() as conn:
            conn.execute(
                """
                INSERT INTO users (username, password_hash, salt, password_algo, is_admin, role, created_at)
                VALUES (?, ?, ?, ?, ?, ?, ?)
                """,
                (
                    uname,
                    pw_hash,
                    salt,
                    algo,
                    1,
                    ROLE_ADMIN,
                    datetime.now(timezone.utc).isoformat(),
                ),
            )
    except sqlite3.IntegrityError:
        return _json({"ok": False, "detail": "username already exists"}, 400)
    client_ip = getattr(request.state, "client_ip", _client_ip(request))
    user_agent = getattr(request.state, "client_user_agent", _client_user_agent(request))
    _record_audit_event(
        "admin.user.create",
        username=uname,
        ip_address=client_ip,
        user_agent=user_agent,
        metadata={"roles": [ROLE_ADMIN]},
    )
    return _json({"ok": True, "created": uname})

def _wants_html_response(request: Request) -> bool:
    accept = (request.headers.get("accept") or "").lower()
    if not accept:
        return False
    if "text/html" in accept or "application/xhtml+xml" in accept:
        return True
    return False


def _resolve_login_redirect(candidate: Optional[str], user: Dict[str, Any]) -> str:
    fallback = "/dashboard" if ROLE_ADMIN in set(user.get("roles", [])) else "/enduserapp"
    if candidate:
        value = candidate.strip()
        if value:
            parsed = urlparse(value)
            if not parsed.scheme and not parsed.netloc:
                path = parsed.path or "/"
                if path.startswith("/"):
                    destination = path
                    if parsed.query:
                        destination = f"{destination}?{parsed.query}"
                    if parsed.fragment:
                        destination = f"{destination}#{parsed.fragment}"
                    return destination
    return fallback


def _handle_login(
    req: AuthReq,
    request: Request,
    *,
    enforce_admin: bool = False,
    prefer_redirect: bool = False,
    next_hint: Optional[str] = None,
) -> Response:
    uname = req.username.strip().lower()
    client_ip = getattr(request.state, "client_ip", _client_ip(request))
    user_agent = getattr(request.state, "client_user_agent", _client_user_agent(request))
    try:
        _enforce_login_rate_limit(client_ip)
    except HTTPException as exc:
        _register_auth_failure(request, client_ip)
        _record_audit_event(
            "login.rate_limited",
            username=uname or None,
            ip_address=client_ip,
            user_agent=user_agent,
            metadata={"detail": exc.detail},
        )
        raise
    if not uname or not req.password:
        _register_auth_failure(request, client_ip)
        _record_audit_event(
            "login.failure",
            username=uname or None,
            ip_address=client_ip,
            user_agent=user_agent,
            metadata={"reason": "missing-credentials"},
        )
        return _json({"ok": False, "detail": "username and password required"}, 400)
    with _db_conn() as conn:
        row = conn.execute(
            """
            SELECT id, password_hash, salt, password_algo, is_admin, role, mfa_enabled, totp_secret
            FROM users
            WHERE username = ?
            """,
            (uname,),
        ).fetchone()
    if row is None:
        _register_auth_failure(request, client_ip)
        _record_audit_event(
            "login.failure",
            username=uname,
            ip_address=client_ip,
            user_agent=user_agent,
            metadata={"reason": "unknown-user"},
        )
        return _json({"ok": False, "detail": "invalid credentials"}, 401)
    if not _verify_password(req.password, row["password_hash"], row["salt"], row["password_algo"]):
        _register_auth_failure(request, client_ip)
        _record_audit_event(
            "login.failure",
            username=uname,
            ip_address=client_ip,
            user_agent=user_agent,
            metadata={"reason": "bad-password"},
        )
        return _json({"ok": False, "detail": "invalid credentials"}, 401)
    if req.require_admin and not row["is_admin"]:
        _register_auth_failure(request, client_ip)
        _record_audit_event(
            "login.failure",
            username=uname,
            ip_address=client_ip,
            user_agent=user_agent,
            metadata={"reason": "admin-required"},
        )
    require_admin = enforce_admin or req.require_admin
    if require_admin and not row["is_admin"]:
        return _json({"ok": False, "detail": "admin access required"}, 403)
    user = _load_user_record(row["id"])
    roles = set(user["roles"])
    require_mfa = user["mfa_enabled"] or bool(roles.intersection(MFA_REQUIRED_ROLES))
    if require_mfa:
        if row["totp_secret"]:
            if pyotp is None:
                return _json({"ok": False, "detail": PYOTP_MISSING_MESSAGE}, 500)
            otp_ok = _verify_totp_code(row["totp_secret"], req.otp_code)
            recovery_ok = False
            if not otp_ok and req.otp_code:
                recovery_ok = _consume_recovery_code(user["id"], req.otp_code)
                if recovery_ok:
                    user = _load_user_record(user["id"])
            if not otp_ok and not recovery_ok:
                _register_auth_failure(request, client_ip)
                _record_audit_event(
                    "login.failure",
                    username=uname,
                    user_id=user["id"],
                    ip_address=client_ip,
                    user_agent=user_agent,
                    metadata={"reason": "mfa-invalid"},
                )
                return _json({"ok": False, "detail": "otp verification failed"}, 401)
        else:
            _register_auth_failure(request, client_ip)
            _record_audit_event(
                "login.failure",
                username=uname,
                user_id=user["id"],
                ip_address=client_ip,
                user_agent=user_agent,
                metadata={"reason": "mfa-required"},
            )
            return _json({"ok": False, "detail": "mfa enrollment required"}, 403)
    _reset_login_attempts(client_ip)
    _clear_auth_failures(client_ip)
    _record_audit_event(
        "login.success",
        user_id=user["id"],
        username=uname,
        ip_address=client_ip,
        user_agent=user_agent,
        metadata={"roles": user["roles"]},
    )
    tokens = _issue_token_pair(user, request=request)
    primary_role = user["roles"][0] if user["roles"] else DEFAULT_ROLE
    redirect_path = _resolve_login_redirect(next_hint or req.next, user)
    if prefer_redirect:
        response: Response = RedirectResponse(url=redirect_path, status_code=303)
        _set_auth_cookies(response, tokens)
        return response
    resp = _json(
        {
            "ok": True,
            "access_token": tokens["access_token"],
            "refresh_token": tokens["refresh_token"],
            "token": tokens["access_token"],
            "username": uname,
            "roles": user["roles"],
            "scopes": sorted(user["scopes"]),
            "mfa_required": require_mfa,
            "session_cookie": SESSION_COOKIE_NAME,
            "refresh_cookie": REFRESH_COOKIE_NAME,
            "refresh_expires_at": tokens.get("refresh_expires_at"),
            "token_type": "bearer",
            "role": primary_role,
            "redirect_to": redirect_path,
        }
    )
    _set_auth_cookies(resp, tokens)
    return resp


def _require_user(user: Dict[str, Any] = Depends(get_current_user)) -> Dict[str, Any]:
    return user


def _require_admin(user: Dict[str, Any] = Depends(get_current_user)) -> Dict[str, Any]:
    if ROLE_ADMIN not in set(user.get("roles", [])):
        raise HTTPException(status_code=403, detail="admin access required")
    return user


@app.post("/login")
async def login(request: Request):
    """Authenticate a user and issue a bearer token."""

    content_type = (request.headers.get("content-type") or "").split(";")[0].strip().lower()
    form_data: Optional[Mapping[str, Any]] = None
    if content_type in {"application/x-www-form-urlencoded", "multipart/form-data"}:
        with suppress(Exception):
            form = await request.form()
            form_data = dict(form.multi_items()) if hasattr(form, "multi_items") else dict(form.items())

    req = await _auth_req_from_request(request, data_override=form_data)
    next_hint = req.next or request.query_params.get("next")
    prefer_redirect = bool(form_data) or _wants_html_response(request)
    return _handle_login(
        req,
        request,
        prefer_redirect=prefer_redirect,
        next_hint=next_hint,
    )


@app.post("/admin/login")
async def admin_login(request: Request):
    """Admin-specific login endpoint that enforces elevated privileges."""

    content_type = (request.headers.get("content-type") or "").split(";")[0].strip().lower()
    form_data: Optional[Mapping[str, Any]] = None
    if content_type in {"application/x-www-form-urlencoded", "multipart/form-data"}:
        with suppress(Exception):
            form = await request.form()
            form_data = dict(form.multi_items()) if hasattr(form, "multi_items") else dict(form.items())

    req = await _auth_req_from_request(request, data_override=form_data)
    next_hint = req.next or request.query_params.get("next") or ("/admin/dashboard" if form_data else None)
    prefer_redirect = bool(form_data) or _wants_html_response(request)
    return _handle_login(
        req,
        request,
        enforce_admin=True,
        prefer_redirect=prefer_redirect,
        next_hint=next_hint,
    )


@app.post("/logout")
async def logout(
    request: Request,
    authorization: Optional[str] = Header(None),
    session_token: Optional[str] = Cookie(None, alias=SESSION_COOKIE_NAME),
    refresh_cookie: Optional[str] = Cookie(None, alias=REFRESH_COOKIE_NAME),
):
    scheme, header_token = _parse_authorization_header(authorization)
    access_token = header_token if scheme == "bearer" else session_token
    refresh_token = refresh_cookie
    client_ip = getattr(request.state, "client_ip", _client_ip(request))
    user_agent = getattr(request.state, "client_user_agent", _client_user_agent(request))
    user_id: Optional[int] = None
    username: Optional[str] = None
    if access_token:
        try:
            payload = _decode_access_token(access_token, verify_exp=False)
            user_id = int(payload.get("sub")) if payload.get("sub") is not None else None
            username = payload.get("username")
        except HTTPException:
            pass
    _revoke_tokens(access_token, refresh_token)
    _record_audit_event(
        "logout",
        user_id=user_id,
        username=username,
        ip_address=client_ip,
        user_agent=user_agent,
    )
    _clear_auth_failures(client_ip)
    resp = _json({"ok": True})
    _clear_auth_cookies(resp)
    return resp


@app.post("/auth/refresh")
async def refresh_tokens(
    payload: TokenRefreshRequest,
    request: Request,
    authorization: Optional[str] = Header(None),
    refresh_cookie: Optional[str] = Cookie(None, alias=REFRESH_COOKIE_NAME),
):
    refresh_token = payload.refresh_token or refresh_cookie
    if not refresh_token and authorization:
        scheme, token = _parse_authorization_header(authorization)
        if scheme == "bearer":
            refresh_token = token
    if not refresh_token:
        raise HTTPException(status_code=401, detail="refresh token required")
    session = _verify_refresh_token(refresh_token, request=request)
    _revoke_refresh_token(token_id=session["token_id"])
    user = _load_user_record(int(session["user_id"]))
    tokens = _issue_token_pair(user, request=request)
    resp = _json(
        {
            "ok": True,
            "access_token": tokens["access_token"],
            "refresh_token": tokens["refresh_token"],
            "roles": user["roles"],
            "scopes": sorted(user["scopes"]),
        }
    )
    _set_auth_cookies(resp, tokens)
    return resp


@app.post("/auth/api-keys/list")
async def list_api_keys(
    authorization: Optional[str] = Header(None),
    session_token: Optional[str] = Cookie(None, alias=SESSION_COOKIE_NAME),
):
    user = _require_user(authorization, session_token, required_scopes={"api-keys"})
    tokens = _list_api_tokens(user["id"])
    return _json({"ok": True, "api_keys": tokens, "scheme": API_TOKEN_PREFIX})


@app.post("/auth/api-keys")
async def create_api_key(
    req: APITokenCreateRequest,
    request: Request,
    authorization: Optional[str] = Header(None),
    session_token: Optional[str] = Cookie(None, alias=SESSION_COOKIE_NAME),
):
    user = _require_user(authorization, session_token, required_scopes={"api-keys"})
    requested_scopes = _normalize_scopes(req.scopes)
    if not requested_scopes:
        raise HTTPException(status_code=400, detail="at least one valid scope is required")
    token_data = _create_api_token(user["id"], requested_scopes, label=req.label)
    client_ip = getattr(request.state, "client_ip", _client_ip(request))
    user_agent = getattr(request.state, "client_user_agent", _client_user_agent(request))
    _record_audit_event(
        "api-key.create",
        user_id=user["id"],
        username=user.get("username"),
        ip_address=client_ip,
        user_agent=user_agent,
        metadata={"token_id": token_data["token_id"], "scopes": token_data["scopes"], "label": token_data.get("label")},
    )
    return _json(
        {
            "ok": True,
            "token": token_data["token"],
            "token_id": token_data["token_id"],
            "scopes": token_data["scopes"],
            "label": token_data["label"],
            "created_at": token_data["created_at"],
            "scheme": API_TOKEN_PREFIX,
        },
        201,
    )


@app.post("/auth/api-keys/revoke")
async def revoke_api_key(
    req: APITokenRevokeRequest,
    request: Request,
    authorization: Optional[str] = Header(None),
    session_token: Optional[str] = Cookie(None, alias=SESSION_COOKIE_NAME),
):
    user = _require_user(authorization, session_token, required_scopes={"api-keys"})
    token_id = req.token_id.strip()
    if not token_id:
        raise HTTPException(status_code=400, detail="token_id is required")
    if not _revoke_api_token(user["id"], token_id):
        raise HTTPException(status_code=404, detail="api key not found")
    client_ip = getattr(request.state, "client_ip", _client_ip(request))
    user_agent = getattr(request.state, "client_user_agent", _client_user_agent(request))
    _record_audit_event(
        "api-key.revoke",
        user_id=user["id"],
        username=user.get("username"),
        ip_address=client_ip,
        user_agent=user_agent,
        metadata={"token_id": token_id},
    )
    return _json({"ok": True, "token_id": token_id})


@app.post("/auth/mfa/status")
async def mfa_status(
    authorization: Optional[str] = Header(None),
    session_token: Optional[str] = Cookie(None, alias=SESSION_COOKIE_NAME),
):
    user = _require_user(authorization, session_token)
    return _json(
        {
            "ok": True,
            "mfa_enabled": user["mfa_enabled"],
            "delivery": user["mfa_delivery"],
            "recovery_codes_remaining": len(user.get("recovery_codes", [])),
        }
    )


@app.post("/auth/mfa/setup")
async def mfa_setup(
    authorization: Optional[str] = Header(None),
    session_token: Optional[str] = Cookie(None, alias=SESSION_COOKIE_NAME),
):
    user = _require_user(authorization, session_token)
    try:
        module = _ensure_pyotp()
    except ModuleNotFoundError as exc:
        raise HTTPException(status_code=500, detail=str(exc)) from exc
    secret = module.random_base32()
    recovery_codes = _generate_recovery_codes()
    response = MFASetupResponse(
        secret=secret,
        provisioning_uri=_totp_provisioning_uri(user["username"], secret),
        recovery_codes=recovery_codes,
    )
    return _json({"ok": True, **response.dict()})


@app.post("/auth/mfa/enable")
async def mfa_enable(
    req: MFAEnableRequest,
    authorization: Optional[str] = Header(None),
    session_token: Optional[str] = Cookie(None, alias=SESSION_COOKIE_NAME),
):
    user = _require_user(authorization, session_token)
    if not req.secret or not req.otp_code:
        raise HTTPException(status_code=400, detail="secret and otp_code are required")
    if pyotp is None:
        raise HTTPException(status_code=500, detail=PYOTP_MISSING_MESSAGE)
    if not _verify_totp_code(req.secret, req.otp_code):
        raise HTTPException(status_code=401, detail="otp verification failed")
    recovery_codes = req.recovery_codes or _generate_recovery_codes()
    _update_mfa_settings(user["id"], secret=req.secret, enabled=True, recovery_codes=recovery_codes)
    updated = _load_user_record(user["id"])
    return _json(
        {
            "ok": True,
            "mfa_enabled": True,
            "recovery_codes": updated.get("recovery_codes", []),
        }
    )


@app.post("/auth/mfa/disable")
async def mfa_disable(
    req: MFADisableRequest,
    authorization: Optional[str] = Header(None),
    session_token: Optional[str] = Cookie(None, alias=SESSION_COOKIE_NAME),
):
    user = _require_user(authorization, session_token)
    if not user.get("mfa_enabled"):
        return _json({"ok": True, "mfa_enabled": False})
    verified = False
    if req.recovery_code and _consume_recovery_code(user["id"], req.recovery_code):
        verified = True
    elif pyotp is None:
        raise HTTPException(status_code=500, detail=PYOTP_MISSING_MESSAGE)
    elif _verify_totp_code(user.get("totp_secret"), req.otp_code):
        verified = True
    if not verified:
        raise HTTPException(status_code=401, detail="otp or recovery code required")
    _update_mfa_settings(user["id"], secret=None, enabled=False, recovery_codes=None)
    return _json({"ok": True, "mfa_enabled": False})


@app.post("/alpaca/credentials/read")
async def list_alpaca_credentials(
    authorization: Optional[str] = Header(None),
    session_token: Optional[str] = Cookie(None, alias=SESSION_COOKIE_NAME),
):
    # Return the Alpaca credential entries associated with the authenticated user.

    '''Return the Alpaca credential entries associated with the authenticated user.'''
    user = _require_user(authorization, session_token, required_scopes={"credentials"})
    query = (
        "SELECT account_type, api_key, base_url, updated_at\n"
        "FROM alpaca_credentials\n"
        "WHERE user_id = ?\n"
        "ORDER BY account_type"
    )
    with _db_conn() as conn:
        rows = conn.execute(query, (user["id"],)).fetchall()

        rows = conn.execute(
            '''
            SELECT account_type, api_key, base_url, updated_at
            FROM alpaca_credentials
            WHERE user_id = ?
            ORDER BY account_type
            ''',
            (user["id"],),
        ).fetchall()
    credentials = []
    for row in rows:
        try:
            api_key = _decrypt_secret(row["api_key"])
        except CredentialEncryptionError as exc:
            logger.error("Failed to decrypt stored credentials for user %s", user["id"])
            return _json({"ok": False, "detail": str(exc)}, 500)
        credentials.append(
            {
                "account_type": row["account_type"],
                "api_key": api_key,
                "base_url": row["base_url"],
                "updated_at": row["updated_at"],
            }
        )
    return _json({"ok": True, "credentials": credentials})


@app.post("/alpaca/credentials")
async def set_alpaca_credentials(
    req: CredentialReq,
    authorization: Optional[str] = Header(None),
    session_token: Optional[str] = Cookie(None, alias=SESSION_COOKIE_NAME),
):
    '''Create or update Alpaca API credentials for the authenticated user.'''
    user = _require_user(authorization, session_token, required_scopes={"credentials"})
    acct_type = (req.account_type or "paper").strip().lower()
    if acct_type not in {"paper", "funded"}:
        return _json({"ok": False, "detail": "account_type must be 'paper' or 'funded'"}, 400)
    api_key = req.api_key.strip()
    api_secret = req.api_secret.strip()
    if not api_key or not api_secret:
        return _json({"ok": False, "detail": "api_key and api_secret are required"}, 400)
    base_url = (req.base_url or "").strip()
    if not base_url:
        base_url = ALPACA_BASE_URL_FUND if acct_type == "funded" else ALPACA_BASE_URL_PAPER
    try:
        _save_user_credentials(user["id"], acct_type, api_key, api_secret, base_url)
    except CredentialEncryptionError as exc:
        logger.error("Failed to persist credentials for user %s", user["id"])
        return _json({"ok": False, "detail": str(exc)}, 500)
    return _json({"ok": True, "account_type": acct_type, "base_url": base_url})

# --- account data: positions and P&L ---
@app.post("/positions")
async def get_positions(
    account: str = "paper",
    authorization: Optional[str] = Header(None),
    session_token: Optional[str] = Cookie(None, alias=SESSION_COOKIE_NAME),
):
    '''Fetch the current positions for the specified Alpaca account.'''

    acct_type = (account or "paper").lower()
    user = None
    if authorization or session_token:
        user = _require_user(authorization, session_token, required_scopes={"positions"})

    creds = _resolve_alpaca_credentials(acct_type, user["id"] if user else None)
    key = creds.get("key")
    secret = creds.get("secret")
    base_url = creds.get("base_url")
    if not key or not secret:
        return _json({"ok": False, "detail": "Alpaca credentials not configured"}, 500)

    url = f"{base_url}/v2/positions"
    headers = {
        "APCA-API-KEY-ID": key,
        "APCA-API-SECRET-KEY": secret,
    }
    session = _http_session()
    try:
        resp = session.get(url, headers=headers, timeout=15)
        positions = resp.json() if resp.content else []
    except Exception as exc:
        return _json({"ok": False, "detail": f"Failed to fetch positions: {exc}"}, 500)
    return _json({"ok": True, "positions": positions, "account_type": acct_type})


@app.post("/positions/{symbol}/close")
async def close_position(
    symbol: str,
    account: str = "paper",
    authorization: Optional[str] = Header(None),
    session_token: Optional[str] = Cookie(None, alias=SESSION_COOKIE_NAME),
):
    '''Close a single Alpaca position for the authenticated user.'''

    if not symbol:
        return _json({"ok": False, "detail": "symbol is required"}, 400)

    user = _require_user(authorization, session_token, required_scopes={"trade"})

    creds = _resolve_alpaca_credentials(account, user["id"])
    key = creds.get("key")
    secret = creds.get("secret")
    base_url = creds.get("base_url")
    if not key or not secret:
        return _json({"ok": False, "detail": "Alpaca credentials not configured"}, 500)

    url = f"{base_url}/v2/positions/{symbol}"
    headers = {
        "APCA-API-KEY-ID": key,
        "APCA-API-SECRET-KEY": secret,
    }
    session = _http_session()
    try:
        resp = session.delete(url, headers=headers, timeout=15)
    except Exception as exc:
        return _json({"ok": False, "detail": f"Failed to close position: {exc}"}, 500)

    alpaca_payload: Optional[Any] = None
    try:
        if resp.content:
            alpaca_payload = resp.json()
    except ValueError:
        alpaca_payload = None

    if 200 <= resp.status_code < 300:
        detail = (
            (alpaca_payload or {}).get("message")
            if isinstance(alpaca_payload, dict)
            else None
        ) or f"Closed position for {symbol.upper()}"
        body: Dict[str, Any] = {"ok": True, "detail": detail}
        if alpaca_payload is not None:
            body["alpaca"] = alpaca_payload
        return _json(body, resp.status_code)

    error_detail: Optional[str] = None
    if isinstance(alpaca_payload, dict):
        error_detail = (
            alpaca_payload.get("message")
            or alpaca_payload.get("error")
            or alpaca_payload.get("detail")
        )
    if not error_detail:
        error_detail = resp.text.strip() or "Failed to close position"
    error_body: Dict[str, Any] = {"ok": False, "detail": error_detail}
    if alpaca_payload is not None:
        error_body["alpaca"] = alpaca_payload
    status_code = resp.status_code or 502
    return _json(error_body, status_code)

@app.post("/pnl")
async def get_pnl(
    account: str = "paper",
    authorization: Optional[str] = Header(None),
    session_token: Optional[str] = Cookie(None, alias=SESSION_COOKIE_NAME),
):
    '''Compute unrealized P&L for the authenticated user\'s Alpaca account.'''

    acct_type = (account or "paper").lower()
    user = None
    if authorization or session_token:
        user = _require_user(authorization, session_token, required_scopes={"positions"})

    creds = _resolve_alpaca_credentials(acct_type, user["id"] if user else None)
    key = creds.get("key")
    secret = creds.get("secret")
    base_url = creds.get("base_url")
    if not key or not secret:
        return _json({"ok": False, "detail": "Alpaca credentials not configured"}, 500)

    pos_url = f"{base_url}/v2/positions"
    headers = {
        "APCA-API-KEY-ID": key,
        "APCA-API-SECRET-KEY": secret,
    }
    session = _http_session()
    try:
        pos_resp = session.get(pos_url, headers=headers, timeout=15)
        pos_list = pos_resp.json() or []
    except Exception as exc:
        return _json({"ok": False, "detail": f"Failed to compute P&L: {exc}"}, 500)

    if not pos_list:
        return _json({"ok": True, "total_pnl": 0.0, "positions": []})

    results = []
    total_pnl = 0.0
    for position in pos_list:
        qty = float(position.get("qty") or position.get("quantity") or 0)
        cost_basis = float(position.get("cost_basis") or 0)
        market_value = float(position.get("market_value") or 0)
        if position.get("unrealized_pl") is not None:
            pnl = float(position.get("unrealized_pl"))
        else:
            pnl = market_value - cost_basis
        total_pnl += pnl
        results.append(
            {
                "symbol": position.get("symbol"),
                "quantity": qty,
                "avg_entry_price": float(position.get("avg_entry_price") or 0),
                "market_value": market_value,
                "cost_basis": cost_basis,
                "unrealized_pl": pnl,
            }
        )

    return _json({"ok": True, "total_pnl": total_pnl, "positions": results})


@app.post("/strategy/liquidity-sweeps")
def strategy_liquidity_sweeps(ticker: str, session_date: Optional[str] = None, interval: str = "1m"):
    ticker = (ticker or "").strip()
    if not ticker:
        return _json({"ok": False, "detail": "ticker query parameter is required"}, 400)
    try:
        analysis = analyze_liquidity_session(
            ticker,
            session_date=session_date,
            interval=interval,
            asset_dir=LIQUIDITY_ASSETS,
        )
    except StrategyError as exc:
        return _json({"ok": False, "detail": str(exc)}, 400)
    except Exception as exc:
        return _json({"ok": False, "detail": f"{type(exc).__name__}: {exc}"}, 500)

    heatmap_info = analysis.get("heatmap")
    if heatmap_info:
        filename = heatmap_info.get("relative_url")
        if filename:
            heatmap_info["public_url"] = f"/public/liquidity/assets/{filename}"
    analysis["ok"] = True
    return _json(analysis)

# -----------------------------------------------------------------------------
# Alpaca webhook handler
#
# Alpaca can be configured to send trade updates and other events to a webhook
# endpoint. This handler accepts those webhook callbacks and logs the payload.
# To test paper trading events, point your Alpaca paper account's webhook URL at
# `https://<your-ngrok-url>/alpaca/webhook`. For example, when using the
# run_with_ngrok.py script included in this repository, ngrok will provide a
# public URL that tunnels traffic to your local server running on port 8000.
# Copy that URL into your Alpaca console under "Paper Trading" → "API Config"
# → "Webhook URL".
#
# NOTE: This handler does not perform any trading actions. It simply returns
# ``{"ok": true}`` and logs the received JSON. You can extend it to update
# your own database or notify your front-end. In this hosted context, any
# external HTTP requests (e.g. to Alpaca) are not executed; the code is
# illustrative only.
@app.post("/alpaca/webhook")
async def alpaca_webhook(req: Request):
    '''
    Receive webhook callbacks from Alpaca. All requests must include a valid
    ``ALPACA_WEBHOOK_SECRET`` signature unless
    ``ALPACA_ALLOW_UNAUTHENTICATED_WEBHOOKS`` is explicitly enabled. The
    signature is calculated as ``base64(hmac_sha256(secret, f"{timestamp}.{body}"))``
    and supplied via ``X-Webhook-Signature`` alongside an ``X-Webhook-Timestamp``
    header to prevent replay attacks.
    '''

    body_bytes = await req.body()
    try:
        payload = json.loads(body_bytes.decode("utf-8"))
    except Exception:
        payload = None

    if not ALPACA_WEBHOOK_SECRET and not ALPACA_ALLOW_UNAUTHENTICATED_WEBHOOKS:
        return _json({"ok": False, "detail": "webhook secret not configured"}, 503)

    if ALPACA_WEBHOOK_SECRET:
        signature = req.headers.get(ALPACA_WEBHOOK_SIGNATURE_HEADER)
        if not signature:
            return _json({"ok": False, "detail": "missing signature"}, 400)

        timestamp_header = req.headers.get(ALPACA_WEBHOOK_TIMESTAMP_HEADER)
        if not timestamp_header:
            return _json({"ok": False, "detail": "missing timestamp"}, 400)

        timestamp_header = timestamp_header.strip()
        if not timestamp_header:
            return _json({"ok": False, "detail": "missing timestamp"}, 400)

        try:
            timestamp_value = _parse_webhook_timestamp(timestamp_header)
        except ValueError:
            return _json({"ok": False, "detail": "invalid timestamp"}, 400)

        now = time.time()
        tolerance = ALPACA_WEBHOOK_TOLERANCE_SECONDS
        if tolerance and now - timestamp_value > tolerance:
            return _json({"ok": False, "detail": "stale webhook"}, 400)
        if tolerance and timestamp_value - now > tolerance:
            return _json({"ok": False, "detail": "timestamp too far in future"}, 400)

        expected_signature = _compute_webhook_signature(
            ALPACA_WEBHOOK_SECRET,
            timestamp_header,
            body_bytes,
        )
        if not hmac.compare_digest(expected_signature, signature):
            return _json({"ok": False, "detail": "invalid signature"}, 400)

        if tolerance and not _alpaca_replay_guard.register(expected_signature):
            return _json({"ok": False, "detail": "webhook replay detected"}, 409)

    # In a production system you might persist the payload to a database or
    # notify other services. Here we simply print it to stdout.
    logger.info("[Alpaca webhook] %s", json.dumps(payload, indent=2))
    return _json({"ok": True})


@app.post("/alpaca/webhook/test")
async def alpaca_webhook_test(
    req: AlpacaWebhookTest,
    request: Request,
    credentials: HTTPBasicCredentials = Depends(ADMIN_PORTAL_HTTP_BASIC),
):
    gating_configured = bool(
        ADMIN_PORTAL_GATE_TOKEN or (ADMIN_PORTAL_BASIC_USER and ADMIN_PORTAL_BASIC_PASS)
    )
    if ALPACA_WEBHOOK_TEST_REQUIRE_AUTH:
        if not gating_configured:
            raise HTTPException(
                status_code=503,
                detail="admin authentication must be configured to use the webhook test endpoint",
            )
        _enforce_admin_portal_gate(request, credentials)
    elif gating_configured:
        _enforce_admin_portal_gate(request, credentials)

    payload = req.raw.copy() if isinstance(req.raw, dict) else {
        "event": req.event,
        "order": {
            "symbol": req.symbol,
            "qty": req.quantity,
            "filled_avg_price": req.price,
            "side": req.side,
            "status": req.status,
        },
    }
    payload.setdefault("event", req.event)
    timestamp_value = payload.get("timestamp") or req.timestamp
    if not timestamp_value:
        timestamp_value = datetime.now(timezone.utc).isoformat()
    payload["timestamp"] = timestamp_value

    body_bytes = json.dumps(payload, separators=(",", ":"), sort_keys=True).encode()
    signature = None
    if ALPACA_WEBHOOK_SECRET:
        signature = _compute_webhook_signature(ALPACA_WEBHOOK_SECRET, timestamp_value, body_bytes)

    stamp = datetime.now(timezone.utc).strftime("%Y%m%d-%H%M%S")
    symbol_component = _sanitize_filename_component(req.symbol or "")
    fname = f"test-{symbol_component}-{stamp}.json"
    path = (ALPACA_TEST_DIR / fname).resolve()
    if not _is_subpath(ALPACA_TEST_DIR, path):
        raise HTTPException(status_code=400, detail="invalid symbol for artifact path")
    path.parent.mkdir(parents=True, exist_ok=True)
    path.write_text(json.dumps(payload, indent=2), encoding="utf-8")

    return _json(
        {
            "ok": True,
            "payload": payload,
            "suggested_signature": signature,
            "artifact": f"/public/{path.relative_to(PUBLIC_DIR)}",
            "default_webhook_url": f"{DEFAULT_PUBLIC_BASE_URL}/alpaca/webhook" if DEFAULT_PUBLIC_BASE_URL else None,
        }
    )


@app.post("/alpaca/webhook/tests")
def alpaca_webhook_tests():
    '''Return recently generated Alpaca webhook test artifacts.'''
    tests = []
    for file_path in sorted(ALPACA_TEST_DIR.glob("*.json"), key=lambda p: p.stat().st_mtime, reverse=True):
        try:
            payload = json.loads(file_path.read_text(encoding="utf-8"))
        except Exception:
            payload = {}
        symbol = (
            (payload.get("order") or {}).get("symbol")
            or payload.get("symbol")
            or payload.get("ticker")
            or ""
        )
        stat = file_path.stat()
        tests.append(
            {
                "name": file_path.name,
                "symbol": symbol,
                "created": datetime.fromtimestamp(stat.st_mtime, tz=timezone.utc).isoformat(),
                "size": stat.st_size,
                "url": f"/public/{file_path.relative_to(PUBLIC_DIR)}",
            }
        )
    return _json({"ok": True, "tests": tests})


@app.post("/papertrade/status")
async def papertrade_status():
    async with PAPERTRADE_STATE_LOCK:
        _load_papertrade_state()
        dashboard = _papertrade_dashboard()
    return _json({"ok": True, "dashboard": dashboard})


@app.post("/papertrade/orders")
async def papertrade_orders(req: PaperTradeOrderRequest):
    symbol = (req.symbol or "").strip().upper()
    if not symbol:
        return _json({"ok": False, "detail": "symbol is required"}, 400)

    instrument = req.instrument
    side = req.side
    quantity = float(req.quantity)
    price = float(req.price)
    if price <= 0:
        price = 1.0

    order_payload: Dict[str, Any] = {
        "symbol": symbol,
        "instrument": instrument,
        "side": side,
        "quantity": round(quantity, 4),
        "price": round(price, 4),
    }

    if instrument == "option":
        option_type = (req.option_type or "call").lower()
        expiry = (req.expiry or "").strip()
        strike = float(req.strike) if req.strike is not None else None
        order_payload.update(
            {
                "option_type": option_type,
                "expiry": expiry or None,
                "strike": round(strike, 4) if strike is not None else None,
            }
        )
    else:
        month = (req.future_month or "").strip().upper()
        year = int(req.future_year) if req.future_year is not None else None
        order_payload.update(
            {
                "future_month": month or None,
                "future_year": year,
            }
        )

    ai_decision = _run_ai_trainer(order_payload)
    status = "executed" if ai_decision.get("action") == "execute" else "review"

    order_record = {
        "id": secrets.token_hex(6),
        **order_payload,
        "status": status,
        "ai": ai_decision,
        "timestamp": datetime.now(timezone.utc).isoformat(),
        "entry_price": round(price, 4),
        "noise_seed": secrets.token_hex(6),
    }

    async with PAPERTRADE_STATE_LOCK:
        _load_papertrade_state()
        orders = PaperTradeState.setdefault("orders", [])
        orders.append(order_record)
        # keep history manageable
        if len(orders) > 500:
            del orders[:-500]
        _save_papertrade_state()
        dashboard = _papertrade_dashboard()

    response_order = dict(order_record)
    response_order.pop("noise_seed", None)

    return _json({"ok": True, "order": response_order, "dashboard": dashboard})


@app.post("/trade/auto")
async def trade_auto(
    req: AutoTradeOrderRequest,
    authorization: Optional[str] = Header(None),
    session_token: Optional[str] = Cookie(None, alias=SESSION_COOKIE_NAME),
):
    """Execute an order through Alpaca when approved by the AI trainer."""

    user = _require_user(authorization, session_token, required_scopes={"trade"})

    symbol = (req.symbol or "").strip().upper()
    if not symbol:
        return _json({"ok": False, "detail": "symbol is required"}, 400)

    account_type = "funded" if req.account == "funded" else "paper"
    quantity = float(req.quantity)
    price = float(req.price) if req.price is not None else None
    if price is not None and price <= 0:
        price = None

    order_summary = {
        "symbol": symbol,
        "quantity": round(quantity, 6),
        "side": req.side,
        "price": round(price, 4) if price is not None else None,
        "instrument": req.instrument,
    }

    ai_payload = {
        "instrument": req.instrument,
        "symbol": symbol,
        "side": req.side,
        "quantity": quantity,
        "price": price or 0.0,
        "option_type": req.option_type,
        "expiry": req.expiry,
        "strike": req.strike,
        "future_month": req.future_month,
        "future_year": req.future_year,
    }
    ai_decision = _run_ai_trainer(ai_payload)
    if ai_decision.get("action") != "execute":
        detail = ai_decision.get("message") or "Neo Cortex AI parked the order for review."
        return _json(
            {
                "ok": True,
                "executed": False,
                "ai": ai_decision,
                "detail": detail,
                "account": account_type,
                "order": order_summary,
            }
        )

    creds = _resolve_alpaca_credentials(account_type, user["id"])
    key = creds.get("key")
    secret = creds.get("secret")
    base_url = creds.get("base_url")
    if not key or not secret or not base_url:
        return _json({"ok": False, "detail": "Alpaca credentials not configured"}, 500)

    def _format_qty(value: float) -> str:
        if not math.isfinite(value) or value <= 0:
            return "1"
        if abs(value - round(value)) < 1e-6:
            return str(int(round(value)))
        return f"{value:.6f}".rstrip("0").rstrip(".")

    qty_str = _format_qty(quantity)
    order_payload: Dict[str, Any] = {
        "symbol": symbol,
        "qty": qty_str,
        "side": "buy" if req.side == "long" else "sell",
        "type": "market",
        "time_in_force": "day",
        "client_order_id": f"nc-{secrets.token_hex(10)}",
    }
    if price is not None:
        order_payload["type"] = "limit"
        order_payload["limit_price"] = round(price, 4)

    headers = {
        "APCA-API-KEY-ID": key,
        "APCA-API-SECRET-KEY": secret,
        "Content-Type": "application/json",
    }

    session = _http_session()
    try:
        resp = session.post(
            f"{base_url}/v2/orders",
            headers=headers,
            json=order_payload,
            timeout=20,
        )
    except Exception as exc:
        return _json(
            {
                "ok": False,
                "executed": False,
                "ai": ai_decision,
                "detail": f"Failed to submit order: {exc}",
                "account": account_type,
                "order": order_summary,
                "alpaca_order": order_payload,
            },
            502,
        )

    alpaca_payload: Optional[Any]
    try:
        alpaca_payload = resp.json() if resp.content else None
    except ValueError:
        alpaca_payload = resp.text.strip() or None

    if 200 <= resp.status_code < 300:
        detail: Optional[str] = None
        if isinstance(alpaca_payload, dict):
            detail = (
                alpaca_payload.get("status_message")
                or alpaca_payload.get("message")
                or alpaca_payload.get("status")
            )
        if not detail:
            detail = "Alpaca accepted the order."
        body: Dict[str, Any] = {
            "ok": True,
            "executed": True,
            "ai": ai_decision,
            "detail": detail,
            "account": account_type,
            "order": order_summary,
            "alpaca": alpaca_payload,
            "alpaca_order": order_payload,
        }
        return _json(body, resp.status_code or 200)

    error_detail: Optional[str] = None
    if isinstance(alpaca_payload, dict):
        error_detail = (
            alpaca_payload.get("message")
            or alpaca_payload.get("error")
            or alpaca_payload.get("detail")
        )
    if not error_detail:
        error_detail = resp.text.strip() or f"Alpaca order rejected with HTTP {resp.status_code}"

    error_body: Dict[str, Any] = {
        "ok": False,
        "executed": False,
        "ai": ai_decision,
        "detail": error_detail,
        "account": account_type,
        "order": order_summary,
        "alpaca_order": order_payload,
    }
    if alpaca_payload is not None:
        error_body["alpaca"] = alpaca_payload

    return _json(error_body, resp.status_code or 502)


@app.post("/chat/completions")
async def chat_completions(
    req: ChatCompletionRequest,
    authorization: Optional[str] = Header(None),
    session_token: Optional[str] = Cookie(None, alias=SESSION_COOKIE_NAME),
):
    """Proxy chat completion requests to the configured language model."""

    if not ENDUSER_CHAT_ENABLED:
        raise HTTPException(status_code=404, detail="assistant is not enabled")

    user = _require_user(authorization, session_token, required_scopes={"ml-chat"})
    result = await _run_chat_completion(req, user)
    body = {
        "ok": True,
        "reply": result["message"],
        "model": result["model"],
        "usage": result.get("usage", {}),
    }
    return _json(body)

# --- ingestion: TradingView (signals + bars optional) ---
@app.post("/webhook/tradingview")
async def webhook_tv(req: Request):
    try:
        j = await req.json()
    except Exception:
        return _json({"ok": False, "detail": "invalid json"}, 400)

    tkr = (j.get("ticker") or "").upper()
    tf  = j.get("interval") or "1h"
    ts  = pd.to_datetime(j.get("time"), utc=True, errors="coerce")

    if all(k in j for k in ("open","high","low","close","volume")) and ts is not pd.NaT:
        bar = pd.DataFrame([{
            "Open": float(j["open"]), "High": float(j["high"]), "Low": float(j["low"]),
            "Close": float(j["close"]), "Volume": float(j["volume"])
        }], index=[ts])
        upsert_bars(tkr, tf, bar)

    feats = j.get("features") or {}
    sig = (j.get("signal") or "").lower()
    if sig in ("long","short","flat"):
        feats.setdefault("tv_long",  1.0 if sig=="long"  else 0.0)
        feats.setdefault("tv_short", 1.0 if sig=="short" else 0.0)
        feats.setdefault("tv_flat",  1.0 if sig=="flat"  else 0.0)
    if feats and ts is not pd.NaT:
        ex = pd.DataFrame([feats], index=[ts])
        upsert_exog(tkr, ex)

    IngestStats["tradingview"] += 1
    return _json({"ok": True})

# --- webhook: Alpaca broker (disabled) ---
@app.post("/webhook/alpaca")
async def webhook_alpaca(req: Request):
    '''
    Placeholder for a future Alpaca trade execution webhook.

    Executing high‑stakes financial transactions (such as buying or selling securities)
    is disabled in this environment. Any POSTed payload will be ignored and an error
    response returned. To integrate live trading functionality, you would need to
    use the Alpaca Orders API with appropriate safeguards, and run the code outside
    of this assistant.
    '''
    return _json({"ok": False, "detail": "Trade execution via Alpaca is disabled in this environment"}, 403)

# --- ingestion: generic candles (Robinhood/Webull) ---
@app.post("/ingest/candles")
async def ingest_candles(req: Request):
    j = await req.json()
    tkr = (j.get("ticker") or "").upper()
    tf  = j.get("interval") or "1h"
    prov = (j.get("provider") or "").lower()
    rows = j.get("rows") or []
    if not tkr or not rows:
        return _json({"ok": False, "detail":"missing rows/ticker"},400)
    df = pd.DataFrame([{
        "Open": float(r["open"]), "High": float(r["high"]), "Low": float(r["low"]),
        "Close": float(r["close"]), "Volume": float(r["volume"]),
        "time": r.get("time")
    } for r in rows])
    df["time"] = pd.to_datetime(df["time"], utc=True, errors="coerce")
    df = df.dropna(subset=["time"]).set_index("time").sort_index()
    upsert_bars(tkr, tf, df)
    if "robinhood" in prov: IngestStats["robinhood"] += len(rows)
    if "webull" in prov:    IngestStats["webull"]    += len(rows)
    return _json({"ok": True, "n": len(df)})

# --- ingestion: arbitrary features/fundamentals ---
@app.post("/ingest/features")
async def ingest_features(req: Request):
    j = await req.json()
    tkr = (j.get("ticker") or "").upper()
    rows = j.get("rows") or []
    if not tkr or not rows:
        return _json({"ok": False, "detail":"missing"},400)
    df = pd.DataFrame(rows)
    if "time" not in df.columns:
        return _json({"ok": False, "detail":"rows missing 'time'"},400)
    df["time"] = pd.to_datetime(df["time"], utc=True, errors="coerce")
    df = df.dropna(subset=["time"]).set_index("time").sort_index()
    upsert_exog(tkr, df)
    return _json({"ok": True, "n": len(df)})

@app.post("/ingest/fundamentals")
async def ingest_fa(req: Request):
    j = await req.json()
    tkr = (j.get("ticker") or "").upper()
    ts = pd.to_datetime(j.get("time"), utc=True, errors="coerce")
    if not tkr or ts is pd.NaT:
        return _json({"ok": False, "detail":"missing"},400)
    d = {k: float(j[k]) for k in ("fa_pe","fa_pb","fa_eps","fa_div") if k in j}
    df = pd.DataFrame([d], index=[ts])
    upsert_exog(tkr, df)
    return _json({"ok": True})

# ---------- training ----------
@app.post("/train")
def train(req: TrainReq):
    synthetic_reason = _should_use_synthetic_training()
    if synthetic_reason:
        return _synthetic_train_response(req, synthetic_reason)

    try:
        import yfinance as yf
    except ModuleNotFoundError:
        return _synthetic_train_response(req, "yfinance dependency missing")

    os.environ["PINE_TICKER"]= req.ticker.upper()
    os.environ["PINE_TF"]    = (req.mode or "HFT").upper()
    os.environ["PINE_MODE"]  = (req.pine_mode or "OFF").upper()

    # yfinance (safe combos)
    yf_df = None
    try:
        per = req.period or "6mo"
        if req.interval in ("1m","2m") and per not in ("1d","5d","1mo"): per = "1mo"
        yfd = yf.download(req.ticker, period=per, interval=req.interval,
                          progress=False, group_by="column", threads=False, auto_adjust=True)
        if yfd is not None and not yfd.empty:
            yf_df = standardize_ohlcv(yfd, ticker=req.ticker)
    except Exception:
        yf_df = None

    # external
    ext_df = None
    k = key(req.ticker, req.interval)
    if k in Buffers and not Buffers[k].empty:
        ext_df = Buffers[k][["Open","High","Low","Close","Volume"]].copy()

    # merge / prefer
    if req.source == "yfinance": base = yf_df
    elif req.source == "ingest": base = ext_df
    else:
        if req.merge_sources and (yf_df is not None) and (ext_df is not None):
            base = pd.concat([yf_df, ext_df]).sort_index().groupby(level=0).last()
        else:
            base = ext_df if ext_df is not None else yf_df

    if base is None or getattr(base, "empty", True):
        return _synthetic_train_response(req, "no market data available")

    exog = _get_exog(req.ticker, base.index, include_fa=req.use_fundamentals)

    presets = {"chill":1.15,"normal":0.95,"spicy":0.75,"insane":0.55}
    entry_thr = req.entry_thr if req.entry_thr is not None else presets.get((req.aggressiveness or "normal"), 0.95)

    try:
        feat = build_features(
            base,
            hftMode=(req.mode.upper()=="HFT"),
            zThrIn=req.z_thr,
            volKIn=req.vol_k,
            entryThrIn=entry_thr,
            exog=exog
        )
    except Exception as exc:
        logger.warning("build_features failed for %s: %s", req.ticker, exc)
        return _synthetic_train_response(req, f"feature engineering failed: {exc}")

    # ---- guard around torch._dynamo error so API doesn't 500 ----
    try:
        acc, n = train_and_save(feat, max_iter=int(req.max_iter))
    except ModuleNotFoundError as e:
        message = str(e)
        if "torch._dynamo" in message:
            reason = (
                "PyTorch install is inconsistent (missing torch._dynamo). "
                "Install PyTorch 2.x GPU/CPU wheels or remove any third-party torch-compile shim."
            )
        else:
            reason = message or "required ML dependency missing"
        return _synthetic_train_response(req, reason)
    except Exception as e:
        logger.warning("train_and_save failed for %s: %s", req.ticker, e)
        return _synthetic_train_response(req, f"training error: {type(e).__name__}: {e}")

    d = _latest_run_dir()
    if d: _save_price_preview(base, req.ticker, Path(d))
    return _json({"ok": True, "train_acc": round(acc,3), "n": int(n), "run_dir": d})

@app.post("/train/multi")
def train_multi(req: TrainMultiReq):
    import concurrent.futures as cf
    results, errors = {}, {}
    def _one(tkr: str):
        sub = TrainReq(ticker=tkr, period=req.period, interval=req.interval, max_iter=req.max_iter,
                       mode=req.mode, pine_mode=req.pine_mode, aggressiveness=req.aggressiveness,
                       sides=req.sides, source=req.source, merge_sources=req.merge_sources,
                       use_fundamentals=req.use_fundamentals)
        try:
            resp = train(sub)
            return tkr, json.loads(resp.body.decode("utf-8"))
        except Exception as e:
            return tkr, {"ok": False, "detail": f"{type(e).__name__}: {e}"}
    with cf.ThreadPoolExecutor(max_workers=min(8, max(1, len(req.tickers)))) as exe:
        futs = [exe.submit(_one, t) for t in req.tickers]
        for f in cf.as_completed(futs):
            tkr, payload = f.result()
            (results if payload.get("ok") else errors)[tkr] = payload
    return _json({"ok": True, "results": results, "errors": errors})

# ---------- idle loop (async, AnyIO-safe) ----------
async def _idle_loop(name: str, spec: IdleReq):
    while True:
        try:
            train_multi(TrainMultiReq(
                tickers=spec.tickers, period=spec.period, interval=spec.interval, max_iter=spec.max_iter,
                mode=spec.mode, pine_mode=spec.pine_mode, aggressiveness=spec.aggressiveness, sides=spec.sides,
                source=spec.source, merge_sources=spec.merge_sources, use_fundamentals=spec.use_fundamentals
            ))
        except Exception as e:
            print(f"[idle:{name}] {type(e).__name__}: {e}", flush=True)
        await asyncio.sleep(max(30, int(spec.every_sec)))

@app.post("/idle/start")
async def idle_start(req: IdleReq):
    if req.name in IdleTasks and not IdleTasks[req.name].done():
        return _json({"ok": False, "detail":"task already running"}, 400)
    loop = asyncio.get_running_loop()
    IdleTasks[req.name] = loop.create_task(_idle_loop(req.name, req))
    return _json({"ok": True, "started": req.name})

@app.post("/idle/stop")
async def idle_stop(name: str):
    t = IdleTasks.get(name)
    if not t: raise HTTPException(404, "no such idle task")
    t.cancel()
    return _json({"ok": True, "stopped": name})

@app.post("/idle/status")
def idle_status():
    return _json({"ok": True, "running": {k: (not v.done()) for k,v in IdleTasks.items()}})

# ---------- metrics/artifacts ----------
@app.post("/metrics/latest")
def metrics_latest():
    d = _latest_run_dir()
    if not d: return _json({"ok": False, "reason":"no runs yet"})
    p = Path(d)/"metrics.json"
    if not p.exists(): return _json({"ok": False, "reason":"metrics.json not found", "run_dir": d})
    txt = p.read_text(encoding="utf-8", errors="ignore").replace("NaN","null").replace("Infinity","null").replace("-Infinity","null")
    try: obj = json.loads(txt)
    except Exception: obj = {}
    obj["ok"]=True; obj["run_dir"]=d; obj["ingest_stats"]=IngestStats; obj.setdefault("time_utc", datetime.now(timezone.utc).strftime("%Y-%m-%d %H:%M:%S"))
    return _json(obj)

@app.get("/artifacts/file/{name}")
def artifacts_file(name: str):
    d = _latest_run_dir()
    if not d: raise HTTPException(404, "No runs found")
    path = Path(d)/name
    if not path.exists(): raise HTTPException(404, f"{name} not found")
    mt = "image/png" if name.lower().endswith(".png") else "application/json"
    return FileResponse(path, media_type=mt, headers=_nocache())

# ---------- SSE ----------
async def _tail(path: Path, event_name: str):
    last = time.monotonic()
    with path.open("r", encoding="utf-8", errors="ignore") as f:
        f.seek(0, os.SEEK_END)
        while True:
            line = f.readline()
            if not line:
                now = time.monotonic()
                if now-last >= 5.0:
                    yield f"event: {event_name}\ndata: alive\n\n"; last = now
                await asyncio.sleep(0.25); continue
            yield f"data: {line.strip()}\n\n"

async def _wait_for(relname: str) -> Path:
    while True:
        d = _latest_run_dir()
        if d:
            p = Path(d)/relname
            if p.exists(): return p
        await asyncio.sleep(0.4)

@app.get("/stream/training")
async def stream_training():
    p = await _wait_for("train.log.jsonl")
    return StreamingResponse(_tail(p,"ping"), media_type="text/event-stream", headers=_nocache())

@app.get("/stream/nn")
async def stream_nn():
    p = await _wait_for("nn_state.jsonl")
    return StreamingResponse(_tail(p,"nn_ping"), media_type="text/event-stream", headers=_nocache())

# ---------- NN graph ----------
@app.get("/nn/graph")
def nn_graph():
    d = _latest_run_dir()
    if not d: return _json({"ok": False, "detail":"no runs"})
    p = Path(d)/"nn_graph.json"
    if not p.exists():
        return _json({"ok": True, "graph":{"title":"-","model":"-","layers":[{"size":16},{"size":16},{"size":2}]}})
    return _json({"ok": True, "graph": json.loads(p.read_text(encoding="utf-8", errors="ignore"))})

# ---------- login + dashboard UI ----------
@app.get("/")
def root():
    return RedirectResponse(url="/login")


@app.get("/login", response_class=HTMLResponse)
def login_page(request: Request):
    return _render_template("login.html", request)


@app.get("/admin/login", response_class=HTMLResponse)
def admin_login_page(request: Request):
    return _render_template("admin_login.html", request)


@app.get("/admin", response_class=HTMLResponse)
def admin_portal(request: Request, user: Dict[str, Any] = Depends(_require_admin)):
    return _render_template("admin.html", request, {"user": user})


@app.get("/dashboard", response_class=HTMLResponse)
def dashboard(request: Request, user: Dict[str, Any] = Depends(_require_admin)):
    return _render_template("dashboard.html", request, {"user": user})


<<<<<<< HEAD
@app.get("/admin/login")
def admin_login_page(
    request: Request, credentials: HTTPBasicCredentials = Depends(ADMIN_PORTAL_HTTP_BASIC)
):
    _enforce_admin_portal_gate(request, credentials)
    if not ADMIN_LOGIN_PAGE.exists():
        return HTMLResponse("<h1>public/admin-login.html missing</h1>", status_code=404, headers=_nocache())
    return FileResponse(ADMIN_LOGIN_PAGE, media_type="text/html", headers=_nocache())
=======
@app.get("/enduserapp", response_class=HTMLResponse)
def enduserapp(request: Request, user: Dict[str, Any] = Depends(_require_user)):
    return _render_template("enduserapp.html", request, {"user": user})
>>>>>>> 135463d9


@app.get("/radar", response_class=HTMLResponse)
def radar(request: Request, user: Dict[str, Any] = Depends(_require_user)):
    return _render_template("radar.html", request, {"user": user})


@app.get("/liquidity")
def liquidity_ui():
    return RedirectResponse(url="/radar")

if __name__ == "__main__":
    print(json.dumps(run_preflight(), indent=2))
    import uvicorn

    uvicorn_kwargs = {"host": API_HOST, "port": API_PORT, "reload": False}
    if DISABLE_ACCESS_LOGS:
        uvicorn_kwargs["access_log"] = False
    if SSL_ENABLED:
        uvicorn_kwargs.update(
            {
                "ssl_certfile": SSL_CERTFILE,
                "ssl_keyfile": SSL_KEYFILE,
            }
        )
        if SSL_KEYFILE_PASSWORD:
            uvicorn_kwargs["ssl_keyfile_password"] = SSL_KEYFILE_PASSWORD
        if SSL_CA_CERTS:
            uvicorn_kwargs["ssl_ca_certs"] = SSL_CA_CERTS
    uvicorn.run(app, **uvicorn_kwargs)<|MERGE_RESOLUTION|>--- conflicted
+++ resolved
@@ -73,9 +73,7 @@
 else:  # pragma: no cover - exercised when pandas is installed
     _PANDAS_AVAILABLE = True
 
-<<<<<<< HEAD
 from fastapi import FastAPI, HTTPException, Request, Header, Cookie, Depends
-=======
 try:  # pragma: no cover - optional dependency
     from openai import OpenAI, OpenAIError
 except ModuleNotFoundError:  # pragma: no cover - fallback when OpenAI SDK missing
@@ -87,7 +85,6 @@
         pass
 
 from fastapi import FastAPI, HTTPException, Request, Header, Cookie, Depends, Form
->>>>>>> 135463d9
 from fastapi.middleware.httpsredirect import HTTPSRedirectMiddleware
 try:
     from fastapi.middleware.cors import CORSMiddleware
@@ -255,12 +252,9 @@
 from auth import create_access_token, get_current_user
 from fastapi import FastAPI, HTTPException, Request, Header, Cookie, Form
 from fastapi.responses import FileResponse, HTMLResponse, StreamingResponse, JSONResponse, RedirectResponse
-<<<<<<< HEAD
 from fastapi.security import HTTPBasic, HTTPBasicCredentials
-=======
-
-
->>>>>>> 135463d9
+
+
 class _FallbackHTTPSRedirectMiddleware:
     """Minimal HTTPS redirect middleware compatible with FastAPI's interface."""
 
@@ -1435,11 +1429,8 @@
 WHOP_API_BASE = (os.getenv("WHOP_API_BASE") or "https://api.whop.com").rstrip("/")
 WHOP_PORTAL_URL = (os.getenv("WHOP_PORTAL_URL") or "").strip() or None
 WHOP_SESSION_TTL = int(os.getenv("WHOP_SESSION_TTL", "900"))
-<<<<<<< HEAD
 ADMIN_PRIVATE_KEY = (os.getenv("ADMIN_PRIVATE_KEY") or "the3istheD3T").strip()
-=======
 ADMIN_PRIVATE_KEY = (os.getenv("ADMIN_PRIVATE_KEY") or "").strip()
->>>>>>> 135463d9
 ADMIN_PORTAL_BASIC_USER = (os.getenv("ADMIN_PORTAL_BASIC_USER") or "").strip()
 ADMIN_PORTAL_BASIC_PASS = (os.getenv("ADMIN_PORTAL_BASIC_PASS") or "").strip()
 ADMIN_PORTAL_BASIC_REALM = (
@@ -1453,8 +1444,6 @@
 ADMIN_PORTAL_HTTP_BASIC = HTTPBasic(auto_error=False)
 if DISABLE_ACCESS_LOGS:
     logging.getLogger("uvicorn.access").disabled = True
-<<<<<<< HEAD
-=======
 
 ALPACA_WEBHOOK_SECRET = (os.getenv("ALPACA_WEBHOOK_SECRET") or "").strip()
 ALPACA_ALLOW_UNAUTHENTICATED_WEBHOOKS = _env_flag(
@@ -1487,7 +1476,6 @@
     logger.warning(
         "ALPACA_WEBHOOK_SECRET is not configured. Incoming /alpaca/webhook requests will be rejected until it is provided."
     )
->>>>>>> 135463d9
 
 
 def _db_conn() -> sqlite3.Connection:
@@ -2794,8 +2782,6 @@
     return JSONResponse(obj, status_code=code, headers=_nocache())
 
 
-<<<<<<< HEAD
-=======
 def _render_template(
     name: str,
     request: Request,
@@ -2874,7 +2860,6 @@
         return parsed.timestamp()
 
 
->>>>>>> 135463d9
 def _enforce_admin_portal_gate(
     request: Request, credentials: Optional[HTTPBasicCredentials]
 ) -> None:
@@ -5306,7 +5291,6 @@
     return _render_template("dashboard.html", request, {"user": user})
 
 
-<<<<<<< HEAD
 @app.get("/admin/login")
 def admin_login_page(
     request: Request, credentials: HTTPBasicCredentials = Depends(ADMIN_PORTAL_HTTP_BASIC)
@@ -5315,11 +5299,9 @@
     if not ADMIN_LOGIN_PAGE.exists():
         return HTMLResponse("<h1>public/admin-login.html missing</h1>", status_code=404, headers=_nocache())
     return FileResponse(ADMIN_LOGIN_PAGE, media_type="text/html", headers=_nocache())
-=======
 @app.get("/enduserapp", response_class=HTMLResponse)
 def enduserapp(request: Request, user: Dict[str, Any] = Depends(_require_user)):
     return _render_template("enduserapp.html", request, {"user": user})
->>>>>>> 135463d9
 
 
 @app.get("/radar", response_class=HTMLResponse)
