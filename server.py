# -*- coding: utf-8 -*-
from __future__ import annotations

import os

try:  # pragma: no cover - optional dependency
    import aikido_zen  # type: ignore
except ModuleNotFoundError:  # pragma: no cover - optional dependency fallback
    class _AikidoZenStub:
        """Fallback shim when ``aikido_zen`` is unavailable."""

        available = False

        def protect(self) -> bool:
            return False

        def __getattr__(self, name: str):
            raise AttributeError(name)

    aikido_zen = _AikidoZenStub()  # type: ignore[assignment]
    _ZEN_LIBRARY_AVAILABLE = False
else:  # pragma: no cover - passthrough when dependency is present
    _ZEN_LIBRARY_AVAILABLE = True

    # Bridge legacy environment variables that the upstream library expects so
    # that projects configured with ``ZEN_ACCESS_TOKEN`` still start the
    # firewall/background services when ``aikido_zen.protect`` is invoked at
    # import time.  The Zen CLI/tooling historically looked for
    # ``AIKIDO_TOKEN`` only, so we copy whichever value the user supplied to the
    # canonical name before ``protect`` runs.
    if not os.environ.get("AIKIDO_TOKEN"):
        _fallback_token = (
            os.environ.get("ZEN_ACCESS_TOKEN")
            or os.environ.get("ZEN_TOKEN")
            or os.environ.get("ZEN_API_TOKEN")
        )
        if _fallback_token:
            os.environ["AIKIDO_TOKEN"] = _fallback_token

aikido_zen.protect()

# ---- Torch compile guards (before any torch/model import) ----
import os as _os
_os.environ.setdefault("PYTORCH_ENABLE_COMPILATION", "0")
_os.environ.setdefault("TORCHDYNAMO_DISABLE", "1")

# ---- std imports ----
import os, json, time, math, shutil, asyncio, importlib, hashlib, sqlite3, secrets, logging, hmac, re, base64, threading, random, ipaddress
from urllib.parse import parse_qs, quote, urlencode
import importlib.util
from pathlib import Path
from datetime import datetime, timezone, timedelta
from contextlib import asynccontextmanager, suppress
from typing import Any, Dict, List, Optional, Tuple, Literal, Set, Iterable
<<<<<<< HEAD
from types import SimpleNamespace
=======
from collections import defaultdict, deque
>>>>>>> 455dbd38

try:
    import pandas as pd
except ModuleNotFoundError:  # pragma: no cover - optional dependency in tests
    class _PandasStub:
        '''Lazy stub that raises a helpful error when pandas is unavailable.'''

        def __getattr__(self, name: str) -> Any:
            raise ModuleNotFoundError(
                "pandas is required for data-processing endpoints. Install it with 'pip install pandas'."
            )

    pd = _PandasStub()  # type: ignore
    _PANDAS_AVAILABLE = False
else:  # pragma: no cover - exercised when pandas is installed
    _PANDAS_AVAILABLE = True

from fastapi import FastAPI, HTTPException, Request, Header, Cookie, Depends, Form
from fastapi.middleware.httpsredirect import HTTPSRedirectMiddleware
from fastapi.middleware.cors import CORSMiddleware
from fastapi.responses import FileResponse, HTMLResponse, StreamingResponse, JSONResponse, RedirectResponse
from fastapi.security import HTTPBasic, HTTPBasicCredentials
<<<<<<< HEAD
try:
    from fastapi.templating import Jinja2Templates
except ModuleNotFoundError:  # pragma: no cover - fallback when optional extras missing
    try:  # pragma: no cover - secondary fallback if FastAPI re-export unavailable
        from starlette.templating import Jinja2Templates  # type: ignore
    except ModuleNotFoundError:  # pragma: no cover - minimal templating shim
        class Jinja2Templates:
            """Lightweight template renderer used when Starlette's helper is unavailable."""

            _TOKEN_RE = re.compile(r"(\{\{.*?\}\}|\{%.*?%\})", re.S)

            def __init__(self, directory: str) -> None:
                self.directory = Path(directory)
                self._cache: Dict[str, List[Tuple[str, str]]] = {}

            def _wrap(self, value: Any) -> Any:
                if isinstance(value, dict):
                    return SimpleNamespace(**{k: self._wrap(v) for k, v in value.items()})
                if isinstance(value, list):
                    return [self._wrap(v) for v in value]
                if isinstance(value, set):
                    return [self._wrap(v) for v in sorted(value)]
                return value

            def _prepare_context(self, context: Dict[str, Any]) -> Dict[str, Any]:
                prepared: Dict[str, Any] = {}
                for key, value in context.items():
                    if key == "request":
                        prepared[key] = value
                    else:
                        prepared[key] = self._wrap(value)
                return prepared

            def _load_template(self, name: str) -> str:
                path = (self.directory / name).resolve()
                if not str(path).startswith(str(self.directory.resolve())):
                    raise ValueError(f"Invalid template path: {name}")
                try:
                    return path.read_text(encoding="utf-8")
                except FileNotFoundError as exc:  # pragma: no cover - configuration issue
                    raise RuntimeError(f"Template '{name}' not found") from exc

            def _tokenize(self, name: str, text: str) -> List[Tuple[str, str]]:
                cached = self._cache.get(name)
                if cached is not None:
                    return cached
                tokens: List[Tuple[str, str]] = []
                pos = 0
                for match in self._TOKEN_RE.finditer(text):
                    if match.start() > pos:
                        tokens.append(("text", text[pos:match.start()]))
                    raw = match.group(0)
                    if raw.startswith("{{"):
                        tokens.append(("expr", raw[2:-2].strip()))
                    else:
                        tokens.append(("stmt", raw[2:-2].strip()))
                    pos = match.end()
                if pos < len(text):
                    tokens.append(("text", text[pos:]))
                self._cache[name] = tokens
                return tokens

            def _eval(self, expr: str, context: Dict[str, Any]) -> Any:
                locals_ctx = self._prepare_context(context)
                try:
                    return eval(expr, {"__builtins__": {}}, locals_ctx)  # noqa: S307 - controlled input
                except Exception:
                    return ""

            def _render_tokens(
                self,
                tokens: List[Tuple[str, str]],
                context: Dict[str, Any],
                start: int = 0,
                stop_tokens: Optional[Set[str]] = None,
            ) -> Tuple[str, int]:
                pieces: List[str] = []
                idx = start
                while idx < len(tokens):
                    kind, value = tokens[idx]
                    if kind == "text":
                        pieces.append(value)
                    elif kind == "expr":
                        rendered = self._eval(value, context)
                        pieces.append("" if rendered is None else str(rendered))
                    elif kind == "stmt":
                        stmt = value.strip()
                        if stop_tokens and stmt in stop_tokens:
                            return "".join(pieces), idx
                        if stmt.startswith("include"):
                            include_path = self._parse_include(stmt)
                            included_html = self._render_template(include_path, context)
                            pieces.append(included_html)
                        elif stmt.startswith("if "):
                            cond_expr = stmt[3:].strip()
                            true_block, next_idx = self._render_tokens(tokens, context, idx + 1, {"else", "endif"})
                            idx = next_idx
                            false_block = ""
                            if idx < len(tokens):
                                kind2, value2 = tokens[idx]
                                if kind2 == "stmt" and value2.strip() == "else":
                                    false_block, next_idx = self._render_tokens(tokens, context, idx + 1, {"endif"})
                                    idx = next_idx
                            if idx < len(tokens):
                                kind3, value3 = tokens[idx]
                                if not (kind3 == "stmt" and value3.strip() == "endif"):
                                    raise RuntimeError("Unmatched {% if %} block")
                            if self._truthy(cond_expr, context):
                                pieces.append(true_block)
                            else:
                                pieces.append(false_block)
                        elif stmt == "else" or stmt == "endif":
                            if stop_tokens:
                                return "".join(pieces), idx
                        else:
                            # Unsupported directive is ignored for compatibility.
                            pass
                    idx += 1
                return "".join(pieces), idx

            def _truthy(self, expr: str, context: Dict[str, Any]) -> bool:
                result = self._eval(expr, context)
                return bool(result)

            def _parse_include(self, stmt: str) -> str:
                match = re.search(r"include\s+['\"]([^'\"]+)['\"]", stmt)
                if not match:
                    raise RuntimeError(f"Invalid include statement: {stmt}")
                return match.group(1)

            def _render_template(self, name: str, context: Dict[str, Any]) -> str:
                source = self._load_template(name)
                tokens = self._tokenize(name, source)
                rendered, _ = self._render_tokens(tokens, context)
                return rendered

            def TemplateResponse(self, name: str, context: Dict[str, Any], status_code: int = 200) -> HTMLResponse:
                if "request" not in context:
                    raise RuntimeError("Template context must include 'request'")
                html = self._render_template(name, context)
                return HTMLResponse(html, status_code=status_code)
from auth import create_access_token, get_current_user
=======
from fastapi.templating import Jinja2Templates
from auth import create_access_token, get_current_user
from fastapi import FastAPI, HTTPException, Request, Header, Cookie, Form
from fastapi.responses import FileResponse, HTMLResponse, StreamingResponse, JSONResponse, RedirectResponse
>>>>>>> 455dbd38


class _FallbackHTTPSRedirectMiddleware:
    """Minimal HTTPS redirect middleware compatible with FastAPI's interface."""

    def __init__(self, app):
        self.app = app

    async def __call__(self, scope, receive, send):
        if scope.get("type") != "http":
            await self.app(scope, receive, send)
            return

        scheme = scope.get("scheme", "http")
        if scheme == "https":
            await self.app(scope, receive, send)
            return

        headers = {
            key.decode("latin-1").lower(): value.decode("latin-1")
            for key, value in scope.get("headers", [])
        }
        host = headers.get("host")
        if not host:
            server = scope.get("server")
            if server:
                host = f"{server[0]}:{server[1]}" if server[1] else server[0]
            else:
                host = ""

        path = scope.get("raw_path") or scope.get("path", "")
        if isinstance(path, bytes):
            path = path.decode("latin-1")

        query = scope.get("query_string", b"")
        if query:
            path = f"{path}?{query.decode('latin-1')}"

        target_url = f"https://{host}{path}" if host else "https://" + path.lstrip("/")
        response = RedirectResponse(url=target_url, status_code=307)
        await response(scope, receive, send)


def _resolve_https_redirect_middleware():
    try:  # pragma: no cover - import is environment-dependent
        module = importlib.import_module("fastapi.middleware.httpsredirect")
        middleware = getattr(module, "HTTPSRedirectMiddleware", None)
        if middleware is not None:
            return middleware
    except Exception:  # pragma: no cover - fallback for trimmed/partial installs
        return _FallbackHTTPSRedirectMiddleware
    return _FallbackHTTPSRedirectMiddleware


HTTPSRedirectMiddleware = _resolve_https_redirect_middleware()

from fastapi.staticfiles import StaticFiles
from pydantic import BaseModel, Field, ValidationError

try:
    import jwt
except ModuleNotFoundError as exc:  # pragma: no cover - dependency should be installed
    raise ModuleNotFoundError(
        "PyJWT is required to run the server. Install it with 'pip install PyJWT'."
    ) from exc

try:
    from jwt import InvalidTokenError, ExpiredSignatureError
except (ImportError, AttributeError) as exc:  # pragma: no cover - guard against wrong package
    raise ImportError(
        "The imported 'jwt' package is not PyJWT. Please install PyJWT and remove conflicting 'jwt' packages."
    ) from exc
try:
    import bcrypt
except ModuleNotFoundError as exc:  # pragma: no cover - dependency should be installed
    raise ModuleNotFoundError(
        "bcrypt is required for secure password hashing. Install it with 'pip install bcrypt'."
    ) from exc
try:
    import pyotp
except ModuleNotFoundError:  # pragma: no cover - optional dependency
    pyotp = None  # type: ignore[assignment]

PYOTP_MISSING_MESSAGE = (
    "pyotp is required for multi-factor authentication features. Install it with 'pip install pyotp'."
)
try:
    from dotenv import load_dotenv
except ModuleNotFoundError:  # pragma: no cover - optional dependency fallback
    def load_dotenv(*_args, **_kwargs):  # type: ignore
        return False

try:
    from itsdangerous import URLSafeTimedSerializer, BadSignature, SignatureExpired
except ModuleNotFoundError as exc:  # pragma: no cover - dependency should be installed
    raise ModuleNotFoundError(
        "itsdangerous is required for CSRF protection. Install it with 'pip install itsdangerous'."
    ) from exc


def _env_flag(name: str, default: bool = False) -> bool:
    '''Interpret an environment variable as a boolean flag.'''

    raw = os.getenv(name)
    if raw is None:
        return default
    raw = raw.strip().lower()
    if raw in {"1", "true", "yes", "on"}:
        return True
    if raw in {"0", "false", "no", "off"}:
        return False
    return default


def _optional_path(value: Optional[str]) -> Optional[str]:
    if not value:
        return None
    return str(Path(value).expanduser())


def _comma_separated_list(value: Optional[str]) -> List[str]:
    if not value:
        return []
    return [item.strip() for item in value.split(",") if item.strip()]


def _load_optional_module(name: str):
    spec = importlib.util.find_spec(name)
    if spec is None:
        return None
    try:
        return importlib.import_module(name)
    except Exception:
        return None


psutil = _load_optional_module("psutil")

_SENSITIVE_PATTERNS = [
    re.compile(r"(authorization\\s*[:=]\\s*)([^\s]+)", re.IGNORECASE),
    re.compile(r"(bearer\\s+)[A-Za-z0-9._\-+=/]+", re.IGNORECASE),
    re.compile(r"(apikey\\s+)[A-Za-z0-9._\-+=/]+", re.IGNORECASE),
    re.compile(r"(token=)([^&\s]+)", re.IGNORECASE),
    re.compile(r"(password=)([^&\s]+)", re.IGNORECASE),
    re.compile(r"(secret=)([^&\s]+)", re.IGNORECASE),
]
_SENSITIVE_KEYS = {
    "password",
    "passcode",
    "secret",
    "token",
    "api_key",
    "api_secret",
    "authorization",
    "access_token",
    "refresh_token",
}


def _sanitize_log_text(value: str) -> str:
    cleaned = value
    for pattern in _SENSITIVE_PATTERNS:
        cleaned = pattern.sub(lambda m: m.group(1) + "[REDACTED]", cleaned)
    return cleaned


def _sanitize_log_value(value: Any) -> Any:
    if isinstance(value, str):
        return _sanitize_log_text(value)
    if isinstance(value, dict):
        sanitized: Dict[Any, Any] = {}
        for key, item in value.items():
            if isinstance(key, str) and key.lower() in _SENSITIVE_KEYS:
                sanitized[key] = "[REDACTED]"
            else:
                sanitized[key] = _sanitize_log_value(item)
        return sanitized
    if isinstance(value, (list, tuple, set)):
        iterable = [_sanitize_log_value(item) for item in value]
        if isinstance(value, tuple):
            return tuple(iterable)
        if isinstance(value, set):
            return set(iterable)
        return iterable
    return value


class _SensitiveDataFilter(logging.Filter):
    def filter(self, record: logging.LogRecord) -> bool:  # pragma: no cover - logging integration
        if record.args:
            record.args = tuple(_sanitize_log_value(arg) for arg in record.args)
        record.msg = _sanitize_log_value(record.msg)
        if not isinstance(record.msg, str):
            record.msg = _sanitize_log_text(str(record.msg))
        return True


logger = logging.getLogger("neocortex.server")
logger.addFilter(_SensitiveDataFilter())
AUDIT_LOGGER = logging.getLogger("neocortex.audit")
AUDIT_LOGGER.setLevel(logging.INFO)
AUDIT_LOGGER.addFilter(_SensitiveDataFilter())

ALLOWED_HTTP_METHODS: Set[str] = {"GET", "POST"}
LOGIN_RATE_LIMIT_MAX_ATTEMPTS = int(os.getenv("LOGIN_RATE_LIMIT_MAX_ATTEMPTS", "5"))
LOGIN_RATE_LIMIT_WINDOW_SECONDS = int(os.getenv("LOGIN_RATE_LIMIT_WINDOW_SECONDS", "60"))
_LOGIN_ATTEMPTS: Dict[str, deque] = defaultdict(deque)
_LOGIN_RATE_LOCK = threading.Lock()

AUTH_FAILURE_ALERT_THRESHOLD = int(os.getenv("AUTH_FAILURE_ALERT_THRESHOLD", "5"))
AUTH_FAILURE_ALERT_WINDOW_SECONDS = int(os.getenv("AUTH_FAILURE_ALERT_WINDOW_SECONDS", "300"))
_AUTH_FAILURES: Dict[str, deque] = defaultdict(deque)
_AUTH_FAILURE_LOCK = threading.Lock()

_IP_ALLOWLIST_RAW = _comma_separated_list(os.getenv("IP_ALLOWLIST"))
IP_ALLOWLIST: List[ipaddress._BaseNetwork] = []
for entry in _IP_ALLOWLIST_RAW:
    try:
        IP_ALLOWLIST.append(ipaddress.ip_network(entry, strict=False))
    except ValueError:
        logger.warning("invalid IP allowlist entry ignored: %s", entry)

ALLOWED_ORIGINS = _comma_separated_list(os.getenv("ALLOWED_ORIGINS") or os.getenv("CORS_ALLOWED_ORIGINS"))
CSRF_COOKIE_NAME = os.getenv("CSRF_COOKIE_NAME", "csrftoken")
CSRF_HEADER_NAME = os.getenv("CSRF_HEADER_NAME", "X-CSRF-Token")
CSRF_TOKEN_TTL_SECONDS = int(os.getenv("CSRF_TOKEN_TTL_SECONDS", "3600"))
BCRYPT_ROUNDS = int(os.getenv("BCRYPT_ROUNDS", "12"))
AUDIT_METADATA_MAX_LENGTH = int(os.getenv("AUDIT_METADATA_MAX_LENGTH", "2048"))


def _ip_allowed(ip: str) -> bool:
    if not IP_ALLOWLIST:
        return True
    try:
        addr = ipaddress.ip_address(ip)
    except ValueError:
        return False
    return any(addr in network for network in IP_ALLOWLIST)


def _client_ip(request: Request) -> str:
    forwarded = request.headers.get("x-forwarded-for")
    if forwarded:
        first = forwarded.split(",")[0].strip()
        if first:
            return first
    real_ip = request.headers.get("x-real-ip")
    if real_ip:
        return real_ip.strip()
    if request.client and request.client.host:
        return request.client.host
    return "0.0.0.0"


def _client_user_agent(request: Request) -> str:
    return request.headers.get("user-agent", "unknown")[:512]


def _client_fingerprint(request: Request) -> str:
    identifier = f"{_client_ip(request)}|{_client_user_agent(request)}"
    secret = JWT_SECRET_KEY.encode("utf-8") if isinstance(JWT_SECRET_KEY, str) else bytes(JWT_SECRET_KEY)
    return hmac.new(secret, identifier.encode("utf-8"), hashlib.sha256).hexdigest()


def _enforce_login_rate_limit(identifier: str) -> None:
    key = identifier or "unknown"
    now = time.monotonic()
    with _LOGIN_RATE_LOCK:
        attempts = _LOGIN_ATTEMPTS[key]
        while attempts and now - attempts[0] > LOGIN_RATE_LIMIT_WINDOW_SECONDS:
            attempts.popleft()
        if len(attempts) >= LOGIN_RATE_LIMIT_MAX_ATTEMPTS:
            raise HTTPException(
                status_code=429,
                detail="too many login attempts from this source; please retry later",
            )
        attempts.append(now)


def _reset_login_attempts(identifier: str) -> None:
    key = identifier or "unknown"
    with _LOGIN_RATE_LOCK:
        _LOGIN_ATTEMPTS.pop(key, None)


def _track_auth_failure(ip: str) -> None:
    key = ip or "unknown"
    now = time.monotonic()
    with _AUTH_FAILURE_LOCK:
        entries = _AUTH_FAILURES[key]
        while entries and now - entries[0] > AUTH_FAILURE_ALERT_WINDOW_SECONDS:
            entries.popleft()
        entries.append(now)
        if len(entries) >= AUTH_FAILURE_ALERT_THRESHOLD:
            logger.warning("multiple authentication failures detected for %s", key)
            entries.clear()


def _clear_auth_failures(ip: str) -> None:
    key = ip or "unknown"
    with _AUTH_FAILURE_LOCK:
        _AUTH_FAILURES.pop(key, None)


def _register_auth_failure(request: Optional[Request], ip: str) -> None:
    _track_auth_failure(ip)
    if request is not None:
        try:
            request.state.auth_failure_logged = True
        except AttributeError:
            pass


def _generate_csrf_token(request: Request) -> str:
    payload = {"fp": _client_fingerprint(request), "ts": int(time.time())}
    return _CSRF_SERIALIZER.dumps(payload)


def _validate_csrf_token(request: Request, token: Optional[str]) -> bool:
    token = (token or "").strip()
    if not token:
        return False
    try:
        data = _CSRF_SERIALIZER.loads(token, max_age=CSRF_TOKEN_TTL_SECONDS)
    except (BadSignature, SignatureExpired):
        return False
    expected_fp = _client_fingerprint(request)
    provided_fp = str(data.get("fp") or "")
    return bool(provided_fp) and secrets.compare_digest(expected_fp, provided_fp)


def _should_enforce_csrf(request: Request) -> bool:
    if request.method.upper() != "POST":
        return False
    content_type = (request.headers.get("content-type") or "").lower()
    if any(
        marker in content_type
        for marker in ("application/x-www-form-urlencoded", "multipart/form-data")
    ):
        return True
    if SESSION_COOKIE_NAME in request.cookies or REFRESH_COOKIE_NAME in request.cookies:
        return True
    return False

try:
    import matplotlib  # type: ignore
    matplotlib.use("Agg")
    import matplotlib.pyplot as plt  # type: ignore
except ModuleNotFoundError:  # pragma: no cover - optional dependency fallback
    matplotlib = None  # type: ignore

    class _MatplotlibStub:
        def figure(self, *args, **kwargs):
            return self

        def plot(self, *args, **kwargs):
            return None

        def title(self, *args, **kwargs):
            return None

        def grid(self, *args, **kwargs):
            return None

        def tight_layout(self, *args, **kwargs):
            return None

        def savefig(self, *args, **kwargs):
            path = kwargs.get("fname") or (args[0] if args else None)
            if path:
                Path(path).write_bytes(b"")
            return None

        def close(self, *args, **kwargs):
            return None

    plt = _MatplotlibStub()  # type: ignore

# added imports for Alpaca integration
import requests

with suppress(ModuleNotFoundError):
    from cryptography.fernet import Fernet, InvalidToken  # type: ignore

if "Fernet" not in globals():  # pragma: no cover - optional dependency fallback
    class InvalidToken(Exception):
        '''Raised when decrypting stored credentials with an invalid token.'''

    class _MissingCryptographyFernet:
        def __init__(self, *_args, **_kwargs):
            raise ModuleNotFoundError(
                "cryptography is required for credential encryption. Install it with 'pip install cryptography'."
            )

    Fernet = _MissingCryptographyFernet  # type: ignore

# ---- your model utils (import AFTER env guards) ----
MODEL_IMPORT_ERROR: Optional[Exception] = None

try:
    from model import build_features, train_and_save, latest_run_path
except Exception as exc:  # pragma: no cover - optional heavy dependency fallback
    MODEL_IMPORT_ERROR = exc

    def _model_unavailable(*_args, **_kwargs):
        raise RuntimeError(f"Model dependencies unavailable: {exc}")

    def build_features(*args, **kwargs):  # type: ignore
        return _model_unavailable(*args, **kwargs)

    def train_and_save(*args, **kwargs):  # type: ignore
        return _model_unavailable(*args, **kwargs)

    def latest_run_path() -> Optional[str]:  # type: ignore
        return None

try:
    from strategies import analyze_liquidity_session, StrategyError
except Exception as exc:  # pragma: no cover - optional dependency fallback
    class StrategyError(RuntimeError):
        pass

    def analyze_liquidity_session(*_args, **_kwargs):
        raise StrategyError(f"Strategy module unavailable: {exc}")

load_dotenv(override=False)

SSL_CERTFILE = _optional_path(os.getenv("SSL_CERTFILE"))
SSL_KEYFILE = _optional_path(os.getenv("SSL_KEYFILE"))
SSL_KEYFILE_PASSWORD = os.getenv("SSL_KEYFILE_PASSWORD") or None
SSL_CA_CERTS = _optional_path(os.getenv("SSL_CA_CERTS"))
SSL_ENABLED = bool(SSL_CERTFILE and SSL_KEYFILE)
FORCE_HTTPS_REDIRECT = _env_flag("FORCE_HTTPS_REDIRECT", default=SSL_ENABLED)
ENABLE_HSTS = _env_flag("ENABLE_HSTS", default=SSL_ENABLED)
ENABLE_SECURITY_HEADERS = _env_flag("ENABLE_SECURITY_HEADERS", default=True)
DISABLE_SERVER_HEADER = _env_flag("DISABLE_SERVER_HEADER", default=True)
CSRF_COOKIE_SECURE = _env_flag("CSRF_COOKIE_SECURE", default=SSL_ENABLED)
CSRF_COOKIE_SAMESITE = os.getenv("CSRF_COOKIE_SAMESITE", "lax") or "lax"
HSTS_MAX_AGE = int(os.getenv("HSTS_MAX_AGE", "31536000"))
HSTS_INCLUDE_SUBDOMAINS = _env_flag("HSTS_INCLUDE_SUBDOMAINS", default=True)
HSTS_PRELOAD = _env_flag("HSTS_PRELOAD", default=False)
if ENABLE_HSTS:
    _hsts_directives = [f"max-age={HSTS_MAX_AGE}"]
    if HSTS_INCLUDE_SUBDOMAINS:
        _hsts_directives.append("includeSubDomains")
    if HSTS_PRELOAD:
        _hsts_directives.append("preload")
    HSTS_HEADER_VALUE = "; ".join(_hsts_directives)
else:
    HSTS_HEADER_VALUE = None

DEFAULT_SECURITY_HEADERS: Dict[str, str] = {
    "X-Content-Type-Options": "nosniff",
    "X-Frame-Options": "DENY",
    "Referrer-Policy": "no-referrer",
    "Cross-Origin-Opener-Policy": "same-origin",
    "Cross-Origin-Resource-Policy": "same-origin",
    "Permissions-Policy": "camera=(), geolocation=(), microphone=()",
}


ZEN_FIREWALL_ENABLED = _env_flag("ZEN_FIREWALL_ENABLED", default=True)
ZEN_FIREWALL_PROFILE = os.getenv("ZEN_FIREWALL_PROFILE", "balanced")
ZEN_FIREWALL_RULES = os.getenv("ZEN_FIREWALL_RULES")
ZEN_FIREWALL_DEFAULT_POLICY = os.getenv("ZEN_FIREWALL_DEFAULT_POLICY", "allow")
ZEN_ACCESS_TOKEN = (
    os.getenv("ZEN_ACCESS_TOKEN")
    or os.getenv("ZEN_TOKEN")
    or os.getenv("ZEN_API_TOKEN")
    or os.getenv("AIKIDO_TOKEN")
)
ZEN_TOR_ENABLED = _env_flag("ZEN_TOR_ENABLED", default=False)
ZEN_TOR_EXIT_NODES = os.getenv("ZEN_TOR_EXIT_NODES")
ZEN_TOR_STRICT_NODES = _env_flag("ZEN_TOR_STRICT_NODES", default=False)
ZEN_TOR_PERFORMANCE_MODE = os.getenv("ZEN_TOR_PERFORMANCE_MODE", "fast")
ZEN_TOR_MAX_LATENCY_MS = os.getenv("ZEN_TOR_MAX_LATENCY_MS", "150")
ZEN_TOR_NEW_CIRCUIT_SECONDS = os.getenv("ZEN_TOR_NEW_CIRCUIT_SECONDS", "300")


def _configure_aikido_services() -> Dict[str, Any]:
    status: Dict[str, Any] = {
        "library_available": _ZEN_LIBRARY_AVAILABLE,
        "firewall": {
            "requested": ZEN_FIREWALL_ENABLED,
            "profile": ZEN_FIREWALL_PROFILE,
            "default_policy": ZEN_FIREWALL_DEFAULT_POLICY,
            "applied": False,
        },
        "token": {
            "provided": bool(ZEN_ACCESS_TOKEN),
            "applied": False,
        },
        "tor": {
            "requested": ZEN_TOR_ENABLED,
            "performance_mode": ZEN_TOR_PERFORMANCE_MODE,
            "strict_nodes": ZEN_TOR_STRICT_NODES,
            "exit_nodes": _comma_separated_list(ZEN_TOR_EXIT_NODES),
            "max_latency_ms": None,
            "new_circuit_seconds": None,
            "applied": False,
        },
    }

    if not _ZEN_LIBRARY_AVAILABLE:
        status["detail"] = "aikido_zen module not installed"
        return status

    # Configure the Zen firewall if requested.
    if ZEN_FIREWALL_ENABLED:
        firewall_kwargs: Dict[str, Any] = {
            "profile": ZEN_FIREWALL_PROFILE,
            "default_policy": ZEN_FIREWALL_DEFAULT_POLICY,
        }

        if ZEN_FIREWALL_RULES:
            try:
                firewall_kwargs["rules"] = json.loads(ZEN_FIREWALL_RULES)
            except json.JSONDecodeError as exc:
                logger.warning("ZEN_FIREWALL_RULES is not valid JSON: %s", exc)
                status["firewall"]["error"] = f"invalid rules: {exc}"
            except Exception as exc:  # pragma: no cover - defensive
                logger.exception("Unexpected error parsing ZEN_FIREWALL_RULES")
                status["firewall"]["error"] = str(exc)

        if "error" not in status["firewall"]:
            firewall_handler = getattr(aikido_zen, "enable_firewall", None) or getattr(
                aikido_zen, "configure_firewall", None
            )
            if callable(firewall_handler):
                try:
                    result = firewall_handler(**firewall_kwargs)
                    status["firewall"]["applied"] = True
                    if result is not None:
                        status["firewall"]["result"] = result
                except Exception as exc:  # pragma: no cover - runtime safety
                    logger.exception("Failed to configure Zen firewall")
                    status["firewall"]["error"] = str(exc)
            else:
                status["firewall"]["error"] = "firewall controls unavailable"

    # Register secure token with aikido_zen if provided.
    if ZEN_ACCESS_TOKEN:
        token_handler = (
            getattr(aikido_zen, "register_token", None)
            or getattr(aikido_zen, "set_token", None)
            or getattr(aikido_zen, "add_token", None)
        )
        if callable(token_handler):
            try:
                token_handler(ZEN_ACCESS_TOKEN)
                status["token"]["applied"] = True
            except Exception as exc:  # pragma: no cover - runtime safety
                logger.exception("Failed to register Zen access token")
                status["token"]["error"] = str(exc)
        else:
            status["token"]["error"] = "token registration unavailable"

    # Enable Tor services with performance-focused defaults if requested.
    if ZEN_TOR_ENABLED:
        try:
            max_latency = max(10, int(str(ZEN_TOR_MAX_LATENCY_MS)))
        except (TypeError, ValueError):
            logger.warning(
                "ZEN_TOR_MAX_LATENCY_MS must be an integer; falling back to 150"
            )
            max_latency = 150
        try:
            new_circuit_seconds = max(30, int(str(ZEN_TOR_NEW_CIRCUIT_SECONDS)))
        except (TypeError, ValueError):
            logger.warning(
                "ZEN_TOR_NEW_CIRCUIT_SECONDS must be an integer; falling back to 300"
            )
            new_circuit_seconds = 300

        status["tor"]["max_latency_ms"] = max_latency
        status["tor"]["new_circuit_seconds"] = new_circuit_seconds

        tor_handler = (
            getattr(aikido_zen, "enable_tor", None)
            or getattr(aikido_zen, "configure_tor", None)
            or getattr(aikido_zen, "start_tor_service", None)
        )
        if callable(tor_handler):
            tor_kwargs: Dict[str, Any] = {
                "performance": ZEN_TOR_PERFORMANCE_MODE,
                "strict_nodes": ZEN_TOR_STRICT_NODES,
                "exit_nodes": status["tor"]["exit_nodes"],
                "max_latency_ms": max_latency,
                "new_circuit_seconds": new_circuit_seconds,
            }
            if not tor_kwargs["exit_nodes"]:
                tor_kwargs.pop("exit_nodes")
            try:
                result = tor_handler(**tor_kwargs)
                status["tor"]["applied"] = True
                if result is not None:
                    status["tor"]["result"] = result
            except Exception as exc:  # pragma: no cover - runtime safety
                logger.exception("Failed to enable Zen Tor services")
                status["tor"]["error"] = str(exc)
        else:
            status["tor"]["error"] = "tor integration unavailable"

    return status


ZEN_SECURITY_STATUS = _configure_aikido_services()


def _is_subpath(base: Path, candidate: Path) -> bool:
    try:
        candidate.relative_to(base)
        return True
    except ValueError:
        return False


SAFE_FILENAME_COMPONENT = re.compile(r"[^A-Z0-9_-]")


def _sanitize_filename_component(value: str) -> str:
    cleaned = SAFE_FILENAME_COMPONENT.sub("_", value.upper())
    return cleaned or "UNKNOWN"

API_HOST   = os.getenv("API_HOST","0.0.0.0")
API_PORT   = int(os.getenv("API_PORT","8000"))
RUNS_ROOT  = Path(os.getenv("RUNS_ROOT","artifacts")).resolve()
RUNS_ROOT.mkdir(parents=True, exist_ok=True)
STATIC_DIR = Path(os.getenv("STATIC_DIR","static")).resolve(); STATIC_DIR.mkdir(parents=True, exist_ok=True)
PUBLIC_DIR = Path(os.getenv("PUBLIC_DIR","public")).resolve(); PUBLIC_DIR.mkdir(parents=True, exist_ok=True)
TEMPLATES_DIR = Path(os.getenv("TEMPLATES_DIR", "templates")).resolve(); TEMPLATES_DIR.mkdir(parents=True, exist_ok=True)
templates = Jinja2Templates(directory=str(TEMPLATES_DIR))

LIQUIDITY_DIR = PUBLIC_DIR / "liquidity"
LIQUIDITY_DIR.mkdir(parents=True, exist_ok=True)
LIQUIDITY_ASSETS = LIQUIDITY_DIR / "assets"
LIQUIDITY_ASSETS.mkdir(parents=True, exist_ok=True)
ALPACA_TEST_DIR = PUBLIC_DIR / "alpaca_webhook_tests"
ALPACA_TEST_DIR.mkdir(parents=True, exist_ok=True)
ALPACA_TEST_DIR = ALPACA_TEST_DIR.resolve()

ENDUSERAPP_DIR = PUBLIC_DIR / "enduserapp"
ENDUSERAPP_DIR.mkdir(parents=True, exist_ok=True)

NGROK_ENDPOINT_TEMPLATE_PATH = PUBLIC_DIR / "ngrok-cloud-endpoint.html"
try:
    NGROK_ENDPOINT_TEMPLATE = NGROK_ENDPOINT_TEMPLATE_PATH.read_text(encoding="utf-8")
except FileNotFoundError:
    NGROK_ENDPOINT_TEMPLATE = (
        "<!doctype html><html><body><h1>ngrok endpoint</h1>"
        "<p>Webhook URL: {{WEBHOOK_URL}}</p></body></html>"
    )
# ---------

NGROK_ENDPOINT_TEMPLATE_PATH = PUBLIC_DIR / "ngrok-cloud-endpoint.html"
try:
    NGROK_ENDPOINT_TEMPLATE = NGROK_ENDPOINT_TEMPLATE_PATH.read_text(encoding="utf-8")
except FileNotFoundError:
    NGROK_ENDPOINT_TEMPLATE = (
        "<!doctype html><html><body><h1>ngrok endpoint</h1><p>Webhook URL: {{WEBHOOK_URL}}</p></body></html>"
    )

ENDUSERAPP_DIR = PUBLIC_DIR / "enduserapp"
ENDUSERAPP_DIR.mkdir(parents=True, exist_ok=True)

ENDUSERAPP_DIR = PUBLIC_DIR / "enduserapp"
ENDUSERAPP_DIR.mkdir(parents=True, exist_ok=True)

NGROK_ENDPOINT_TEMPLATE_PATH = PUBLIC_DIR / "ngrok-cloud-endpoint.html"


def _load_ngrok_template(path: Path) -> str:
    '''Best-effort loader for the ngrok cloud endpoint HTML template.'''

    try:
        return path.read_text(encoding="utf-8")
    except FileNotFoundError:
        # Fall back to a tiny inline page so the endpoint still renders
        # something useful even if the repository asset is missing.
        return (
            "<!doctype html><html><body><h1>ngrok endpoint</h1><p>Webhook URL: "
            "{{WEBHOOK_URL}}</p></body></html>"
        )


NGROK_ENDPOINT_TEMPLATE = _load_ngrok_template(NGROK_ENDPOINT_TEMPLATE_PATH)

ENDUSERAPP_DIR = PUBLIC_DIR / "enduserapp"
ENDUSERAPP_DIR.mkdir(parents=True, exist_ok=True)

NGROK_ENDPOINT_TEMPLATE_PATH = PUBLIC_DIR / "ngrok-cloud-endpoint.html"


def _load_ngrok_template(path: Path) -> str:
    '''Best-effort loader for the ngrok cloud endpoint HTML template.'''

    try:
        return path.read_text(encoding="utf-8")
    except FileNotFoundError:
        # Fall back to a tiny inline page so the endpoint still renders
        # something useful even if the repository asset is missing.
        return (
            "<!doctype html><html><body><h1>ngrok endpoint</h1><p>Webhook URL: "
            "{{WEBHOOK_URL}}</p></body></html>"
        )


NGROK_ENDPOINT_TEMPLATE = _load_ngrok_template(NGROK_ENDPOINT_TEMPLATE_PATH)

ENDUSERAPP_DIR = PUBLIC_DIR / "enduserapp"
ENDUSERAPP_DIR.mkdir(parents=True, exist_ok=True)

NGROK_ENDPOINT_TEMPLATE_PATH = PUBLIC_DIR / "ngrok-cloud-endpoint.html"


def _load_ngrok_template(path: Path) -> str:
    '''Best-effort loader for the ngrok cloud endpoint HTML template.'''

    try:
        return path.read_text(encoding="utf-8")
    except FileNotFoundError:
        # Fall back to a tiny inline page so the endpoint still renders
        # something useful even if the repository asset is missing.
        return (
            "<!doctype html><html><body><h1>ngrok endpoint</h1><p>Webhook URL: "
            "{{WEBHOOK_URL}}</p></body></html>"
        )


NGROK_ENDPOINT_TEMPLATE = _load_ngrok_template(NGROK_ENDPOINT_TEMPLATE_PATH)

DEFAULT_PUBLIC_BASE_URL = os.getenv("DEFAULT_PUBLIC_BASE_URL", "").rstrip("/")


DEFAULT_PUBLIC_BASE_URL = os.getenv(
    "DEFAULT_PUBLIC_BASE_URL",
    "https://tamara-unleavened-nonpromiscuously.ngrok-free.dev",
).rstrip("/")


# -----------------------------------------------------------------------------
# Alpaca configuration
#
# This server integrates with the Alpaca Markets API for retrieving account
# positions and computing unrealized profit and loss (P&L). To support both
# paper (simulated) and funded trading accounts, two sets of credentials
# (API key, secret and base URL) can be provided via environment variables.
#
# For paper trading:
#   ALPACA_KEY_PAPER        – your Alpaca paper account API key
#   ALPACA_SECRET_PAPER     – your Alpaca paper account secret key
#   ALPACA_BASE_URL_PAPER   – optional; defaults to https://paper-api.alpaca.markets
#
# For funded (live) trading:
#   ALPACA_KEY_FUND         – your Alpaca live account API key
#   ALPACA_SECRET_FUND      – your Alpaca live account secret key
#   ALPACA_BASE_URL_FUND    – optional; defaults to https://api.alpaca.markets
#
# If either the key or secret is missing for a given account type, the
# corresponding endpoint will return an error.

# Load Alpaca credentials from environment. Paper trading endpoints are used by
# default when no account type is specified.
ALPACA_KEY_PAPER = os.getenv("ALPACA_KEY_PAPER")
ALPACA_SECRET_PAPER = os.getenv("ALPACA_SECRET_PAPER")
ALPACA_BASE_URL_PAPER = os.getenv("ALPACA_BASE_URL_PAPER", "https://paper-api.alpaca.markets")

ALPACA_KEY_FUND = os.getenv("ALPACA_KEY_FUND")
ALPACA_SECRET_FUND = os.getenv("ALPACA_SECRET_FUND")
ALPACA_BASE_URL_FUND = os.getenv("ALPACA_BASE_URL_FUND", "https://api.alpaca.markets")

Buffers: Dict[str, pd.DataFrame] = {}
Exog: Dict[str, pd.DataFrame] = {}          # features/fundamentals/signals aligned by timestamp
IngestStats: Dict[str, Any] = {"tradingview":0, "robinhood":0, "webull":0, "features":0, "candles":0}
IdleTasks: Dict[str, asyncio.Task] = {}

PAPERTRADE_STATE_PATH = PUBLIC_DIR / "papertrade_state.json"
PAPERTRADE_STATE_LOCK = asyncio.Lock()
PaperTradeState: Dict[str, Any] = {"orders": []}
PaperTradeLoaded = False


def _load_papertrade_state() -> None:
    global PaperTradeState, PaperTradeLoaded
    if PaperTradeLoaded:
        return
    try:
        if PAPERTRADE_STATE_PATH.exists():
            data = json.loads(PAPERTRADE_STATE_PATH.read_text(encoding="utf-8"))
            if isinstance(data, dict) and isinstance(data.get("orders"), list):
                PaperTradeState["orders"] = data["orders"]
    except Exception:
        # fall back to empty state on read error
        PaperTradeState["orders"] = []
    PaperTradeLoaded = True


def _save_papertrade_state() -> None:
    try:
        PAPERTRADE_STATE_PATH.write_text(
            json.dumps({"orders": PaperTradeState.get("orders", [])}, indent=2),
            encoding="utf-8",
        )
    except Exception:
        logger.warning("[papertrade] unable to persist state", exc_info=True)


def _papertrade_noise_seed(order: Dict[str, Any]) -> int:
    seed_value = order.get("noise_seed")
    if isinstance(seed_value, str):
        try:
            return int(seed_value, 16)
        except ValueError:
            pass
    base = f"{order.get('symbol','')}-{order.get('timestamp','')}"
    digest = hashlib.sha1(base.encode("utf-8", errors="ignore")).hexdigest()
    return int(digest[:8], 16)


def _papertrade_price(order: Dict[str, Any], now: Optional[float] = None) -> float:
    entry_price = float(order.get("entry_price") or order.get("price") or 1.0)
    entry_price = max(entry_price, 0.01)
    ts = (now or time.time()) / 60.0
    seed = _papertrade_noise_seed(order)
    oscillation = math.sin(ts + (seed % 360)) * 0.05
    price = entry_price * (1.0 + oscillation)
    return round(max(price, 0.01), 2)


def _papertrade_multiplier(order: Dict[str, Any]) -> float:
    return 100.0 if (order.get("instrument") == "option") else 1.0


def _papertrade_pnl(order: Dict[str, Any], current_price: float) -> float:
    direction = 1.0 if order.get("side") == "long" else -1.0
    qty = float(order.get("quantity") or 0.0)
    entry = float(order.get("entry_price") or order.get("price") or current_price)
    multiplier = _papertrade_multiplier(order)
    pnl = (current_price - entry) * qty * direction * multiplier
    return round(pnl, 2)


def _papertrade_dashboard(now: Optional[float] = None) -> Dict[str, Any]:
    orders = PaperTradeState.get("orders", [])
    long_orders: List[Dict[str, Any]] = []
    short_orders: List[Dict[str, Any]] = []
    long_pnl = 0.0
    short_pnl = 0.0
    snapshot_time = now or time.time()

    for raw in orders:
        order = dict(raw)
        order.pop("noise_seed", None)
        status = order.get("status") or "executed"
        if status == "executed":
            current_price = _papertrade_price(raw, snapshot_time)
            pnl = _papertrade_pnl(raw, current_price)
        else:
            current_price = float(order.get("entry_price") or order.get("price") or 0.0)
            pnl = 0.0
        order["current_price"] = round(current_price, 2)
        order["pnl"] = round(pnl, 2)

        if (order.get("side") or "long") == "long":
            if status == "executed":
                long_pnl += pnl
            long_orders.append(order)
        else:
            if status == "executed":
                short_pnl += pnl
            short_orders.append(order)

    total_pnl = round(long_pnl + short_pnl, 2)
    return {
        "pnl": {
            "total": round(total_pnl, 2),
            "long": round(long_pnl, 2),
            "short": round(short_pnl, 2),
        },
        "orders": {
            "long": long_orders,
            "short": short_orders,
        },
        "generated_at": datetime.fromtimestamp(snapshot_time, tz=timezone.utc).isoformat(),
    }


def _run_ai_trainer(order: Dict[str, Any]) -> Dict[str, Any]:
    symbol = (order.get("symbol") or "").upper()
    digest = hashlib.sha1(f"{symbol}-{order.get('instrument')}-{order.get('side')}".encode("utf-8", errors="ignore")).hexdigest()
    signal = int(digest[:6], 16) / float(0xFFFFFF)
    bias = 0.08 if order.get("side") == "long" else -0.08
    bias += 0.06 if order.get("instrument") == "option" else 0.04
    confidence = max(0.0, min(1.0, 0.45 + (signal - 0.5) * 0.6 + bias))
    action = "execute" if confidence >= 0.48 else "reject"
    message = (
        "Neo Cortex AI executed the paper order."
        if action == "execute"
        else "Neo Cortex AI parked the order for review."
    )
    return {
        "trainer": "Neo Cortex AI Trainer",
        "action": action,
        "confidence": round(confidence, 3),
        "message": message,
    }


try:
    _load_papertrade_state()
except Exception:
    logger.warning("[papertrade] failed to load initial state", exc_info=True)

# --- authentication and credential storage -------------------------------------------------------
AUTH_DB_PATH = Path(os.getenv("AUTH_DB_PATH", "auth.db")).resolve()
AUTH_DB_PATH.parent.mkdir(parents=True, exist_ok=True)
SESSION_COOKIE_NAME = os.getenv("SESSION_COOKIE_NAME", "access_token")
SESSION_COOKIE_SECURE = _env_flag("AUTH_COOKIE_SECURE", default=SSL_ENABLED)
SESSION_COOKIE_MAX_AGE = int(os.getenv("SESSION_COOKIE_MAX_AGE", str(15 * 60)))
SESSION_COOKIE_SAMESITE = os.getenv("SESSION_COOKIE_SAMESITE", "lax") or "lax"
REFRESH_COOKIE_NAME = os.getenv("REFRESH_TOKEN_COOKIE_NAME", "refresh_token")
REFRESH_COOKIE_SECURE = _env_flag("REFRESH_COOKIE_SECURE", default=SESSION_COOKIE_SECURE)
REFRESH_COOKIE_MAX_AGE = int(os.getenv("REFRESH_COOKIE_MAX_AGE", str(30 * 24 * 3600)))
REFRESH_COOKIE_SAMESITE = os.getenv("REFRESH_COOKIE_SAMESITE", "lax") or "lax"

_EPHEMERAL_JWT_SECRET = False
_configured_jwt_secret = (os.getenv("JWT_SECRET_KEY") or "").strip()
if not _configured_jwt_secret:
    logger.warning("JWT_SECRET_KEY not set; generating ephemeral signing key. Tokens will be invalidated on restart.")
    _configured_jwt_secret = secrets.token_urlsafe(64)
    _EPHEMERAL_JWT_SECRET = True
JWT_SECRET_KEY = _configured_jwt_secret
JWT_REFRESH_SECRET_KEY = (os.getenv("JWT_REFRESH_SECRET_KEY") or JWT_SECRET_KEY).strip()
JWT_ALGORITHM = os.getenv("JWT_ALGORITHM", "HS512")
JWT_ACCESS_EXPIRE_MINUTES = int(os.getenv("JWT_ACCESS_TOKEN_EXPIRE_MINUTES", "15"))
JWT_REFRESH_EXPIRE_DAYS = int(os.getenv("JWT_REFRESH_TOKEN_EXPIRE_DAYS", "30"))
JWT_ISSUER = os.getenv("JWT_ISSUER", "neo-cortex")
JWT_AUDIENCE = os.getenv("JWT_AUDIENCE", "neo-cortex-clients")
JWT_LEEWAY_SECONDS = int(os.getenv("JWT_LEEWAY_SECONDS", "30"))
TOKEN_REFRESH_LEEWAY_SECONDS = int(os.getenv("TOKEN_REFRESH_LEEWAY_SECONDS", "60"))
CSRF_SECRET_KEY = os.getenv("CSRF_SECRET_KEY") or JWT_SECRET_KEY
_CSRF_SERIALIZER = URLSafeTimedSerializer(str(CSRF_SECRET_KEY), salt="neo-cortex-csrf")

ROLE_ADMIN = "admin"
ROLE_TRADER = "trader"
ROLE_READ_ONLY = "read-only"
ROLE_LICENSE = "license_user"
DEFAULT_ROLE = os.getenv("DEFAULT_USER_ROLE", ROLE_READ_ONLY)
ROLE_SCOPES: Dict[str, Set[str]] = {
    ROLE_ADMIN: {"admin", "trade", "read", "positions", "credentials", "api-keys"},
    ROLE_TRADER: {"trade", "read", "positions"},
    ROLE_LICENSE: {"license", "read"},
    ROLE_READ_ONLY: {"read"},
}
MFA_REQUIRED_ROLES: Set[str] = {role.strip() for role in os.getenv("MFA_REQUIRED_ROLES", f"{ROLE_ADMIN},{ROLE_TRADER}").split(",") if role.strip()}
API_TOKEN_PREFIX = os.getenv("API_TOKEN_PREFIX", "ApiKey")
API_KEY_SCOPE_SEPARATOR = os.getenv("API_KEY_SCOPE_SEPARATOR", " ")
ALLOWED_API_SCOPES: Set[str] = set().union(*ROLE_SCOPES.values())
TOTP_VALID_WINDOW = int(os.getenv("TOTP_VALIDATION_WINDOW", "1"))
MFA_RECOVERY_CODE_COUNT = int(os.getenv("MFA_RECOVERY_CODE_COUNT", "5"))
MFA_RECOVERY_CODE_LENGTH = int(os.getenv("MFA_RECOVERY_CODE_LENGTH", "10"))

CREDENTIALS_LEGACY_KEY = (os.getenv("CREDENTIALS_ENCRYPTION_KEY") or "").strip() or None
CREDENTIALS_KEYSET_RAW = (os.getenv("CREDENTIALS_ENCRYPTION_KEYS") or "").strip()
CREDENTIALS_ACTIVE_KEY_VERSION = (os.getenv("CREDENTIALS_ACTIVE_KEY_VERSION") or "active").strip()
CREDENTIALS_ROTATE_ON_START = _env_flag("CREDENTIALS_ROTATE_ON_START", default=False)

AUTH_DB_ENCRYPTION_PASSPHRASE = (os.getenv("AUTH_DB_ENCRYPTION_PASSPHRASE") or "").strip() or None

PINNED_CERT_FINGERPRINT = (os.getenv("PINNED_CERT_FINGERPRINT") or "").replace(":", "").strip().lower()
PINNED_CERT_HASH_ALGO = (os.getenv("PINNED_CERT_HASH_ALGO") or "sha256").strip().lower()
ENABLE_CERT_PINNING = bool(PINNED_CERT_FINGERPRINT)

SECURE_HEADERS_TEMPLATE: Dict[str, str] = {
    "X-Frame-Options": "DENY",
    "X-Content-Type-Options": "nosniff",
    "Referrer-Policy": "no-referrer",
    "Permissions-Policy": "camera=(), microphone=(), geolocation=()",
    "Cross-Origin-Opener-Policy": "same-origin",
    "Cross-Origin-Embedder-Policy": "require-corp",
    "Content-Security-Policy": "default-src 'self'; frame-ancestors 'none'; object-src 'none'",
}
CUSTOM_SECURE_HEADERS = os.getenv("SECURE_HEADERS_EXTRA", "")
_STRICT_TRANSPORT_TEMPLATE: Optional[str] = None
if CUSTOM_SECURE_HEADERS:
    updated_headers = dict(SECURE_HEADERS_TEMPLATE)
    for header_pair in CUSTOM_SECURE_HEADERS.split(";;"):
        if not header_pair.strip():
            continue
        if "=" not in header_pair:
            continue
        name, value = header_pair.split("=", 1)
        header_name = name.strip()
        header_value = value.strip()
        if header_name.lower() == "strict-transport-security":
            _STRICT_TRANSPORT_TEMPLATE = header_value
            continue
        updated_headers[header_name] = header_value
    SECURE_HEADERS_TEMPLATE = updated_headers
else:
    _STRICT_TRANSPORT_TEMPLATE = None

DEFAULT_SECURITY_HEADERS.update(SECURE_HEADERS_TEMPLATE)

WHOP_API_KEY = (os.getenv("WHOP_API_KEY") or "").strip() or None
WHOP_API_BASE = (os.getenv("WHOP_API_BASE") or "https://api.whop.com").rstrip("/")
WHOP_PORTAL_URL = (os.getenv("WHOP_PORTAL_URL") or "").strip() or None
WHOP_SESSION_TTL = int(os.getenv("WHOP_SESSION_TTL", "900"))
ADMIN_PRIVATE_KEY = (os.getenv("ADMIN_PRIVATE_KEY") or "").strip()
ADMIN_PORTAL_BASIC_USER = (os.getenv("ADMIN_PORTAL_BASIC_USER") or "").strip()
ADMIN_PORTAL_BASIC_PASS = (os.getenv("ADMIN_PORTAL_BASIC_PASS") or "").strip()
ADMIN_PORTAL_BASIC_REALM = (
    os.getenv("ADMIN_PORTAL_BASIC_REALM", "Neo Cortex Admin") or "Neo Cortex Admin"
).strip()
ADMIN_PORTAL_GATE_TOKEN = (os.getenv("ADMIN_PORTAL_GATE_TOKEN") or "").strip()
ADMIN_PORTAL_GATE_HEADER = (os.getenv("ADMIN_PORTAL_GATE_HEADER") or "x-admin-portal-key").strip()
if not ADMIN_PORTAL_GATE_HEADER:
    ADMIN_PORTAL_GATE_HEADER = "x-admin-portal-key"
DISABLE_ACCESS_LOGS = _env_flag("DISABLE_ACCESS_LOGS", default=True)
ADMIN_PORTAL_HTTP_BASIC = HTTPBasic(auto_error=False)
if DISABLE_ACCESS_LOGS:
    logging.getLogger("uvicorn.access").disabled = True

ALPACA_WEBHOOK_SECRET = (os.getenv("ALPACA_WEBHOOK_SECRET") or "").strip()
ALPACA_ALLOW_UNAUTHENTICATED_WEBHOOKS = _env_flag(
    "ALPACA_ALLOW_UNAUTHENTICATED_WEBHOOKS", default=False
)
ALPACA_WEBHOOK_SIGNATURE_HEADER = (
    os.getenv("ALPACA_WEBHOOK_SIGNATURE_HEADER", "X-Webhook-Signature") or "X-Webhook-Signature"
).strip()
ALPACA_WEBHOOK_TIMESTAMP_HEADER = (
    os.getenv("ALPACA_WEBHOOK_TIMESTAMP_HEADER", "X-Webhook-Timestamp") or "X-Webhook-Timestamp"
).strip()
ALPACA_WEBHOOK_TOLERANCE_SECONDS = max(
    0,
    int(os.getenv("ALPACA_WEBHOOK_TOLERANCE_SECONDS", "300")),
)
ALPACA_WEBHOOK_REPLAY_CAPACITY = max(
    1,
    int(os.getenv("ALPACA_WEBHOOK_REPLAY_CAPACITY", "2048")),
)
ALPACA_WEBHOOK_TEST_REQUIRE_AUTH = _env_flag(
    "ALPACA_WEBHOOK_TEST_REQUIRE_AUTH", default=True
)

if not ADMIN_PRIVATE_KEY:
    logger.warning(
        "ADMIN_PRIVATE_KEY is not configured; the /register admin bootstrap endpoint will refuse requests until it is set."
    )

if not ALPACA_WEBHOOK_SECRET and not ALPACA_ALLOW_UNAUTHENTICATED_WEBHOOKS:
    logger.warning(
        "ALPACA_WEBHOOK_SECRET is not configured. Incoming /alpaca/webhook requests will be rejected until it is provided."
    )


def _db_conn() -> sqlite3.Connection:
    conn = sqlite3.connect(str(AUTH_DB_PATH))
    conn.row_factory = sqlite3.Row
    if AUTH_DB_ENCRYPTION_PASSPHRASE:
        try:
            conn.execute("PRAGMA key = ?", (AUTH_DB_ENCRYPTION_PASSPHRASE,))
            conn.execute("PRAGMA cipher_memory_security = ON")
        except sqlite3.DatabaseError as exc:
            logger.error("Failed to apply SQLCipher key: %s", exc)
    conn.execute("PRAGMA foreign_keys = ON")
    return conn


def _record_audit_event(
    event: str,
    *,
    user_id: Optional[int] = None,
    username: Optional[str] = None,
    ip_address: Optional[str] = None,
    user_agent: Optional[str] = None,
    metadata: Optional[Dict[str, Any]] = None,
) -> None:
    timestamp = datetime.now(timezone.utc).isoformat()
    serialized_metadata: Optional[str] = None
    if metadata is not None:
        try:
            cleaned = _sanitize_log_value(metadata)
            serialized_metadata = json.dumps(cleaned, default=str)
        except TypeError:
            serialized_metadata = json.dumps({"detail": str(metadata)})
        if len(serialized_metadata) > AUDIT_METADATA_MAX_LENGTH:
            serialized_metadata = serialized_metadata[:AUDIT_METADATA_MAX_LENGTH]
    with _db_conn() as conn:
        conn.execute(
            '''
            INSERT INTO audit_events (event, user_id, username, ip_address, user_agent, metadata, created_at)
            VALUES (?, ?, ?, ?, ?, ?, ?)
            ''',
            (
                event,
                user_id,
                username,
                ip_address,
                user_agent,
                serialized_metadata,
                timestamp,
            ),
        )
    AUDIT_LOGGER.info(
        {
            "event": event,
            "user_id": user_id,
            "username": username,
            "ip": ip_address,
            "user_agent": user_agent,
            "timestamp": timestamp,
            "metadata": _sanitize_log_value(metadata) if metadata is not None else None,
        }
    )


def _init_auth_db() -> None:
    with _db_conn() as conn:
        conn.execute(
            '''
            CREATE TABLE IF NOT EXISTS users (
                id INTEGER PRIMARY KEY AUTOINCREMENT,
                username TEXT NOT NULL UNIQUE,
                password_hash TEXT NOT NULL,
                salt TEXT NOT NULL,
                password_algo TEXT NOT NULL DEFAULT 'pbkdf2',
                is_admin INTEGER NOT NULL DEFAULT 0,
                created_at TEXT NOT NULL
            )
            '''
        )
        info = conn.execute("PRAGMA table_info(users)").fetchall()
        column_names = {row["name"] for row in info}
        if "is_admin" not in column_names:
            conn.execute("ALTER TABLE users ADD COLUMN is_admin INTEGER NOT NULL DEFAULT 0")
        if "role" not in column_names:
            default_role_literal = DEFAULT_ROLE.replace("'", "''")
            conn.execute(
                f"ALTER TABLE users ADD COLUMN role TEXT NOT NULL DEFAULT '{default_role_literal}'"
            )
        if "password_algo" not in column_names:
            conn.execute(
                "ALTER TABLE users ADD COLUMN password_algo TEXT NOT NULL DEFAULT 'pbkdf2'"
            )
        if "totp_secret" not in column_names:
            conn.execute("ALTER TABLE users ADD COLUMN totp_secret TEXT")
        if "mfa_enabled" not in column_names:
            conn.execute("ALTER TABLE users ADD COLUMN mfa_enabled INTEGER NOT NULL DEFAULT 0")
        if "mfa_delivery" not in column_names:
            conn.execute("ALTER TABLE users ADD COLUMN mfa_delivery TEXT DEFAULT 'totp'")
        if "mfa_recovery_codes" not in column_names:
            conn.execute("ALTER TABLE users ADD COLUMN mfa_recovery_codes TEXT")
        conn.execute(
            '''
            CREATE TABLE IF NOT EXISTS sessions (
                token TEXT PRIMARY KEY,
                token_hash TEXT,
                user_id INTEGER NOT NULL,
                created_at TEXT NOT NULL,
                expires_at TEXT,
                last_used_at TEXT,
                ip_address TEXT,
                user_agent TEXT,
                fingerprint TEXT,
                FOREIGN KEY(user_id) REFERENCES users(id) ON DELETE CASCADE
            )
            '''
        )
        session_info = conn.execute("PRAGMA table_info(sessions)").fetchall()
        session_columns = {row["name"] for row in session_info}
        if "token_hash" not in session_columns:
            conn.execute("ALTER TABLE sessions ADD COLUMN token_hash TEXT")
        if "expires_at" not in session_columns:
            conn.execute("ALTER TABLE sessions ADD COLUMN expires_at TEXT")
        if "last_used_at" not in session_columns:
            conn.execute("ALTER TABLE sessions ADD COLUMN last_used_at TEXT")
        if "ip_address" not in session_columns:
            conn.execute("ALTER TABLE sessions ADD COLUMN ip_address TEXT")
        if "user_agent" not in session_columns:
            conn.execute("ALTER TABLE sessions ADD COLUMN user_agent TEXT")
        if "fingerprint" not in session_columns:
            conn.execute("ALTER TABLE sessions ADD COLUMN fingerprint TEXT")
        conn.execute(
            '''
            CREATE TABLE IF NOT EXISTS alpaca_credentials (
                user_id INTEGER NOT NULL,
                account_type TEXT NOT NULL,
                api_key TEXT NOT NULL,
                api_secret TEXT NOT NULL,
                base_url TEXT,
                updated_at TEXT NOT NULL,
                PRIMARY KEY (user_id, account_type),
                FOREIGN KEY(user_id) REFERENCES users(id) ON DELETE CASCADE
            )
            '''
        )
        conn.execute(
            '''
            CREATE TABLE IF NOT EXISTS api_tokens (
                token_id TEXT PRIMARY KEY,
                token_hash TEXT NOT NULL,
                user_id INTEGER NOT NULL,
                scopes TEXT NOT NULL,
                label TEXT,
                created_at TEXT NOT NULL,
                last_used_at TEXT,
                revoked INTEGER NOT NULL DEFAULT 0,
                FOREIGN KEY(user_id) REFERENCES users(id) ON DELETE CASCADE
            )
            '''
        )
        api_info = conn.execute("PRAGMA table_info(api_tokens)").fetchall()
        api_columns = {row["name"] for row in api_info}
        if "label" not in api_columns:
            conn.execute("ALTER TABLE api_tokens ADD COLUMN label TEXT")
        conn.execute(
            '''
            CREATE TABLE IF NOT EXISTS credential_key_history (
                id INTEGER PRIMARY KEY AUTOINCREMENT,
                key_version TEXT NOT NULL,
                rotated_at TEXT NOT NULL,
                total_records INTEGER NOT NULL DEFAULT 0
            )
            '''
        )
        conn.execute(
            '''
            CREATE TABLE IF NOT EXISTS audit_events (
                id INTEGER PRIMARY KEY AUTOINCREMENT,
                event TEXT NOT NULL,
                user_id INTEGER,
                username TEXT,
                ip_address TEXT,
                user_agent TEXT,
                metadata TEXT,
                created_at TEXT NOT NULL
            )
            '''
        )
        conn.execute(
            '''
            CREATE TABLE IF NOT EXISTS whop_sessions (
                token TEXT PRIMARY KEY,
                license_key TEXT NOT NULL,
                email TEXT,
                metadata TEXT,
                created_at TEXT NOT NULL,
                consumed_at TEXT
            )
            '''
        )
        conn.execute(
            '''
            CREATE TABLE IF NOT EXISTS whop_accounts (
                license_key TEXT PRIMARY KEY,
                user_id INTEGER NOT NULL UNIQUE,
                created_at TEXT NOT NULL,
                updated_at TEXT NOT NULL,
                FOREIGN KEY(user_id) REFERENCES users(id) ON DELETE CASCADE
            )
            '''
        )


_init_auth_db()


class CredentialEncryptionError(RuntimeError):
    pass


_CREDENTIAL_CIPHERS: Dict[str, Fernet] = {}
_CREDENTIAL_KEYSET_CACHE: Dict[str, str] = {}
_ACTIVE_CREDENTIAL_KEY_VERSION: Optional[str] = None
_EPHEMERAL_CREDENTIAL_KEY = False


def _reload_credential_keys() -> None:
    global _CREDENTIAL_KEYSET_CACHE, _ACTIVE_CREDENTIAL_KEY_VERSION, _EPHEMERAL_CREDENTIAL_KEY
    keyset: Dict[str, str] = {}
    if CREDENTIALS_KEYSET_RAW:
        for item in CREDENTIALS_KEYSET_RAW.split(","):
            item = item.strip()
            if not item or ":" not in item:
                continue
            version, key = item.split(":", 1)
            version = version.strip()
            key = key.strip()
            if not version or not key:
                continue
            keyset[version] = key
    if CREDENTIALS_LEGACY_KEY and "legacy" not in keyset:
        keyset["legacy"] = CREDENTIALS_LEGACY_KEY
    if not keyset:
        logger.warning(
            "No CREDENTIALS_ENCRYPTION_KEYS configured; generating ephemeral key. Stored credentials will not persist across restarts."
        )
        generated = Fernet.generate_key().decode("utf-8")
        keyset["ephemeral"] = generated
        _EPHEMERAL_CREDENTIAL_KEY = True
    active_version = CREDENTIALS_ACTIVE_KEY_VERSION or "active"
    if active_version == "active" or active_version not in keyset:
        active_version = next(iter(keyset))
    _CREDENTIAL_KEYSET_CACHE = keyset
    _ACTIVE_CREDENTIAL_KEY_VERSION = active_version


def _credentials_cipher(version: Optional[str] = None) -> Tuple[str, Fernet]:
    if not _CREDENTIAL_KEYSET_CACHE:
        _reload_credential_keys()
    if not _CREDENTIAL_KEYSET_CACHE:
        raise CredentialEncryptionError(
            "No credential encryption keys are configured and an ephemeral key could not be generated."
        )
    key_version = version or _ACTIVE_CREDENTIAL_KEY_VERSION
    if key_version not in _CREDENTIAL_KEYSET_CACHE:
        raise CredentialEncryptionError(f"Unknown credential key version '{key_version}'")
    cipher = _CREDENTIAL_CIPHERS.get(key_version)
    if cipher is None:
        key_value = _CREDENTIAL_KEYSET_CACHE[key_version]
        try:
            cipher = Fernet(key_value.encode("utf-8"))
        except Exception as exc:  # pragma: no cover - defensive
            raise CredentialEncryptionError(f"Invalid credential key for version '{key_version}': {exc}") from exc
        _CREDENTIAL_CIPHERS[key_version] = cipher
    return key_version, cipher


def _encrypt_secret(value: str) -> str:
    if not value:
        return value
    version, cipher = _credentials_cipher()
    token = cipher.encrypt(value.encode("utf-8")).decode("utf-8")
    return f"enc:{version}:{token}"


def _decrypt_secret(value: Optional[str]) -> Optional[str]:
    if not value:
        return value
    if value.startswith("enc:"):
        payload = value[4:]
        version = None
        token = payload
        if ":" in payload:
            version, token = payload.split(":", 1)
        key_version, cipher = _credentials_cipher(version)
        try:
            decrypted = cipher.decrypt(token.encode("utf-8")).decode("utf-8")
        except InvalidToken as exc:  # pragma: no cover - data corruption safeguard
            raise CredentialEncryptionError(
                f"Unable to decrypt stored credential with key '{key_version}'"
            ) from exc
        return decrypted
    return value


def _rotate_encrypted_credentials(target_version: Optional[str] = None) -> int:
    if not _CREDENTIAL_KEYSET_CACHE:
        _reload_credential_keys()
    target_version = target_version or _ACTIVE_CREDENTIAL_KEY_VERSION
    if not target_version:
        raise CredentialEncryptionError("No active credential encryption key configured")
    target_version, target_cipher = _credentials_cipher(target_version)
    migrated = 0
    with _db_conn() as conn:
        rows = conn.execute(
            "SELECT user_id, account_type, api_key, api_secret FROM alpaca_credentials"
        ).fetchall()
        for row in rows:
            api_key = row["api_key"]
            api_secret = row["api_secret"]
            try:
                decrypted_key = _decrypt_secret(api_key)
                decrypted_secret = _decrypt_secret(api_secret)
            except CredentialEncryptionError:
                continue
            if not decrypted_key and not decrypted_secret:
                continue
            current_version = None
            if isinstance(api_key, str) and api_key.startswith("enc:"):
                payload = api_key[4:]
                if ":" in payload:
                    current_version = payload.split(":", 1)[0]
            if current_version == target_version:
                continue
            enc_key = f"enc:{target_version}:{target_cipher.encrypt(decrypted_key.encode('utf-8')).decode('utf-8')}"
            enc_secret = f"enc:{target_version}:{target_cipher.encrypt(decrypted_secret.encode('utf-8')).decode('utf-8')}"
            conn.execute(
                '''
                UPDATE alpaca_credentials
                SET api_key = ?, api_secret = ?, updated_at = ?
                WHERE user_id = ? AND account_type = ?
                ''',
                (
                    enc_key,
                    enc_secret,
                    datetime.now(timezone.utc).isoformat(),
                    row["user_id"],
                    row["account_type"],
                ),
            )
            migrated += 1
        if migrated:
            conn.execute(
                "INSERT INTO credential_key_history (key_version, rotated_at, total_records) VALUES (?, ?, ?)",
                (target_version, datetime.now(timezone.utc).isoformat(), migrated),
            )
    return migrated


_reload_credential_keys()
if CREDENTIALS_ROTATE_ON_START:
    try:
        _rotate_encrypted_credentials()
    except CredentialEncryptionError as exc:
        logger.error("Credential key rotation failed: %s", exc)


def _create_whop_session(license_key: str, email: Optional[str], metadata: Optional[Dict[str, Any]]) -> str:
    token = secrets.token_urlsafe(32)
    payload = json.dumps(metadata or {}, separators=(",", ":")) if metadata else None
    with _db_conn() as conn:
        conn.execute(
            '''
            INSERT OR REPLACE INTO whop_sessions (token, license_key, email, metadata, created_at, consumed_at)
            VALUES (?, ?, ?, ?, ?, NULL)
            ''',
            (
                token,
                license_key,
                email,
                payload,
                datetime.now(timezone.utc).isoformat(),
            ),
        )
    return token


def _consume_whop_session(token: str) -> None:
    if not token:
        return
    with _db_conn() as conn:
        conn.execute(
            "UPDATE whop_sessions SET consumed_at = ? WHERE token = ?",
            (datetime.now(timezone.utc).isoformat(), token),
        )


def _get_whop_session(token: str) -> Optional[Dict[str, Any]]:
    if not token:
        return None
    with _db_conn() as conn:
        row = conn.execute(
            "SELECT license_key, email, metadata, created_at, consumed_at FROM whop_sessions WHERE token = ?",
            (token,),
        ).fetchone()
    if row is None:
        return None
    if row["consumed_at"]:
        return None
    try:
        created_at = datetime.fromisoformat(row["created_at"])
    except Exception:  # pragma: no cover - defensive parsing
        return None
    age = datetime.now(timezone.utc) - created_at
    if age.total_seconds() > WHOP_SESSION_TTL:
        return None
    metadata: Dict[str, Any] = {}
    if row["metadata"]:
        try:
            metadata = json.loads(row["metadata"])
        except json.JSONDecodeError:  # pragma: no cover - defensive
            metadata = {}
    return {
        "license_key": row["license_key"],
        "email": row["email"],
        "metadata": metadata,
        "created_at": row["created_at"],
    }


def _lookup_whop_account(license_key: str) -> Optional[Dict[str, Any]]:
    if not license_key:
        return None
    with _db_conn() as conn:
        row = conn.execute(
            '''
            SELECT wa.user_id, u.username
            FROM whop_accounts wa
            JOIN users u ON u.id = wa.user_id
            WHERE wa.license_key = ?
            ''',
            (license_key,),
        ).fetchone()
    if row is None:
        return None
    return {"user_id": row["user_id"], "username": row["username"]}


def _link_whop_account(license_key: str, user_id: int) -> None:
    '''Link a Whop account to a user in the local credential store.'''
    pass
def _hash_token(token: str) -> str:
    return hashlib.sha256(token.encode("utf-8")).hexdigest()


def _parse_authorization_header(authorization: Optional[str]) -> Tuple[str, Optional[str]]:
    if not authorization:
        return "", None
    header = authorization.strip()
    if not header:
        return "", None
    parts = header.split(" ", 1)
    if len(parts) == 2:
        scheme, value = parts[0].lower(), parts[1].strip()
        return scheme, value or None
    return "bearer", header


def _load_recovery_codes(raw: Optional[str]) -> List[str]:
    if not raw:
        return []
    try:
        data = json.loads(raw)
    except (TypeError, json.JSONDecodeError):
        return []
    if isinstance(data, list):
        return [str(item) for item in data if str(item).strip()]
    return []


def _roles_from_string(raw_roles: Optional[str], is_admin: bool) -> List[str]:
    roles: Set[str] = set()
    if raw_roles:
        roles = {role.strip() for role in raw_roles.split(",") if role.strip()}
    if is_admin:
        roles.add(ROLE_ADMIN)
    if not roles:
        roles.add(DEFAULT_ROLE)
    normalized = []
    for role in roles:
        normalized.append(role if role in ROLE_SCOPES else DEFAULT_ROLE)
    return sorted(set(normalized))


def _scopes_for_roles(roles: List[str]) -> Set[str]:
    scopes: Set[str] = set()
    for role in roles:
        scopes.update(ROLE_SCOPES.get(role, set()))
    return scopes


def _load_user_record(user_id: int) -> Dict[str, Any]:
    with _db_conn() as conn:
        row = conn.execute(
            "SELECT id, username, is_admin, role, mfa_enabled, mfa_delivery, totp_secret, mfa_recovery_codes FROM users WHERE id = ?",
            (user_id,),
        ).fetchone()
    if row is None:
        raise HTTPException(status_code=401, detail="unknown user")
    roles = _roles_from_string(row["role"], bool(row["is_admin"]))
    scopes = _scopes_for_roles(roles)
    return {
        "id": row["id"],
        "username": row["username"],
        "roles": roles,
        "scopes": scopes,
        "mfa_enabled": bool(row["mfa_enabled"]),
        "mfa_delivery": row["mfa_delivery"] or "totp",
        "totp_secret": row["totp_secret"],
        "recovery_codes": _load_recovery_codes(row["mfa_recovery_codes"]),
    }


def _create_access_token(
    *,
    user: Dict[str, Any],
    refresh_id: Optional[str],
    fingerprint: str,
    expires_delta: Optional[timedelta] = None,
) -> str:
    payload = {
        "iss": JWT_ISSUER,
        "sub": str(user["id"]),
        "aud": JWT_AUDIENCE,
        "type": "access",
        "sid": refresh_id,
        "username": user["username"],
        "roles": user["roles"],
        "scopes": sorted(user["scopes"]),
        "fp": fingerprint,
    }
    return create_access_token(payload, expires_delta=expires_delta)


def _create_refresh_token(
    user_id: int,
    *,
    fingerprint: str,
    ip_address: str,
    user_agent: str,
) -> Tuple[str, str, datetime]:
    token_id = secrets.token_hex(16)
    secret = secrets.token_urlsafe(48)
    token = f"{token_id}.{secret}"
    expires_at = datetime.now(timezone.utc) + timedelta(days=JWT_REFRESH_EXPIRE_DAYS)
    token_hash = _hash_token(token)
    with _db_conn() as conn:
        conn.execute(
            '''
            INSERT OR REPLACE INTO sessions (token, token_hash, user_id, created_at, expires_at, last_used_at)
            VALUES (?, ?, ?, ?, ?, ?)
            ''',
            (
                token_id,
                token_hash,
                user_id,
                datetime.now(timezone.utc).isoformat(),
                expires_at.isoformat(),
                None,
            ),
        )
        conn.execute(
            '''
            UPDATE sessions
            SET ip_address = ?, user_agent = ?, fingerprint = ?
            WHERE token = ?
            ''',
            (ip_address, user_agent, fingerprint, token_id),
        )
    return token, token_id, expires_at


def _decode_access_token(token: str, *, verify_exp: bool = True) -> Dict[str, Any]:
    options = {"verify_exp": verify_exp}
    try:
        payload = jwt.decode(
            token,
            JWT_SECRET_KEY,
            algorithms=[JWT_ALGORITHM],
            audience=JWT_AUDIENCE,
            issuer=JWT_ISSUER,
            leeway=JWT_LEEWAY_SECONDS,
            options=options,
        )
    except ExpiredSignatureError as exc:
        raise HTTPException(status_code=401, detail="access token expired") from exc
    except InvalidTokenError as exc:
        raise HTTPException(status_code=401, detail="invalid access token") from exc
    if payload.get("type") != "access":
        raise HTTPException(status_code=401, detail="invalid access token type")
    return payload


def _verify_refresh_token(
    token: str,
    *,
    update_last_used: bool = True,
    request: Optional[Request] = None,
) -> Dict[str, Any]:
    token = (token or "").strip()
    if not token or "." not in token:
        raise HTTPException(status_code=401, detail="invalid refresh token")
    token_id, _secret = token.split(".", 1)
    token_hash = _hash_token(token)
    with _db_conn() as conn:
        row = conn.execute(
            "SELECT token, token_hash, user_id, expires_at FROM sessions WHERE token = ?",
            (token_id,),
        ).fetchone()
        if row is None or not row["token_hash"]:
            raise HTTPException(status_code=401, detail="refresh token revoked")
        if row["token_hash"] != token_hash:
            raise HTTPException(status_code=401, detail="refresh token mismatch")
        if row["expires_at"]:
            try:
                expires_at = datetime.fromisoformat(row["expires_at"])
            except ValueError:
                raise HTTPException(status_code=401, detail="refresh token invalid expiry")
            if expires_at < datetime.now(timezone.utc):
                raise HTTPException(status_code=401, detail="refresh token expired")
        current_ip = _client_ip(request) if request else None
        current_ua = _client_user_agent(request) if request else None
        current_fp = _client_fingerprint(request) if request else None
        stored_fp = row["fingerprint"] or ""
        if request:
            if stored_fp and current_fp and not secrets.compare_digest(stored_fp, current_fp):
                _revoke_refresh_token(token_id=token_id)
                raise HTTPException(status_code=401, detail="refresh token context mismatch")
            stored_ip = (row["ip_address"] or "").strip()
            if stored_ip and current_ip and stored_ip != current_ip:
                _revoke_refresh_token(token_id=token_id)
                raise HTTPException(status_code=401, detail="refresh token context mismatch")
            stored_agent = row["user_agent"] or ""
            if stored_agent and current_ua and not secrets.compare_digest(stored_agent, current_ua):
                _revoke_refresh_token(token_id=token_id)
                raise HTTPException(status_code=401, detail="refresh token context mismatch")
        if update_last_used:
            conn.execute(
                """
                UPDATE sessions
                SET last_used_at = ?, ip_address = COALESCE(?, ip_address), user_agent = COALESCE(?, user_agent), fingerprint = COALESCE(?, fingerprint)
                WHERE token = ?
                """,
                (
                    datetime.now(timezone.utc).isoformat(),
                    current_ip,
                    current_ua,
                    current_fp,
                    token_id,
                ),
            )
    return {
        "token_id": token_id,
        "user_id": row["user_id"],
        "expires_at": row["expires_at"],
    }


def _issue_token_pair(user: Dict[str, Any], *, request: Request) -> Dict[str, Any]:
    fingerprint = getattr(request.state, "client_fingerprint", _client_fingerprint(request))
    client_ip = getattr(request.state, "client_ip", _client_ip(request))
    user_agent = getattr(request.state, "client_user_agent", _client_user_agent(request))
    refresh_token, refresh_id, refresh_exp = _create_refresh_token(
        user["id"],
        fingerprint=fingerprint,
        ip_address=client_ip,
        user_agent=user_agent,
    )
    access_token = _create_access_token(
        user=user,
        refresh_id=refresh_id,
        fingerprint=fingerprint,
    )
    return {
        "access_token": access_token,
        "refresh_token": refresh_token,
        "refresh_expires_at": refresh_exp,
        "refresh_id": refresh_id,
    }


def _set_auth_cookies(response: JSONResponse, tokens: Dict[str, Any]) -> None:
    access_token = tokens["access_token"]
    refresh_token = tokens["refresh_token"]
    response.set_cookie(
        SESSION_COOKIE_NAME,
        access_token,
        httponly=True,
        secure=SESSION_COOKIE_SECURE,
        max_age=SESSION_COOKIE_MAX_AGE,
        samesite=SESSION_COOKIE_SAMESITE,
        path="/",
    )
    response.set_cookie(
        REFRESH_COOKIE_NAME,
        refresh_token,
        httponly=True,
        secure=REFRESH_COOKIE_SECURE,
        max_age=REFRESH_COOKIE_MAX_AGE,
        samesite=REFRESH_COOKIE_SAMESITE,
        path="/auth",
    )


def _clear_auth_cookies(response: JSONResponse) -> None:
    response.delete_cookie(
        SESSION_COOKIE_NAME,
        path="/",
        samesite=SESSION_COOKIE_SAMESITE,
        secure=SESSION_COOKIE_SECURE,
    )
    response.delete_cookie(
        REFRESH_COOKIE_NAME,
        path="/auth",
        samesite=REFRESH_COOKIE_SAMESITE,
        secure=REFRESH_COOKIE_SECURE,
    )


def _revoke_refresh_token(refresh_token: Optional[str] = None, *, token_id: Optional[str] = None) -> None:
    candidate_id = token_id
    if refresh_token:
        refresh_token = refresh_token.strip()
        if "." in refresh_token:
            candidate_id = refresh_token.split(".", 1)[0]
    if not candidate_id:
        return
    with _db_conn() as conn:
        conn.execute("DELETE FROM sessions WHERE token = ?", (candidate_id,))


def _revoke_tokens(access_token: Optional[str], refresh_token: Optional[str]) -> None:
    sid = None
    if access_token:
        try:
            payload = _decode_access_token(access_token, verify_exp=False)
            sid = payload.get("sid")
        except HTTPException:
            sid = None
    _revoke_refresh_token(refresh_token, token_id=sid)


class _PinnedHTTPSAdapter(requests.adapters.HTTPAdapter):
    def cert_verify(self, conn, url, verify, cert):
        super().cert_verify(conn, url, verify, cert)
        if not ENABLE_CERT_PINNING:
            return
        try:
            der_cert = conn.sock.getpeercert(binary_form=True)
        except Exception as exc:  # pragma: no cover - defensive
            raise requests.exceptions.SSLError("Unable to read TLS certificate") from exc
        fingerprint = hashlib.new(PINNED_CERT_HASH_ALGO, der_cert).hexdigest()
        if fingerprint.lower() != PINNED_CERT_FINGERPRINT:
            raise requests.exceptions.SSLError("Certificate pinning validation failed")


_HTTP_SESSION: Optional[requests.Session] = None


def _http_session() -> requests.Session:
    global _HTTP_SESSION
    if _HTTP_SESSION is not None:
        return _HTTP_SESSION
    session = requests.Session()
    if ENABLE_CERT_PINNING:
        session.mount("https://", _PinnedHTTPSAdapter())
    _HTTP_SESSION = session
    return session


def _generate_recovery_codes(count: int = MFA_RECOVERY_CODE_COUNT) -> List[str]:
    codes: List[str] = []
    for _ in range(max(1, count)):
        raw = secrets.token_hex(max(4, MFA_RECOVERY_CODE_LENGTH // 2))
        codes.append(raw[:MFA_RECOVERY_CODE_LENGTH])
    return codes


def _store_recovery_codes(codes: List[str]) -> str:
    return json.dumps(codes)


def _ensure_pyotp() -> Any:
    if pyotp is None:
        raise ModuleNotFoundError(PYOTP_MISSING_MESSAGE)
    return pyotp


def _verify_totp_code(secret: Optional[str], code: Optional[str]) -> bool:
    if not secret or not code:
        return False
    if pyotp is None:
        logger.warning("pyotp is not installed; cannot verify TOTP codes")
        return False
    try:
        totp = pyotp.TOTP(secret)
        return bool(totp.verify(str(code).strip(), valid_window=TOTP_VALID_WINDOW))
    except Exception:
        return False


def _totp_provisioning_uri(username: str, secret: str) -> str:
    module = _ensure_pyotp()
    totp = module.TOTP(secret)
    return totp.provisioning_uri(name=username, issuer_name=JWT_ISSUER)


def _update_mfa_settings(
    user_id: int,
    *,
    secret: Optional[str],
    enabled: bool,
    recovery_codes: Optional[List[str]] = None,
) -> None:
    codes_json = _store_recovery_codes(recovery_codes or []) if recovery_codes else (None if not enabled else _store_recovery_codes([]))
    with _db_conn() as conn:
        conn.execute(
            "UPDATE users SET totp_secret = ?, mfa_enabled = ?, mfa_recovery_codes = ? WHERE id = ?",
            (secret, int(enabled), codes_json, user_id),
        )


def _consume_recovery_code(user_id: int, code: str) -> bool:
    if not code:
        return False
    with _db_conn() as conn:
        row = conn.execute(
            "SELECT mfa_recovery_codes FROM users WHERE id = ?",
            (user_id,),
        ).fetchone()
        if row is None:
            return False
        codes = _load_recovery_codes(row["mfa_recovery_codes"])
        normalized = [c for c in codes if c]
        if code not in normalized:
            return False
        normalized.remove(code)
        conn.execute(
            "UPDATE users SET mfa_recovery_codes = ? WHERE id = ?",
            (_store_recovery_codes(normalized), user_id),
        )
    return True


def _normalize_scopes(scopes: Iterable[str]) -> Set[str]:
    normalized = {scope.strip() for scope in scopes if scope and scope.strip() in ALLOWED_API_SCOPES}
    return normalized


def _create_api_token(user_id: int, scopes: Set[str], label: Optional[str] = None) -> Dict[str, Any]:
    token_id = secrets.token_hex(16)
    token_secret = secrets.token_urlsafe(32)
    raw_token = f"{token_id}.{token_secret}"
    token_hash = _hash_token(raw_token)
    scope_str = API_KEY_SCOPE_SEPARATOR.join(sorted(scopes))
    now = datetime.now(timezone.utc).isoformat()
    with _db_conn() as conn:
        conn.execute(
            '''
            INSERT INTO whop_accounts (license_key, user_id, created_at, updated_at)
            VALUES (?, ?, ?, ?)
            ON CONFLICT(license_key) DO UPDATE SET
                user_id = excluded.user_id,
                updated_at = excluded.updated_at
            ''',
            (license_key, user_id, now, now),
        )
        conn.execute(
            '''
            INSERT INTO api_tokens (token_id, token_hash, user_id, scopes, label, created_at, revoked)
            VALUES (?, ?, ?, ?, ?, ?, 0)
            ''',
            (token_id, token_hash, user_id, scope_str, label, now),
        )
    return {
        "token": raw_token,
        "token_id": token_id,
        "scopes": sorted(scopes),
        "label": label,
        "created_at": now,
    }


def _list_api_tokens(user_id: int) -> List[Dict[str, Any]]:
    with _db_conn() as conn:
        rows = conn.execute(
            '''
            SELECT token_id, scopes, label, created_at, last_used_at, revoked
            FROM api_tokens
            WHERE user_id = ?
            ORDER BY created_at DESC
            ''',
            (user_id,),
        ).fetchall()
    tokens: List[Dict[str, Any]] = []
    for row in rows:
        tokens.append(
            {
                "token_id": row["token_id"],
                "scopes": [scope for scope in (row["scopes"] or "").split(API_KEY_SCOPE_SEPARATOR) if scope],
                "label": row["label"],
                "created_at": row["created_at"],
                "last_used_at": row["last_used_at"],
                "revoked": bool(row["revoked"]),
            }
        )
    return tokens


def _revoke_api_token(user_id: int, token_id: str) -> bool:
    with _db_conn() as conn:
        result = conn.execute(
            "UPDATE api_tokens SET revoked = 1 WHERE user_id = ? AND token_id = ?",
            (user_id, token_id),
        )
    return result.rowcount > 0


def _ensure_scopes(user_scopes: Set[str], required_scopes: Optional[Set[str]]) -> None:
    if not required_scopes:
        return
    if not required_scopes.issubset(user_scopes):
        raise HTTPException(status_code=403, detail="insufficient scope")


def _ensure_roles(user_roles: List[str], required_roles: Optional[Set[str]]) -> None:
    if not required_roles:
        return
    if not required_roles.intersection(set(user_roles)):
        raise HTTPException(status_code=403, detail="insufficient role")


def _get_user_from_access_token(
    token: str,
    *,
    required_scopes: Optional[Set[str]] = None,
    required_roles: Optional[Set[str]] = None,
) -> Dict[str, Any]:
    payload = _decode_access_token(token)
    user = _load_user_record(int(payload["sub"]))
    _ensure_scopes(set(payload.get("scopes", [])), required_scopes)
    _ensure_roles(payload.get("roles", []), required_roles)
    return user


def _get_user_from_api_key(token: str, *, required_scopes: Optional[Set[str]] = None) -> Dict[str, Any]:
    token_hash = _hash_token(token)
    with _db_conn() as conn:
        row = conn.execute(
            '''
            SELECT token_id, token_hash, user_id, scopes, revoked
            FROM api_tokens
            WHERE token_hash = ?
            ''',
            (token_hash,),
        ).fetchone()
        if row is None or row["revoked"]:
            raise HTTPException(status_code=401, detail="api token revoked")
        conn.execute(
            "UPDATE api_tokens SET last_used_at = ? WHERE token_id = ?",
            (datetime.now(timezone.utc).isoformat(), row["token_id"]),
        )
    scopes = set((row["scopes"] or "").split(API_KEY_SCOPE_SEPARATOR)) if row["scopes"] else set()
    user = _load_user_record(int(row["user_id"]))
    _ensure_scopes(scopes, required_scopes)
    return user


def _require_user(
    authorization: Optional[str],
    session_token: Optional[str] = None,
    *,
    required_scopes: Optional[Set[str]] = None,
    required_roles: Optional[Set[str]] = None,
) -> Dict[str, Any]:
    scheme, token = _parse_authorization_header(authorization)
    if not token and session_token:
        token = session_token
        scheme = "bearer"
    if not token:
        raise HTTPException(status_code=401, detail="authorization required")
    if scheme == "bearer":
        return _get_user_from_access_token(
            token,
            required_scopes=required_scopes,
            required_roles=required_roles,
        )
    if scheme == API_TOKEN_PREFIX.lower():
        return _get_user_from_api_key(token, required_scopes=required_scopes)
    raise HTTPException(status_code=401, detail="unsupported authorization scheme")


def _verify_whop_license(license_key: str) -> Dict[str, Any]:
    if not WHOP_API_KEY:
        raise HTTPException(status_code=503, detail="Whop integration is not configured")
    url = f"{WHOP_API_BASE}/api/v2/licenses/{license_key}"
    headers = {
        "Authorization": f"Bearer {WHOP_API_KEY}",
        "Accept": "application/json",
    }
    session = _http_session()
    try:
        resp = session.get(url, headers=headers, timeout=10)
    except requests.RequestException as exc:
        logger.error("Whop license verification failed: %s", exc)
        raise HTTPException(status_code=502, detail="Failed to reach Whop API") from exc
    if resp.status_code == 404:
        raise HTTPException(status_code=401, detail="Invalid Whop license")
    if resp.status_code >= 400:
        logger.error("Whop API responded with %s: %s", resp.status_code, resp.text)
        raise HTTPException(status_code=502, detail="Whop API rejected the request")
    try:
        data = resp.json()
    except ValueError as exc:
        raise HTTPException(status_code=502, detail="Malformed response from Whop API") from exc
    status = str(data.get("status") or data.get("state") or "").lower()
    if status not in {"active", "trialing", "paid"}:
        raise HTTPException(status_code=403, detail="Whop license is not active")
    email = (
        data.get("email")
        or data.get("user", {}).get("email")
        or data.get("customer", {}).get("email")
    )
    return {"license_key": license_key, "email": email, "raw": data}


def _hash_password_sha2048(password: str, salt: Optional[str] = None) -> Tuple[str, str]:
    '''Derive a 2048-bit PBKDF2-SHA512 digest and return (hash_hex, salt_hex).'''
    if salt is None:
        salt = secrets.token_hex(32)
    salt_bytes = bytes.fromhex(salt)
    derived = hashlib.pbkdf2_hmac(
        "sha512",
        password.encode("utf-8"),
        salt_bytes,
        200_000,
        dklen=256,
    )
    return derived.hex(), salt


def _hash_password_secure(password: str) -> Tuple[str, str, str]:
    salt = secrets.token_hex(16)
    hashed = bcrypt.hashpw(
        password.encode("utf-8"),
        bcrypt.gensalt(rounds=max(4, BCRYPT_ROUNDS)),
    )
    return hashed.decode("utf-8"), salt, "bcrypt"


def _verify_password(password: str, stored_hash: str, salt: str, algo: Optional[str]) -> bool:
    algorithm = (algo or "").lower() or ("bcrypt" if stored_hash.startswith("$2") else "pbkdf2")
    if algorithm == "bcrypt":
        try:
            return bcrypt.checkpw(password.encode("utf-8"), stored_hash.encode("utf-8"))
        except ValueError:
            return False
    expected_hash, _ = _hash_password_sha2048(password, salt)
    return secrets.compare_digest(expected_hash, stored_hash)


def _fetch_user_credentials(user_id: int, account_type: str) -> Optional[sqlite3.Row]:
    with _db_conn() as conn:
        return conn.execute(
            '''
            SELECT api_key, api_secret, base_url
            FROM alpaca_credentials
            WHERE user_id = ? AND account_type = ?
            ''',
            (user_id, account_type),
        ).fetchone()


def _save_user_credentials(
    user_id: int,
    account_type: str,
    api_key: str,
    api_secret: str,
    base_url: Optional[str],
) -> None:
    stored_key = _encrypt_secret(api_key)
    stored_secret = _encrypt_secret(api_secret)
    with _db_conn() as conn:
        conn.execute(
            '''
            INSERT INTO alpaca_credentials (user_id, account_type, api_key, api_secret, base_url, updated_at)
            VALUES (?, ?, ?, ?, ?, ?)
            ON CONFLICT(user_id, account_type) DO UPDATE SET
                api_key = excluded.api_key,
                api_secret = excluded.api_secret,
                base_url = excluded.base_url,
                updated_at = excluded.updated_at
            ''',
            (
                user_id,
                account_type,
                stored_key,
                stored_secret,
                base_url,
                datetime.now(timezone.utc).isoformat(),
            ),
        )


def _save_user_credentials(
    user_id: int,
    account_type: str,
    api_key: str,
    api_secret: str,
    base_url: Optional[str],
) -> None:
    stored_key = _encrypt_secret(api_key)
    stored_secret = _encrypt_secret(api_secret)
    with _db_conn() as conn:
        conn.execute(
            '''
            INSERT INTO alpaca_credentials (user_id, account_type, api_key, api_secret, base_url, updated_at)
            VALUES (?, ?, ?, ?, ?, ?)
            ON CONFLICT(user_id, account_type) DO UPDATE SET
                api_key = excluded.api_key,
                api_secret = excluded.api_secret,
                base_url = excluded.base_url,
                updated_at = excluded.updated_at
            ''',
            (
                user_id,
                account_type,
                stored_key,
                stored_secret,
                base_url,
                datetime.now(timezone.utc).isoformat(),
            ),
        )


def _resolve_alpaca_credentials(account: str, user_id: Optional[int]) -> Dict[str, Optional[str]]:
    account_type = (account or "paper").strip().lower()
    if user_id is not None:
        row = _fetch_user_credentials(user_id, account_type)
        if row is not None:
            base_url = row["base_url"] or (
                ALPACA_BASE_URL_FUND if account_type == "funded" else ALPACA_BASE_URL_PAPER
            )
            try:
                key = _decrypt_secret(row["api_key"])
                secret = _decrypt_secret(row["api_secret"])
            except CredentialEncryptionError as exc:
                logger.error("Failed to decrypt stored credentials for user %s", user_id)
                raise HTTPException(status_code=500, detail=str(exc)) from exc
            return {
                "key": key,
                "secret": secret,
                "base_url": base_url,
            }
    if account_type == "funded":
        return {
            "key": ALPACA_KEY_FUND,
            "secret": ALPACA_SECRET_FUND,
            "base_url": ALPACA_BASE_URL_FUND,
        }
    return {
        "key": ALPACA_KEY_PAPER,
        "secret": ALPACA_SECRET_PAPER,
        "base_url": ALPACA_BASE_URL_PAPER,
    }

def _nocache() -> Dict[str,str]:
    return {"Cache-Control":"no-store, no-cache, must-revalidate, max-age=0", "Pragma":"no-cache", "Expires":"0"}

def _json(obj: Any, code: int = 200) -> JSONResponse:
    return JSONResponse(obj, status_code=code, headers=_nocache())


def _render_template(
    name: str,
    request: Request,
    context: Optional[Dict[str, Any]] = None,
    status_code: int = 200,
):
    payload: Dict[str, Any] = {"request": request}
    if context:
        payload.update(context)
    response = templates.TemplateResponse(name, payload, status_code=status_code)
    for key, value in _nocache().items():
        response.headers.setdefault(key, value)
    return response


class _WebhookReplayProtector:
    """Track recently processed webhook signatures to block replay attempts."""

    def __init__(self, ttl_seconds: int, capacity: int) -> None:
        self._ttl = max(ttl_seconds, 0)
        self._capacity = max(capacity, 1)
        self._seen: Dict[str, float] = {}
        self._lock = threading.Lock()

    def _purge(self, now: float) -> None:
        if not self._seen or self._ttl <= 0:
            if self._ttl <= 0:
                self._seen.clear()
            return
        cutoff = now - self._ttl
        expired = [key for key, ts in self._seen.items() if ts < cutoff]
        for key in expired:
            self._seen.pop(key, None)

    def register(self, signature: str) -> bool:
        """Return ``True`` when the signature is new, ``False`` when replayed."""

        now = time.time()
        with self._lock:
            self._purge(now)
            if signature in self._seen:
                return False
            if len(self._seen) >= self._capacity:
                # Remove the oldest entry to make space for the newest signature.
                oldest_key = min(self._seen.items(), key=lambda item: item[1])[0]
                self._seen.pop(oldest_key, None)
            self._seen[signature] = now
            return True


_alpaca_replay_guard = _WebhookReplayProtector(
    ALPACA_WEBHOOK_TOLERANCE_SECONDS,
    ALPACA_WEBHOOK_REPLAY_CAPACITY,
)


def _compute_webhook_signature(secret: str, timestamp: str, body: bytes) -> str:
    message = timestamp.encode("utf-8") + b"." + body
    digest = hmac.new(secret.encode("utf-8"), message, hashlib.sha256).digest()
    return base64.b64encode(digest).decode("ascii")


def _parse_webhook_timestamp(raw: str) -> float:
    cleaned = raw.strip()
    if not cleaned:
        raise ValueError("empty timestamp")
    try:
        return float(cleaned)
    except ValueError:
        try:
            parsed = datetime.fromisoformat(cleaned)
        except ValueError as exc:
            raise ValueError("invalid timestamp") from exc
        if parsed.tzinfo is None:
            parsed = parsed.replace(tzinfo=timezone.utc)
        return parsed.timestamp()


def _enforce_admin_portal_gate(
    request: Request, credentials: Optional[HTTPBasicCredentials]
) -> None:
    """Apply optional HTTP basic auth or header token gating for the admin portal."""

    if ADMIN_PORTAL_GATE_TOKEN:
        provided = request.headers.get(ADMIN_PORTAL_GATE_HEADER)
        if not provided or not secrets.compare_digest(provided, ADMIN_PORTAL_GATE_TOKEN):
            raise HTTPException(status_code=401, detail="admin portal token required")

    if ADMIN_PORTAL_BASIC_USER and ADMIN_PORTAL_BASIC_PASS:
        if not credentials or not (
            secrets.compare_digest(credentials.username, ADMIN_PORTAL_BASIC_USER)
            and secrets.compare_digest(credentials.password, ADMIN_PORTAL_BASIC_PASS)
        ):
            raise HTTPException(
                status_code=401,
                detail="admin portal authentication required",
                headers={"WWW-Authenticate": f'Basic realm="{ADMIN_PORTAL_BASIC_REALM}"'},
            )

def _latest_run_dir() -> Optional[str]:
    d = latest_run_path()
    if d: return d
    if RUNS_ROOT.exists():
        runs = [p for p in RUNS_ROOT.iterdir() if p.is_dir()]
        if runs:
            runs.sort(key=lambda p: p.stat().st_mtime, reverse=True)
            return runs[0].as_posix()
    return None

def key(sym: str, tf: str) -> str:
    return f"{sym.upper()}|{tf}"

# ---------- system / gpu ----------
def _gpu_info() -> Dict[str, Any]:
    info = {"framework":"none","cuda_available":False,"devices":[]}
    try:
        import torch
        info["framework"]="torch"
        info["cuda_available"]=torch.cuda.is_available()
        if info["cuda_available"]:
            info["devices"]=[torch.cuda.get_device_name(i) for i in range(torch.cuda.device_count())]
    except Exception:
        pass
    return info

def run_preflight():
    miss=[]; vers={}
    for name in ["pandas","yfinance","fastapi","psutil","matplotlib","sklearn"]:
        try:
            m=importlib.import_module(name); vers[name]=getattr(m,"__version__","unknown")
        except Exception:
            miss.append(name)
    total, used, free = shutil.disk_usage(os.getcwd())
    ram_avail_gb=None
    if psutil is not None:
        try:
            ram_avail_gb=round(psutil.virtual_memory().available/1024**3,2)
        except Exception:
            ram_avail_gb=None
    if ram_avail_gb is None:
        try:
            pages = os.sysconf("SC_AVPHYS_PAGES")
            page_size = os.sysconf("SC_PAGE_SIZE")
            ram_avail_gb = round(pages * page_size / 1024**3, 2)
        except (AttributeError, ValueError, OSError):
            ram_avail_gb = None
    return {
        "packages": {"ok": not miss, "missing": miss, "versions": vers},
        "hardware": {"disk_free_gb": round(free / 1024**3, 2), "ram_avail_gb": ram_avail_gb},
        "gpu": _gpu_info(),
        "zen_security": ZEN_SECURITY_STATUS,
        "time_utc": datetime.now(timezone.utc).strftime("%Y-%m-%d %H:%M:%S"),
    }

@asynccontextmanager
async def lifespan(app: FastAPI):
    print(json.dumps(run_preflight(), indent=2), flush=True)
    yield

app = FastAPI(title="Neo Cortex AI Trainer", version="4.4", lifespan=lifespan)
if FORCE_HTTPS_REDIRECT:
    app.add_middleware(HTTPSRedirectMiddleware)


if ALLOWED_ORIGINS:
    app.add_middleware(
        CORSMiddleware,
        allow_origins=ALLOWED_ORIGINS,
        allow_credentials=True,
        allow_methods=sorted(ALLOWED_HTTP_METHODS),
        allow_headers=["Authorization", "Content-Type", CSRF_HEADER_NAME, "X-Requested-With"],
    )


@app.middleware("http")
async def _request_security_guard(request: Request, call_next):
    request.state.client_ip = _client_ip(request)
    request.state.client_user_agent = _client_user_agent(request)
    request.state.client_fingerprint = _client_fingerprint(request)

    method = request.method.upper()
    if method not in ALLOWED_HTTP_METHODS:
        return _json({"ok": False, "detail": "method not allowed"}, 405)

    if not _ip_allowed(request.state.client_ip):
        logger.warning("blocked request from disallowed IP %s", request.state.client_ip)
        _register_auth_failure(request, request.state.client_ip)
        return _json({"ok": False, "detail": "forbidden"}, 403)

    if method == "POST" and _should_enforce_csrf(request):
        header_token = request.headers.get(CSRF_HEADER_NAME)
        cookie_token = request.cookies.get(CSRF_COOKIE_NAME)
        if not header_token or not cookie_token:
            _register_auth_failure(request, request.state.client_ip)
            return _json({"ok": False, "detail": "csrf token missing"}, 403)
        if header_token != cookie_token or not _validate_csrf_token(request, header_token):
            _register_auth_failure(request, request.state.client_ip)
            return _json({"ok": False, "detail": "csrf validation failed"}, 403)

    response = await call_next(request)

    if method == "GET" and "text/html" in (request.headers.get("accept", "").lower()):
        cookie_token = request.cookies.get(CSRF_COOKIE_NAME)
        if not cookie_token or not _validate_csrf_token(request, cookie_token):
            cookie_token = _generate_csrf_token(request)
        response.set_cookie(
            CSRF_COOKIE_NAME,
            cookie_token,
            secure=CSRF_COOKIE_SECURE,
            httponly=False,
            samesite=CSRF_COOKIE_SAMESITE,
            max_age=CSRF_TOKEN_TTL_SECONDS,
            path="/",
        )

    return response


if ENABLE_SECURITY_HEADERS or ENABLE_HSTS or DISABLE_SERVER_HEADER:

    @app.middleware("http")
    async def _apply_security_headers(request: Request, call_next):
        response = await call_next(request)

        if ENABLE_SECURITY_HEADERS:
            for header_name, header_value in DEFAULT_SECURITY_HEADERS.items():
                response.headers.setdefault(header_name, header_value)

        if ENABLE_HSTS and request.url.scheme == "https":
            sts_value = _STRICT_TRANSPORT_TEMPLATE or HSTS_HEADER_VALUE
            if sts_value:
                response.headers["Strict-Transport-Security"] = sts_value
        else:
            response.headers.pop("Strict-Transport-Security", None)

        if DISABLE_SERVER_HEADER and "server" in response.headers:
            del response.headers["server"]

        return response


@app.middleware("http")
async def _enforce_token_expiry(request: Request, call_next):
    authorization = request.headers.get("authorization")
    token_payload: Optional[Dict[str, Any]] = None
    scheme = None
    token = None
    if authorization:
        scheme, token = _parse_authorization_header(authorization)
        if scheme == "bearer" and token:
            try:
                token_payload = _decode_access_token(token)
            except HTTPException as exc:
                return _json({"ok": False, "detail": exc.detail}, exc.status_code)
            fingerprint = token_payload.get("fp")
            request_fp = getattr(request.state, "client_fingerprint", _client_fingerprint(request))
            if fingerprint and not secrets.compare_digest(str(fingerprint), request_fp):
                _register_auth_failure(request, getattr(request.state, "client_ip", _client_ip(request)))
                return _json({"ok": False, "detail": "access token context mismatch"}, 401)
            request.state.access_token_payload = token_payload
    response = await call_next(request)
    if token_payload and scheme == "bearer":
        expires_at = token_payload.get("exp")
        if isinstance(expires_at, int):
            remaining = expires_at - int(time.time())
            response.headers.setdefault("X-Access-Token-Expires-In", str(max(0, remaining)))
            if remaining <= TOKEN_REFRESH_LEEWAY_SECONDS:
                response.headers.setdefault("X-Access-Token-Refresh", "required")
    return response


@app.middleware("http")
async def _auth_failure_observer(request: Request, call_next):
    response = await call_next(request)
    if response.status_code in {401, 403} and not getattr(request.state, "auth_failure_logged", False):
        ip = getattr(request.state, "client_ip", None) or _client_ip(request)
        _register_auth_failure(None, ip)
    return response

app.mount("/public", StaticFiles(directory=str(PUBLIC_DIR), html=True), name="public")
app.mount("/ui/liquidity", StaticFiles(directory=str(LIQUIDITY_DIR), html=True), name="liquidity-ui")
app.mount("/ui/enduserapp", StaticFiles(directory=str(ENDUSERAPP_DIR), html=True), name="enduserapp-ui")


# ---------- normalizers ----------
def standardize_ohlcv(raw: pd.DataFrame, ticker: Optional[str]=None) -> pd.DataFrame:
    if raw is None or raw.empty: raise ValueError("No data")
    df = raw.copy()
    if isinstance(df.columns, pd.MultiIndex):
        try:
            if ticker: df = df.xs(ticker, axis=1, level=-1, drop_level=True)
            else: df = df.droplevel(-1, axis=1)
        except Exception:
            df = df.droplevel(-1, axis=1)
    m = {c.lower().replace("_",""): c for c in df.columns}
    def pick(*cands):
        for c in cands:
            if c in m: return m[c]
        return None
    cols = {"Open":pick("open"), "High":pick("high"), "Low":pick("low"),
            "Close":pick("close","adjclose","adjustedclose"), "Volume":pick("volume")}
    if any(v is None for v in cols.values()): raise KeyError("Missing OHLCV columns")
    out = pd.DataFrame({k: pd.to_numeric(df[v], errors="coerce") for k,v in cols.items()})
    if not isinstance(out.index, pd.DatetimeIndex):
        out.index = pd.to_datetime(out.index, utc=True, errors="coerce")
    else:
        try: out.index = out.index.tz_convert("UTC")
        except Exception: out.index = out.index.tz_localize("UTC", nonexistent="shift_forward", ambiguous="NaT")
    out = out.sort_index().dropna(how="any")
    if out.empty: raise ValueError("Empty after cleaning")
    return out

def _save_price_preview(df: pd.DataFrame, tkr: str, run_dir: Path):
    try:
        plt.figure(figsize=(8,3)); plt.plot(df.index, df["Close"].values, lw=1.1)
        plt.title(f"{tkr} - Close"); plt.grid(True, alpha=.25); plt.tight_layout()
        plt.savefig(run_dir/"yfinance_price.png", dpi=130); plt.close()
    except Exception:
        pass

# ---------- pydantic schemas ----------
class TrainReq(BaseModel):
    ticker: str
    period: Optional[str] = "6mo"
    start: Optional[str] = None
    end: Optional[str] = None
    interval: str = "1h"
    max_iter: int = 300
    mode: str = "HFT"         # HFT/LFT
    pine_mode: str = "OFF"    # OFF/SCALPER/ULTRA/SWING (fed to env for model tweaks)
    aggressiveness: str = "normal"
    sides: str = "BOTH"
    entry_thr: Optional[float] = None
    z_thr: Optional[float] = None
    vol_k: Optional[float] = None
    source: str = "both"      # yfinance/ingest/both
    merge_sources: bool = True
    use_fundamentals: bool = True

class TrainMultiReq(BaseModel):
    tickers: List[str]
    period: Optional[str] = "6mo"
    interval: str = "1h"
    max_iter: int = 250
    mode: str = "HFT"
    pine_mode: str = "OFF"
    aggressiveness: str = "normal"
    sides: str = "BOTH"
    source: str = "both"
    merge_sources: bool = True
    use_fundamentals: bool = True


_PLACEHOLDER_PNG_BYTES = base64.b64decode(
    "iVBORw0KGgoAAAANSUhEUgAAAAEAAAABCAYAAAAfFcSJAAAADUlEQVR4nGMAAQAABQABDQottAAAAABJRU5ErkJggg=="
)


def _write_placeholder_png(path: Path) -> None:
    try:
        path.parent.mkdir(parents=True, exist_ok=True)
        path.write_bytes(_PLACEHOLDER_PNG_BYTES)
    except Exception:
        with path.open("wb") as handle:
            handle.write(_PLACEHOLDER_PNG_BYTES)


def _simulate_training_stream(run_dir: Path, ticker: str, *, steps: int = 20) -> None:
    log_path = run_dir / "train.log.jsonl"
    nn_path = run_dir / "nn_state.jsonl"

    def _worker() -> None:
        try:
            time.sleep(0.5)
            equity = 10000.0 + random.uniform(-50, 50)
            with log_path.open("a", encoding="utf-8") as log, nn_path.open("a", encoding="utf-8") as nn:
                trade_open = False
                for idx in range(steps):
                    now = datetime.now(timezone.utc).isoformat()
                    equity += random.uniform(-25, 45)
                    row = {
                        "phase": "epoch",
                        "type": "equity",
                        "t": now,
                        "equity": round(equity, 2),
                        "entry_col": "PredLong",
                        "ticker": ticker,
                    }
                    log.write(json.dumps(row) + "\n")
                    log.flush()
                    if idx in {3, 9, 15}:
                        if not trade_open:
                            trade = {
                                "type": "trade_open",
                                "t": now,
                                "side": "long",
                                "price": round(100 + random.uniform(-3, 3), 2),
                                "pnl": 0.0,
                                "reason": "synthetic-entry",
                                "entry_col": "PredLong",
                            }
                            trade_open = True
                        else:
                            trade = {
                                "type": "trade_close",
                                "t": now,
                                "side": "long",
                                "price": round(100 + random.uniform(-3, 3), 2),
                                "pnl": round(random.uniform(-12, 18), 2),
                                "reason": "synthetic-exit",
                                "entry_col": "PredLong",
                            }
                            trade_open = False
                        log.write(json.dumps(trade) + "\n")
                        log.flush()
                    stats = {
                        "type": "nn_stats",
                        "epoch": idx + 1,
                        "loss_long": round(max(0.02, 1.4 / (idx + 2)), 4),
                        "loss_short": round(max(0.02, 1.2 / (idx + 2)), 4),
                    }
                    nn.write(json.dumps(stats) + "\n")
                    nn.flush()
                    time.sleep(0.45)
        except Exception as exc:  # pragma: no cover - defensive logging
            logger.debug("synthetic training stream failed: %s", exc)

    threading.Thread(target=_worker, name="synthetic-training-stream", daemon=True).start()


def _create_synthetic_training_run(req: TrainReq, reason: Optional[str]) -> tuple[float, int, str]:
    ticker = (req.ticker or "SYN").upper()
    safe_ticker = _sanitize_filename_component(ticker)
    run_dir = RUNS_ROOT / f"run-{safe_ticker}-{datetime.now(timezone.utc).strftime('%Y%m%d-%H%M%S')}"
    run_dir.mkdir(parents=True, exist_ok=True)

    for name in (
        "feature_importance_long.png",
        "feature_importance_short.png",
        "cm_long.png",
        "cm_short.png",
        "roc_long.png",
        "roc_short.png",
        "trades_label_long.png",
        "trades_pred_long.png",
        "yfinance_price.png",
    ):
        _write_placeholder_png(run_dir / name)

    metrics_samples = random.randint(80, 180)
    base_accuracy = round(random.uniform(0.68, 0.92), 3)
    metrics: Dict[str, Any] = {
        "ok": True,
        "model": "synthetic-demo",
        "timeframe": req.interval,
        "n_samples": metrics_samples,
        "accuracy": base_accuracy,
        "accuracy_long": min(0.99, round(base_accuracy + 0.015, 3)),
        "accuracy_short": max(0.5, round(base_accuracy - 0.02, 3)),
        "roc_auc": round(base_accuracy - 0.03, 3),
        "roc_auc_long": round(base_accuracy - 0.01, 3),
        "roc_auc_short": round(base_accuracy - 0.05, 3),
        "class_balance_long": {"NO(0)": metrics_samples - 24, "YES(1)": 24},
        "class_balance_short": {"NO(0)": metrics_samples - 18, "YES(1)": 18},
        "features": ["fast", "slow", "rsi", "volspike", "tv_long"],
        "backtest_pred": {"return_pct": 4.2, "win_rate_pct": 61.5},
    }
    if reason:
        metrics["notes"] = f"synthetic dataset generated because: {reason}"

    (run_dir / "metrics.json").write_text(json.dumps(metrics, indent=2))
    (run_dir / "train.log.jsonl").write_text("")
    (run_dir / "nn_state.jsonl").write_text("")

    graph = {
        "title": ticker,
        "model": "SyntheticNet",
        "layers": [
            {"size": 6, "type": "input"},
            {"size": 8, "type": "hidden"},
            {"size": 4, "type": "hidden"},
            {"size": 2, "type": "output"},
        ],
    }
    (run_dir / "nn_graph.json").write_text(json.dumps(graph, indent=2))

    _simulate_training_stream(run_dir, ticker)

    return base_accuracy, metrics_samples, run_dir.as_posix()


def _synthetic_train_response(req: TrainReq, reason: str) -> JSONResponse:
    logger.warning(
        "Synthetic training run generated for %s (%s)",
        req.ticker,
        reason,
    )
    acc, samples, run_dir = _create_synthetic_training_run(req, reason)
    payload = {
        "ok": True,
        "train_acc": acc,
        "n": samples,
        "run_dir": run_dir,
        "synthetic": True,
        "detail": reason,
    }
    return _json(payload)


def _should_use_synthetic_training() -> Optional[str]:
    if not _PANDAS_AVAILABLE:
        return "pandas dependency missing"
    if MODEL_IMPORT_ERROR is not None:
        return f"model import error: {MODEL_IMPORT_ERROR}"
    return None

class IdleReq(BaseModel):
    name: str
    tickers: List[str]
    every_sec: int = 3600
    period: Optional[str] = "6mo"
    interval: str = "1h"
    max_iter: int = 250
    mode: str = "HFT"
    pine_mode: str = "OFF"
    aggressiveness: str = "normal"
    sides: str = "BOTH"
    source: str = "both"
    merge_sources: bool = True
    use_fundamentals: bool = True

# ---------- exogenous store ----------
def upsert_bars(sym: str, tf: str, bars: pd.DataFrame) -> pd.DataFrame:
    k = key(sym, tf)
    cur = Buffers.get(k, pd.DataFrame())
    df = pd.concat([cur, bars]).sort_index().groupby(level=0).last() if len(cur) else bars
    Buffers[k] = df.tail(20000)
    IngestStats["candles"] += len(bars)
    return Buffers[k]

def upsert_exog(sym: str, rows: pd.DataFrame) -> pd.DataFrame:
    sU = sym.upper()
    cur = Exog.get(sU, pd.DataFrame())
    df = pd.concat([cur, rows]).sort_index().groupby(level=0).last() if len(cur) else rows
    Exog[sU] = df.tail(20000)
    IngestStats["features"] += len(rows)
    return Exog[sU]

def _get_exog(sym: str, idx: pd.DatetimeIndex, include_fa: bool) -> pd.DataFrame:
    sU = sym.upper()
    ex = Exog.get(sU, pd.DataFrame())
    ex = ex.reindex(idx)
    ex = ex.fillna(0.0) if ex is not None else pd.DataFrame(index=idx)
    if include_fa:
        for k in ("fa_pe","fa_pb","fa_eps","fa_div"):
            if k in ex.columns: ex[k] = pd.to_numeric(ex[k], errors="coerce").fillna(method="ffill").fillna(0.0)
    return ex.fillna(0.0)

# ---------- routes ----------
@app.get("/")
def root():
    return {"ok": True, "msg": "Neo Cortex AI API ready"}


@app.get("/ngrok/cloud-endpoint", response_class=HTMLResponse)
async def ngrok_cloud_endpoint(request: Request) -> HTMLResponse:
    '''Render a friendly landing page for ngrok Cloud Endpoints.'''
    proto = request.headers.get("x-forwarded-proto") or request.url.scheme or "https"
    host = request.headers.get("x-forwarded-host") or request.headers.get("host")
    if not host:
        if not DEFAULT_PUBLIC_BASE_URL:
            raise HTTPException(
                status_code=500,
                detail="DEFAULT_PUBLIC_BASE_URL must be set when the application is served without Host headers.",
            )
        base_url = DEFAULT_PUBLIC_BASE_URL
    else:
        base_url = f"{proto}://{host}".rstrip("/")
    webhook_url = f"{base_url}/alpaca/webhook"
    html = (
        NGROK_ENDPOINT_TEMPLATE.replace("{{WEBHOOK_URL}}", webhook_url)
        .replace("{{BASE_URL}}", base_url)
    )
    return HTMLResponse(content=html, status_code=200)

@app.get("/preflight")
def preflight():
    return run_preflight()

@app.get("/gpu-info")
def gpu_info():
    return _gpu_info()

# --- auth: user registration and login ---
class AuthReq(BaseModel):
    username: str
    password: str
    admin_key: Optional[str] = None
    require_admin: bool = False
    otp_code: Optional[str] = None


_SENSITIVE_QUERY_KEYS: Set[str] = {
    "username",
    "password",
    "admin_key",
    "adminkey",
    "otp_code",
    "require_admin",
}


async def _auth_req_from_request(request: Request) -> AuthReq:
    '''Parse an AuthReq from JSON or form-encoded payloads.'''

    content_type = (request.headers.get("content-type") or "").split(";")[0].strip().lower()
    data: Dict[str, Any] = {}

    if "multipart/form-data" in content_type:
        try:
            form = await request.form()
        except Exception as exc:  # pragma: no cover - defensive
            logger.warning("failed to parse multipart auth payload: %s", exc)
        else:
            data = {k: v for k, v in form.items() if v is not None}
    else:
        body_bytes = await request.body()
        parsed: Optional[Dict[str, Any]] = None
        if body_bytes:
            try:
                candidate = json.loads(body_bytes)
            except json.JSONDecodeError:
                candidate = None
            if isinstance(candidate, dict):
                parsed = candidate
            else:
                parsed_qs = parse_qs(body_bytes.decode("utf-8", errors="ignore"))
                if parsed_qs:
                    parsed = {k: v[-1] for k, v in parsed_qs.items() if v}
        if parsed:
            data = parsed

    if not data and request.query_params:
        provided = {
            key.lower()
            for key in request.query_params.keys()
            if key and key.lower() in _SENSITIVE_QUERY_KEYS
        }
        if provided:
            logger.warning(
                "rejected authentication attempt with credentials in query string (%s)",
                ", ".join(sorted(provided)),
            )
            raise HTTPException(
                status_code=400,
                detail="Credentials must be sent in the request body, not the URL query string.",
            )

    if not data:
        raise HTTPException(status_code=400, detail="username and password required")

    normalized: Dict[str, Any] = {}
    for key, value in data.items():
        if isinstance(value, (list, tuple)):
            value = value[-1]
        if value is None:
            continue
        normalized[key] = value if isinstance(value, str) else str(value)

    try:
        return AuthReq(**normalized)
    except ValidationError:
        raise HTTPException(status_code=400, detail="username and password required")


class CredentialReq(BaseModel):
    account_type: str = "paper"
    api_key: str
    api_secret: str
    base_url: Optional[str] = None


class WhopRegistrationReq(BaseModel):
    token: str
    username: str
    password: str
    api_key: str
    api_secret: str
    account_type: Literal["paper", "funded"] = "funded"
    base_url: Optional[str] = None


class WhopLoginReq(BaseModel):
    token: str


class WhopSessionRequest(BaseModel):
    token: str


class AlpacaWebhookTest(BaseModel):
    symbol: str = "SPY"
    quantity: float = 1.0
    price: float = 0.0
    side: str = "buy"
    status: str = "filled"
    event: str = "trade_update"
    timestamp: Optional[str] = None
    raw: Optional[Dict[str, Any]] = None


class PaperTradeOrderRequest(BaseModel):
    instrument: Literal["option", "future"] = "option"
    symbol: str
    side: Literal["long", "short"] = "long"
    quantity: float = Field(default=1.0, gt=0)
    price: float = Field(default=1.0, ge=0)
    option_type: Optional[Literal["call", "put"]] = None
    expiry: Optional[str] = None
    strike: Optional[float] = Field(default=None, ge=0)
    future_month: Optional[str] = None
    future_year: Optional[int] = Field(default=None, ge=2000, le=2100)


class TokenRefreshRequest(BaseModel):
    refresh_token: Optional[str] = None


class APITokenCreateRequest(BaseModel):
    scopes: List[str] = Field(default_factory=list)
    label: Optional[str] = None


class APITokenRevokeRequest(BaseModel):
    token_id: str


class MFASetupResponse(BaseModel):
    secret: str
    provisioning_uri: str
    recovery_codes: List[str]


class MFAEnableRequest(BaseModel):
    secret: str
    otp_code: str
    recovery_codes: Optional[List[str]] = None


class MFADisableRequest(BaseModel):
    otp_code: Optional[str] = None
    recovery_code: Optional[str] = None


@app.get("/auth/whop/start")
async def whop_start(request: Request, next: Optional[str] = None, mode: Optional[str] = None):
    if (mode or "").strip().lower() == "status":
        return _json({"ok": True, "enabled": bool(WHOP_PORTAL_URL)})
    if not WHOP_PORTAL_URL:
        raise HTTPException(status_code=404, detail="Whop integration is not configured")
    callback_url = str(request.url_for("whop_callback"))
    params: Dict[str, str] = {}
    if next:
        next = next.strip()
        if next.startswith("/"):
            params["next"] = next
    if params:
        callback_url = f"{callback_url}?{urlencode(params)}"
    encoded_callback = quote(callback_url, safe="")
    destination = WHOP_PORTAL_URL
    if "{{callback}}" in destination:
        destination = destination.replace("{{callback}}", encoded_callback)
    if "{callback}" in destination:
        destination = destination.replace("{callback}", encoded_callback)
    if destination == WHOP_PORTAL_URL:
        sep = "&" if "?" in destination else "?"
        destination = f"{destination}{sep}callback={encoded_callback}"
    return RedirectResponse(destination)


@app.get("/auth/whop/callback")
async def whop_callback(
    request: Request,
    license_key: Optional[str] = None,
    state: Optional[str] = None,
    next: Optional[str] = None,
):
    license_key = (license_key or "").strip()
    if not license_key:
        raise HTTPException(status_code=400, detail="license_key is required")
    verification = _verify_whop_license(license_key)
    metadata = {
        "state": state,
        "verification": verification.get("raw"),
    }
    token = _create_whop_session(license_key, verification.get("email"), metadata)
    query: Dict[str, str] = {"whop_token": token}
    next_param = (next or "").strip()
    if next_param and next_param.startswith("/"):
        query["next"] = next_param
    redirect_url = str(request.url_for("login_page"))
    redirect_url = f"{redirect_url}?{urlencode(query)}"
    return RedirectResponse(redirect_url)


@app.post("/auth/whop/session")
async def whop_session(req: WhopLoginReq):
async def whop_session(req: WhopSessionRequest):
    token = (req.token or "").strip()
    session = _get_whop_session(token)
    if not session:
        return _json({"ok": False, "detail": "Invalid or expired Whop session"}, 404)
    account = _lookup_whop_account(session["license_key"])
    response_payload: Dict[str, Any] = {
        "ok": True,
        "license_key": session["license_key"],
        "email": session.get("email"),
        "created_at": session["created_at"],
        "registered": account is not None,
    }
    if account:
        response_payload["username"] = account["username"]
    return _json(response_payload)


@app.post("/register/whop")
async def register_whop(req: WhopRegistrationReq, request: Request):
    token = (req.token or "").strip()
    session = _get_whop_session(token)
    if not session:
        return _json({"ok": False, "detail": "Whop session expired or invalid"}, 400)
    license_key = session["license_key"]
    existing = _lookup_whop_account(license_key)
    if existing is not None:
        return _json(
            {
                "ok": False,
                "detail": "This Whop license is already linked to an account. Sign in through Whop.",
            },
            409,
        )
    uname = req.username.strip().lower()
    if not uname or not req.password:
        return _json({"ok": False, "detail": "username and password required"}, 400)
    api_key = req.api_key.strip()
    api_secret = req.api_secret.strip()
    if not api_key or not api_secret:
        return _json({"ok": False, "detail": "api_key and api_secret are required"}, 400)
    acct_type = (req.account_type or "funded").strip().lower()
    if acct_type not in {"paper", "funded"}:
        return _json({"ok": False, "detail": "account_type must be 'paper' or 'funded'"}, 400)
    base_url = (req.base_url or "").strip()
    if not base_url:
        base_url = ALPACA_BASE_URL_FUND if acct_type == "funded" else ALPACA_BASE_URL_PAPER
    pw_hash, salt, algo = _hash_password_secure(req.password)
    try:
        with _db_conn() as conn:
            cursor = conn.execute(
                """
                INSERT INTO users (username, password_hash, salt, password_algo, is_admin, role, created_at)
                VALUES (?, ?, ?, ?, ?, ?, ?)
                """,
                (
                    uname,
                    pw_hash,
                    salt,
                    algo,
                    0,
                    ROLE_LICENSE,
                    datetime.now(timezone.utc).isoformat(),
                ),
            )
            user_id = cursor.lastrowid
    except sqlite3.IntegrityError:
        return _json({"ok": False, "detail": "username already exists"}, 400)
    try:
        _save_user_credentials(user_id, acct_type, api_key, api_secret, base_url)
        _link_whop_account(license_key, user_id)
    except (CredentialEncryptionError, sqlite3.IntegrityError) as exc:
        logger.error("Failed to store credentials for new Whop user %s", user_id)
        with _db_conn() as conn:
            conn.execute("DELETE FROM users WHERE id = ?", (user_id,))
        return _json({"ok": False, "detail": str(exc)}, 500)
    _consume_whop_session(token)
    user = _load_user_record(user_id)
    tokens = _issue_token_pair(user, request=request)
    resp = _json(
        {
            "ok": True,
            "access_token": tokens["access_token"],
            "refresh_token": tokens["refresh_token"],
            "username": uname,
            "roles": user["roles"],
            "scopes": sorted(user["scopes"]),
            "account_type": acct_type,
            "base_url": base_url,
        }
    )
    _set_auth_cookies(resp, tokens)
    return resp


@app.post("/auth/whop/login")
async def whop_login(req: WhopLoginReq):
    token = (req.token or "").strip()
    session = _get_whop_session(token)
    if not session:
        return _json({"ok": False, "detail": "Whop session expired or invalid"}, 400)
    account = _lookup_whop_account(session["license_key"])
    if not account:
        return _json({"ok": False, "detail": "Whop membership is not linked to an account"}, 404)
    _consume_whop_session(token)
    session_token = _create_session_token(account["user_id"])
    resp = _json(
        {
            "ok": True,
            "token": session_token,
            "username": account["username"],
            "session_cookie": SESSION_COOKIE_NAME,
        }
    )
    resp.set_cookie(
        SESSION_COOKIE_NAME,
        session_token,
        httponly=True,
        secure=SESSION_COOKIE_SECURE,
        max_age=SESSION_COOKIE_MAX_AGE,
        samesite=SESSION_COOKIE_SAMESITE,
        path="/",
    )
    return resp


@app.post("/register")
async def register(request: Request):
    # Create a new user account backed by the SQLite credential store. Passwords are
    # hashed with a 2048-bit PBKDF2-SHA512 digest and salted prior to being persisted.
    '''
    Create a new user account backed by the SQLite credential store. Passwords are
    hashed with a 2048-bit PBKDF2-SHA512 digest and salted prior to being persisted.
    '''
    req = await _auth_req_from_request(request)
    uname = req.username.strip().lower()
    if not uname or not req.password:
        return _json({"ok": False, "detail": "username and password required"}, 400)
    if not ADMIN_PRIVATE_KEY:
        return _json({"ok": False, "detail": "admin registration disabled"}, 503)
    if (req.admin_key or "").strip() != ADMIN_PRIVATE_KEY:
        return _json({"ok": False, "detail": "invalid admin key"}, 403)
    pw_hash, salt, algo = _hash_password_secure(req.password)
    try:
        with _db_conn() as conn:
            conn.execute(
                """
                INSERT INTO users (username, password_hash, salt, password_algo, is_admin, role, created_at)
                VALUES (?, ?, ?, ?, ?, ?, ?)
                """,
                (
                    uname,
                    pw_hash,
                    salt,
                    algo,
                    1,
                    ROLE_ADMIN,
                    datetime.now(timezone.utc).isoformat(),
                ),
            )
    except sqlite3.IntegrityError:
        return _json({"ok": False, "detail": "username already exists"}, 400)
    client_ip = getattr(request.state, "client_ip", _client_ip(request))
    user_agent = getattr(request.state, "client_user_agent", _client_user_agent(request))
    _record_audit_event(
        "admin.user.create",
        username=uname,
        ip_address=client_ip,
        user_agent=user_agent,
        metadata={"roles": [ROLE_ADMIN]},
    )
    return _json({"ok": True, "created": uname})

def _handle_login(req: AuthReq, *, enforce_admin: bool = False) -> JSONResponse:
<<<<<<< HEAD
=======
def _perform_login(req: AuthReq) -> JSONResponse:
>>>>>>> 455dbd38
    uname = req.username.strip().lower()
    client_ip = getattr(request.state, "client_ip", _client_ip(request))
    user_agent = getattr(request.state, "client_user_agent", _client_user_agent(request))
    try:
        _enforce_login_rate_limit(client_ip)
    except HTTPException as exc:
        _register_auth_failure(request, client_ip)
        _record_audit_event(
            "login.rate_limited",
            username=uname or None,
            ip_address=client_ip,
            user_agent=user_agent,
            metadata={"detail": exc.detail},
        )
        raise
    if not uname or not req.password:
        _register_auth_failure(request, client_ip)
        _record_audit_event(
            "login.failure",
            username=uname or None,
            ip_address=client_ip,
            user_agent=user_agent,
            metadata={"reason": "missing-credentials"},
        )
        return _json({"ok": False, "detail": "username and password required"}, 400)
    with _db_conn() as conn:
        row = conn.execute(
            """
            SELECT id, password_hash, salt, password_algo, is_admin, role, mfa_enabled, totp_secret
            FROM users
            WHERE username = ?
            """,
            (uname,),
        ).fetchone()
    if row is None:
        _register_auth_failure(request, client_ip)
        _record_audit_event(
            "login.failure",
            username=uname,
            ip_address=client_ip,
            user_agent=user_agent,
            metadata={"reason": "unknown-user"},
        )
        return _json({"ok": False, "detail": "invalid credentials"}, 401)
    if not _verify_password(req.password, row["password_hash"], row["salt"], row["password_algo"]):
        _register_auth_failure(request, client_ip)
        _record_audit_event(
            "login.failure",
            username=uname,
            ip_address=client_ip,
            user_agent=user_agent,
            metadata={"reason": "bad-password"},
        )
        return _json({"ok": False, "detail": "invalid credentials"}, 401)
<<<<<<< HEAD
=======
    if req.require_admin and not row["is_admin"]:
        _register_auth_failure(request, client_ip)
        _record_audit_event(
            "login.failure",
            username=uname,
            ip_address=client_ip,
            user_agent=user_agent,
            metadata={"reason": "admin-required"},
        )
>>>>>>> 455dbd38
    require_admin = enforce_admin or req.require_admin
    if require_admin and not row["is_admin"]:
        return _json({"ok": False, "detail": "admin access required"}, 403)
    user = _load_user_record(row["id"])
    roles = set(user["roles"])
    require_mfa = user["mfa_enabled"] or bool(roles.intersection(MFA_REQUIRED_ROLES))
    if require_mfa:
        if row["totp_secret"]:
            if pyotp is None:
                return _json({"ok": False, "detail": PYOTP_MISSING_MESSAGE}, 500)
            otp_ok = _verify_totp_code(row["totp_secret"], req.otp_code)
            recovery_ok = False
            if not otp_ok and req.otp_code:
                recovery_ok = _consume_recovery_code(user["id"], req.otp_code)
                if recovery_ok:
                    user = _load_user_record(user["id"])
            if not otp_ok and not recovery_ok:
                _register_auth_failure(request, client_ip)
                _record_audit_event(
                    "login.failure",
                    username=uname,
                    user_id=user["id"],
                    ip_address=client_ip,
                    user_agent=user_agent,
                    metadata={"reason": "mfa-invalid"},
                )
                return _json({"ok": False, "detail": "otp verification failed"}, 401)
        else:
            _register_auth_failure(request, client_ip)
            _record_audit_event(
                "login.failure",
                username=uname,
                user_id=user["id"],
                ip_address=client_ip,
                user_agent=user_agent,
                metadata={"reason": "mfa-required"},
            )
            return _json({"ok": False, "detail": "mfa enrollment required"}, 403)
    _reset_login_attempts(client_ip)
    _clear_auth_failures(client_ip)
    _record_audit_event(
        "login.success",
        user_id=user["id"],
        username=uname,
        ip_address=client_ip,
        user_agent=user_agent,
        metadata={"roles": user["roles"]},
    )
    tokens = _issue_token_pair(user, request=request)
    tokens = _issue_token_pair(user)
    primary_role = user["roles"][0] if user["roles"] else DEFAULT_ROLE
    resp = _json(
        {
            "ok": True,
            "access_token": tokens["access_token"],
            "refresh_token": tokens["refresh_token"],
            "token": tokens["access_token"],
            "username": uname,
            "roles": user["roles"],
            "scopes": sorted(user["scopes"]),
            "mfa_required": require_mfa,
            "session_cookie": SESSION_COOKIE_NAME,
            "refresh_cookie": REFRESH_COOKIE_NAME,
            "refresh_expires_at": tokens.get("refresh_expires_at"),
            "token_type": "bearer",
            "role": primary_role,
        }
    )
    _set_auth_cookies(resp, tokens)
    return resp


def _require_user(user: Dict[str, Any] = Depends(get_current_user)) -> Dict[str, Any]:
    return user


def _require_admin(user: Dict[str, Any] = Depends(get_current_user)) -> Dict[str, Any]:
    if ROLE_ADMIN not in set(user.get("roles", [])):
        raise HTTPException(status_code=403, detail="admin access required")
    return user


@app.post("/login")
async def login(request: Request):
    """Authenticate a user and issue a bearer token."""

    req = await _auth_req_from_request(request)
    return _handle_login(req)


@app.post("/admin/login")
async def admin_login(request: Request):
    """Admin-specific login endpoint that enforces elevated privileges."""

    req = await _auth_req_from_request(request)
    return _handle_login(req, enforce_admin=True)
<<<<<<< HEAD
=======
@app.post("/login")
async def login(request: Request):
    # Authenticate a user and return a bearer token tied to the SQLite credential store.
    # The token may be supplied via the ``Authorization: Bearer`` header for endpoints that
    # manage user-specific Alpaca credentials.
    '''
    Authenticate a user and return a bearer token tied to the SQLite credential store.
    The token may be supplied via the ``Authorization: Bearer`` header for endpoints that
    manage user-specific Alpaca credentials.
    '''
    req = await _auth_req_from_request(request)
    return _perform_login(req)


@app.post("/admin/login")
async def admin_login(
    username: str = Form(...),
    password: str = Form(...),
    adminKey: Optional[str] = Form(None),
    otp_code: Optional[str] = Form(None),
):
    '''Handle admin portal authentication via form submissions.'''

    req = AuthReq(
        username=username,
        password=password,
        admin_key=adminKey,
        require_admin=True,
        otp_code=otp_code,
    )
    return _perform_login(req)
>>>>>>> 455dbd38


@app.post("/logout")
async def logout(
    request: Request,
    authorization: Optional[str] = Header(None),
    session_token: Optional[str] = Cookie(None, alias=SESSION_COOKIE_NAME),
    refresh_cookie: Optional[str] = Cookie(None, alias=REFRESH_COOKIE_NAME),
):
    scheme, header_token = _parse_authorization_header(authorization)
    access_token = header_token if scheme == "bearer" else session_token
    refresh_token = refresh_cookie
    client_ip = getattr(request.state, "client_ip", _client_ip(request))
    user_agent = getattr(request.state, "client_user_agent", _client_user_agent(request))
    user_id: Optional[int] = None
    username: Optional[str] = None
    if access_token:
        try:
            payload = _decode_access_token(access_token, verify_exp=False)
            user_id = int(payload.get("sub")) if payload.get("sub") is not None else None
            username = payload.get("username")
        except HTTPException:
            pass
    _revoke_tokens(access_token, refresh_token)
    _record_audit_event(
        "logout",
        user_id=user_id,
        username=username,
        ip_address=client_ip,
        user_agent=user_agent,
    )
    _clear_auth_failures(client_ip)
    resp = _json({"ok": True})
    _clear_auth_cookies(resp)
    return resp


@app.post("/auth/refresh")
async def refresh_tokens(
    payload: TokenRefreshRequest,
    request: Request,
    authorization: Optional[str] = Header(None),
    refresh_cookie: Optional[str] = Cookie(None, alias=REFRESH_COOKIE_NAME),
):
    refresh_token = payload.refresh_token or refresh_cookie
    if not refresh_token and authorization:
        scheme, token = _parse_authorization_header(authorization)
        if scheme == "bearer":
            refresh_token = token
    if not refresh_token:
        raise HTTPException(status_code=401, detail="refresh token required")
    session = _verify_refresh_token(refresh_token, request=request)
    _revoke_refresh_token(token_id=session["token_id"])
    user = _load_user_record(int(session["user_id"]))
    tokens = _issue_token_pair(user, request=request)
    resp = _json(
        {
            "ok": True,
            "access_token": tokens["access_token"],
            "refresh_token": tokens["refresh_token"],
            "roles": user["roles"],
            "scopes": sorted(user["scopes"]),
        }
    )
    _set_auth_cookies(resp, tokens)
    return resp


@app.post("/auth/api-keys/list")
async def list_api_keys(
    authorization: Optional[str] = Header(None),
    session_token: Optional[str] = Cookie(None, alias=SESSION_COOKIE_NAME),
):
    user = _require_user(authorization, session_token, required_scopes={"api-keys"})
    tokens = _list_api_tokens(user["id"])
    return _json({"ok": True, "api_keys": tokens, "scheme": API_TOKEN_PREFIX})


@app.post("/auth/api-keys")
async def create_api_key(
    req: APITokenCreateRequest,
    request: Request,
    authorization: Optional[str] = Header(None),
    session_token: Optional[str] = Cookie(None, alias=SESSION_COOKIE_NAME),
):
    user = _require_user(authorization, session_token, required_scopes={"api-keys"})
    requested_scopes = _normalize_scopes(req.scopes)
    if not requested_scopes:
        raise HTTPException(status_code=400, detail="at least one valid scope is required")
    token_data = _create_api_token(user["id"], requested_scopes, label=req.label)
    client_ip = getattr(request.state, "client_ip", _client_ip(request))
    user_agent = getattr(request.state, "client_user_agent", _client_user_agent(request))
    _record_audit_event(
        "api-key.create",
        user_id=user["id"],
        username=user.get("username"),
        ip_address=client_ip,
        user_agent=user_agent,
        metadata={"token_id": token_data["token_id"], "scopes": token_data["scopes"], "label": token_data.get("label")},
    )
    return _json(
        {
            "ok": True,
            "token": token_data["token"],
            "token_id": token_data["token_id"],
            "scopes": token_data["scopes"],
            "label": token_data["label"],
            "created_at": token_data["created_at"],
            "scheme": API_TOKEN_PREFIX,
        },
        201,
    )


@app.post("/auth/api-keys/revoke")
async def revoke_api_key(
    req: APITokenRevokeRequest,
    request: Request,
    authorization: Optional[str] = Header(None),
    session_token: Optional[str] = Cookie(None, alias=SESSION_COOKIE_NAME),
):
    user = _require_user(authorization, session_token, required_scopes={"api-keys"})
    token_id = req.token_id.strip()
    if not token_id:
        raise HTTPException(status_code=400, detail="token_id is required")
    if not _revoke_api_token(user["id"], token_id):
        raise HTTPException(status_code=404, detail="api key not found")
    client_ip = getattr(request.state, "client_ip", _client_ip(request))
    user_agent = getattr(request.state, "client_user_agent", _client_user_agent(request))
    _record_audit_event(
        "api-key.revoke",
        user_id=user["id"],
        username=user.get("username"),
        ip_address=client_ip,
        user_agent=user_agent,
        metadata={"token_id": token_id},
    )
    return _json({"ok": True, "token_id": token_id})


@app.post("/auth/mfa/status")
async def mfa_status(
    authorization: Optional[str] = Header(None),
    session_token: Optional[str] = Cookie(None, alias=SESSION_COOKIE_NAME),
):
    user = _require_user(authorization, session_token)
    return _json(
        {
            "ok": True,
            "mfa_enabled": user["mfa_enabled"],
            "delivery": user["mfa_delivery"],
            "recovery_codes_remaining": len(user.get("recovery_codes", [])),
        }
    )


@app.post("/auth/mfa/setup")
async def mfa_setup(
    authorization: Optional[str] = Header(None),
    session_token: Optional[str] = Cookie(None, alias=SESSION_COOKIE_NAME),
):
    user = _require_user(authorization, session_token)
    try:
        module = _ensure_pyotp()
    except ModuleNotFoundError as exc:
        raise HTTPException(status_code=500, detail=str(exc)) from exc
    secret = module.random_base32()
    recovery_codes = _generate_recovery_codes()
    response = MFASetupResponse(
        secret=secret,
        provisioning_uri=_totp_provisioning_uri(user["username"], secret),
        recovery_codes=recovery_codes,
    )
    return _json({"ok": True, **response.dict()})


@app.post("/auth/mfa/enable")
async def mfa_enable(
    req: MFAEnableRequest,
    authorization: Optional[str] = Header(None),
    session_token: Optional[str] = Cookie(None, alias=SESSION_COOKIE_NAME),
):
    user = _require_user(authorization, session_token)
    if not req.secret or not req.otp_code:
        raise HTTPException(status_code=400, detail="secret and otp_code are required")
    if pyotp is None:
        raise HTTPException(status_code=500, detail=PYOTP_MISSING_MESSAGE)
    if not _verify_totp_code(req.secret, req.otp_code):
        raise HTTPException(status_code=401, detail="otp verification failed")
    recovery_codes = req.recovery_codes or _generate_recovery_codes()
    _update_mfa_settings(user["id"], secret=req.secret, enabled=True, recovery_codes=recovery_codes)
    updated = _load_user_record(user["id"])
    return _json(
        {
            "ok": True,
            "mfa_enabled": True,
            "recovery_codes": updated.get("recovery_codes", []),
        }
    )


@app.post("/auth/mfa/disable")
async def mfa_disable(
    req: MFADisableRequest,
    authorization: Optional[str] = Header(None),
    session_token: Optional[str] = Cookie(None, alias=SESSION_COOKIE_NAME),
):
    user = _require_user(authorization, session_token)
    if not user.get("mfa_enabled"):
        return _json({"ok": True, "mfa_enabled": False})
    verified = False
    if req.recovery_code and _consume_recovery_code(user["id"], req.recovery_code):
        verified = True
    elif pyotp is None:
        raise HTTPException(status_code=500, detail=PYOTP_MISSING_MESSAGE)
    elif _verify_totp_code(user.get("totp_secret"), req.otp_code):
        verified = True
    if not verified:
        raise HTTPException(status_code=401, detail="otp or recovery code required")
    _update_mfa_settings(user["id"], secret=None, enabled=False, recovery_codes=None)
    return _json({"ok": True, "mfa_enabled": False})


@app.post("/alpaca/credentials/read")
async def list_alpaca_credentials(
    authorization: Optional[str] = Header(None),
    session_token: Optional[str] = Cookie(None, alias=SESSION_COOKIE_NAME),
):
    # Return the Alpaca credential entries associated with the authenticated user.

    '''Return the Alpaca credential entries associated with the authenticated user.'''
    user = _require_user(authorization, session_token, required_scopes={"credentials"})
    query = (
        "SELECT account_type, api_key, base_url, updated_at\n"
        "FROM alpaca_credentials\n"
        "WHERE user_id = ?\n"
        "ORDER BY account_type"
    )
    with _db_conn() as conn:
        rows = conn.execute(query, (user["id"],)).fetchall()

        rows = conn.execute(
            '''
            SELECT account_type, api_key, base_url, updated_at
            FROM alpaca_credentials
            WHERE user_id = ?
            ORDER BY account_type
            ''',
            (user["id"],),
        ).fetchall()
    credentials = []
    for row in rows:
        try:
            api_key = _decrypt_secret(row["api_key"])
        except CredentialEncryptionError as exc:
            logger.error("Failed to decrypt stored credentials for user %s", user["id"])
            return _json({"ok": False, "detail": str(exc)}, 500)
        credentials.append(
            {
                "account_type": row["account_type"],
                "api_key": api_key,
                "base_url": row["base_url"],
                "updated_at": row["updated_at"],
            }
        )
    return _json({"ok": True, "credentials": credentials})


@app.post("/alpaca/credentials")
async def set_alpaca_credentials(
    req: CredentialReq,
    authorization: Optional[str] = Header(None),
    session_token: Optional[str] = Cookie(None, alias=SESSION_COOKIE_NAME),
):
    '''Create or update Alpaca API credentials for the authenticated user.'''
    user = _require_user(authorization, session_token, required_scopes={"credentials"})
    acct_type = (req.account_type or "paper").strip().lower()
    if acct_type not in {"paper", "funded"}:
        return _json({"ok": False, "detail": "account_type must be 'paper' or 'funded'"}, 400)
    api_key = req.api_key.strip()
    api_secret = req.api_secret.strip()
    if not api_key or not api_secret:
        return _json({"ok": False, "detail": "api_key and api_secret are required"}, 400)
    base_url = (req.base_url or "").strip()
    if not base_url:
        base_url = ALPACA_BASE_URL_FUND if acct_type == "funded" else ALPACA_BASE_URL_PAPER
    try:
        _save_user_credentials(user["id"], acct_type, api_key, api_secret, base_url)
    except CredentialEncryptionError as exc:
        logger.error("Failed to persist credentials for user %s", user["id"])
        return _json({"ok": False, "detail": str(exc)}, 500)
    return _json({"ok": True, "account_type": acct_type, "base_url": base_url})

# --- account data: positions and P&L ---
@app.post("/positions")
async def get_positions(
    account: str = "paper",
    authorization: Optional[str] = Header(None),
    session_token: Optional[str] = Cookie(None, alias=SESSION_COOKIE_NAME),
):
    '''Fetch the current positions for the specified Alpaca account.'''

    acct_type = (account or "paper").lower()
    user = None
    if authorization or session_token:
        user = _require_user(authorization, session_token, required_scopes={"positions"})

    creds = _resolve_alpaca_credentials(acct_type, user["id"] if user else None)
    key = creds.get("key")
    secret = creds.get("secret")
    base_url = creds.get("base_url")
    if not key or not secret:
        return _json({"ok": False, "detail": "Alpaca credentials not configured"}, 500)

    url = f"{base_url}/v2/positions"
    headers = {
        "APCA-API-KEY-ID": key,
        "APCA-API-SECRET-KEY": secret,
    }
    session = _http_session()
    try:
        resp = session.get(url, headers=headers, timeout=15)
        positions = resp.json() if resp.content else []
    except Exception as exc:
        return _json({"ok": False, "detail": f"Failed to fetch positions: {exc}"}, 500)
    return _json({"ok": True, "positions": positions, "account_type": acct_type})


@app.post("/positions/{symbol}/close")
async def close_position(
    symbol: str,
    account: str = "paper",
    authorization: Optional[str] = Header(None),
    session_token: Optional[str] = Cookie(None, alias=SESSION_COOKIE_NAME),
):
    '''Close a single Alpaca position for the authenticated user.'''

    if not symbol:
        return _json({"ok": False, "detail": "symbol is required"}, 400)

    user = _require_user(authorization, session_token, required_scopes={"trade"})

    creds = _resolve_alpaca_credentials(account, user["id"])
    key = creds.get("key")
    secret = creds.get("secret")
    base_url = creds.get("base_url")
    if not key or not secret:
        return _json({"ok": False, "detail": "Alpaca credentials not configured"}, 500)

    url = f"{base_url}/v2/positions/{symbol}"
    headers = {
        "APCA-API-KEY-ID": key,
        "APCA-API-SECRET-KEY": secret,
    }
    session = _http_session()
    try:
        resp = session.delete(url, headers=headers, timeout=15)
    except Exception as exc:
        return _json({"ok": False, "detail": f"Failed to close position: {exc}"}, 500)

    alpaca_payload: Optional[Any] = None
    try:
        if resp.content:
            alpaca_payload = resp.json()
    except ValueError:
        alpaca_payload = None

    if 200 <= resp.status_code < 300:
        detail = (
            (alpaca_payload or {}).get("message")
            if isinstance(alpaca_payload, dict)
            else None
        ) or f"Closed position for {symbol.upper()}"
        body: Dict[str, Any] = {"ok": True, "detail": detail}
        if alpaca_payload is not None:
            body["alpaca"] = alpaca_payload
        return _json(body, resp.status_code)

    error_detail: Optional[str] = None
    if isinstance(alpaca_payload, dict):
        error_detail = (
            alpaca_payload.get("message")
            or alpaca_payload.get("error")
            or alpaca_payload.get("detail")
        )
    if not error_detail:
        error_detail = resp.text.strip() or "Failed to close position"
    error_body: Dict[str, Any] = {"ok": False, "detail": error_detail}
    if alpaca_payload is not None:
        error_body["alpaca"] = alpaca_payload
    status_code = resp.status_code or 502
    return _json(error_body, status_code)

@app.post("/pnl")
async def get_pnl(
    account: str = "paper",
    authorization: Optional[str] = Header(None),
    session_token: Optional[str] = Cookie(None, alias=SESSION_COOKIE_NAME),
):
    '''Compute unrealized P&L for the authenticated user\'s Alpaca account.'''

    acct_type = (account or "paper").lower()
    user = None
    if authorization or session_token:
        user = _require_user(authorization, session_token, required_scopes={"positions"})

    creds = _resolve_alpaca_credentials(acct_type, user["id"] if user else None)
    key = creds.get("key")
    secret = creds.get("secret")
    base_url = creds.get("base_url")
    if not key or not secret:
        return _json({"ok": False, "detail": "Alpaca credentials not configured"}, 500)

    pos_url = f"{base_url}/v2/positions"
    headers = {
        "APCA-API-KEY-ID": key,
        "APCA-API-SECRET-KEY": secret,
    }
    session = _http_session()
    try:
        pos_resp = session.get(pos_url, headers=headers, timeout=15)
        pos_list = pos_resp.json() or []
    except Exception as exc:
        return _json({"ok": False, "detail": f"Failed to compute P&L: {exc}"}, 500)

    if not pos_list:
        return _json({"ok": True, "total_pnl": 0.0, "positions": []})

    results = []
    total_pnl = 0.0
    for position in pos_list:
        qty = float(position.get("qty") or position.get("quantity") or 0)
        cost_basis = float(position.get("cost_basis") or 0)
        market_value = float(position.get("market_value") or 0)
        if position.get("unrealized_pl") is not None:
            pnl = float(position.get("unrealized_pl"))
        else:
            pnl = market_value - cost_basis
        total_pnl += pnl
        results.append(
            {
                "symbol": position.get("symbol"),
                "quantity": qty,
                "avg_entry_price": float(position.get("avg_entry_price") or 0),
                "market_value": market_value,
                "cost_basis": cost_basis,
                "unrealized_pl": pnl,
            }
        )

    return _json({"ok": True, "total_pnl": total_pnl, "positions": results})


@app.post("/strategy/liquidity-sweeps")
def strategy_liquidity_sweeps(ticker: str, session_date: Optional[str] = None, interval: str = "1m"):
    ticker = (ticker or "").strip()
    if not ticker:
        return _json({"ok": False, "detail": "ticker query parameter is required"}, 400)
    try:
        analysis = analyze_liquidity_session(
            ticker,
            session_date=session_date,
            interval=interval,
            asset_dir=LIQUIDITY_ASSETS,
        )
    except StrategyError as exc:
        return _json({"ok": False, "detail": str(exc)}, 400)
    except Exception as exc:
        return _json({"ok": False, "detail": f"{type(exc).__name__}: {exc}"}, 500)

    heatmap_info = analysis.get("heatmap")
    if heatmap_info:
        filename = heatmap_info.get("relative_url")
        if filename:
            heatmap_info["public_url"] = f"/public/liquidity/assets/{filename}"
    analysis["ok"] = True
    return _json(analysis)

# -----------------------------------------------------------------------------
# Alpaca webhook handler
#
# Alpaca can be configured to send trade updates and other events to a webhook
# endpoint. This handler accepts those webhook callbacks and logs the payload.
# To test paper trading events, point your Alpaca paper account's webhook URL at
# `https://<your-ngrok-url>/alpaca/webhook`. For example, when using the
# run_with_ngrok.py script included in this repository, ngrok will provide a
# public URL that tunnels traffic to your local server running on port 8000.
# Copy that URL into your Alpaca console under "Paper Trading" → "API Config"
# → "Webhook URL".
#
# NOTE: This handler does not perform any trading actions. It simply returns
# ``{"ok": true}`` and logs the received JSON. You can extend it to update
# your own database or notify your front-end. In this hosted context, any
# external HTTP requests (e.g. to Alpaca) are not executed; the code is
# illustrative only.
@app.post("/alpaca/webhook")
async def alpaca_webhook(req: Request):
    '''
    Receive webhook callbacks from Alpaca. All requests must include a valid
    ``ALPACA_WEBHOOK_SECRET`` signature unless
    ``ALPACA_ALLOW_UNAUTHENTICATED_WEBHOOKS`` is explicitly enabled. The
    signature is calculated as ``base64(hmac_sha256(secret, f"{timestamp}.{body}"))``
    and supplied via ``X-Webhook-Signature`` alongside an ``X-Webhook-Timestamp``
    header to prevent replay attacks.
    '''

    body_bytes = await req.body()
    try:
        payload = json.loads(body_bytes.decode("utf-8"))
    except Exception:
        payload = None

    if not ALPACA_WEBHOOK_SECRET and not ALPACA_ALLOW_UNAUTHENTICATED_WEBHOOKS:
        return _json({"ok": False, "detail": "webhook secret not configured"}, 503)

    if ALPACA_WEBHOOK_SECRET:
        signature = req.headers.get(ALPACA_WEBHOOK_SIGNATURE_HEADER)
        if not signature:
            return _json({"ok": False, "detail": "missing signature"}, 400)

        timestamp_header = req.headers.get(ALPACA_WEBHOOK_TIMESTAMP_HEADER)
        if not timestamp_header:
            return _json({"ok": False, "detail": "missing timestamp"}, 400)

        timestamp_header = timestamp_header.strip()
        if not timestamp_header:
            return _json({"ok": False, "detail": "missing timestamp"}, 400)

        try:
            timestamp_value = _parse_webhook_timestamp(timestamp_header)
        except ValueError:
            return _json({"ok": False, "detail": "invalid timestamp"}, 400)

        now = time.time()
        tolerance = ALPACA_WEBHOOK_TOLERANCE_SECONDS
        if tolerance and now - timestamp_value > tolerance:
            return _json({"ok": False, "detail": "stale webhook"}, 400)
        if tolerance and timestamp_value - now > tolerance:
            return _json({"ok": False, "detail": "timestamp too far in future"}, 400)

        expected_signature = _compute_webhook_signature(
            ALPACA_WEBHOOK_SECRET,
            timestamp_header,
            body_bytes,
        )
        if not hmac.compare_digest(expected_signature, signature):
            return _json({"ok": False, "detail": "invalid signature"}, 400)

        if tolerance and not _alpaca_replay_guard.register(expected_signature):
            return _json({"ok": False, "detail": "webhook replay detected"}, 409)

    # In a production system you might persist the payload to a database or
    # notify other services. Here we simply print it to stdout.
    logger.info("[Alpaca webhook] %s", json.dumps(payload, indent=2))
    return _json({"ok": True})


@app.post("/alpaca/webhook/test")
async def alpaca_webhook_test(
    req: AlpacaWebhookTest,
    request: Request,
    credentials: HTTPBasicCredentials = Depends(ADMIN_PORTAL_HTTP_BASIC),
):
    gating_configured = bool(
        ADMIN_PORTAL_GATE_TOKEN or (ADMIN_PORTAL_BASIC_USER and ADMIN_PORTAL_BASIC_PASS)
    )
    if ALPACA_WEBHOOK_TEST_REQUIRE_AUTH:
        if not gating_configured:
            raise HTTPException(
                status_code=503,
                detail="admin authentication must be configured to use the webhook test endpoint",
            )
        _enforce_admin_portal_gate(request, credentials)
    elif gating_configured:
        _enforce_admin_portal_gate(request, credentials)

    payload = req.raw.copy() if isinstance(req.raw, dict) else {
        "event": req.event,
        "order": {
            "symbol": req.symbol,
            "qty": req.quantity,
            "filled_avg_price": req.price,
            "side": req.side,
            "status": req.status,
        },
    }
    payload.setdefault("event", req.event)
    timestamp_value = payload.get("timestamp") or req.timestamp
    if not timestamp_value:
        timestamp_value = datetime.now(timezone.utc).isoformat()
    payload["timestamp"] = timestamp_value

    body_bytes = json.dumps(payload, separators=(",", ":"), sort_keys=True).encode()
    signature = None
    if ALPACA_WEBHOOK_SECRET:
        signature = _compute_webhook_signature(ALPACA_WEBHOOK_SECRET, timestamp_value, body_bytes)

    stamp = datetime.now(timezone.utc).strftime("%Y%m%d-%H%M%S")
    symbol_component = _sanitize_filename_component(req.symbol or "")
    fname = f"test-{symbol_component}-{stamp}.json"
    path = (ALPACA_TEST_DIR / fname).resolve()
    if not _is_subpath(ALPACA_TEST_DIR, path):
        raise HTTPException(status_code=400, detail="invalid symbol for artifact path")
    path.parent.mkdir(parents=True, exist_ok=True)
    path.write_text(json.dumps(payload, indent=2), encoding="utf-8")

    return _json(
        {
            "ok": True,
            "payload": payload,
            "suggested_signature": signature,
            "artifact": f"/public/{path.relative_to(PUBLIC_DIR)}",
            "default_webhook_url": f"{DEFAULT_PUBLIC_BASE_URL}/alpaca/webhook" if DEFAULT_PUBLIC_BASE_URL else None,
        }
    )


@app.post("/alpaca/webhook/tests")
def alpaca_webhook_tests():
    '''Return recently generated Alpaca webhook test artifacts.'''
    tests = []
    for file_path in sorted(ALPACA_TEST_DIR.glob("*.json"), key=lambda p: p.stat().st_mtime, reverse=True):
        try:
            payload = json.loads(file_path.read_text(encoding="utf-8"))
        except Exception:
            payload = {}
        symbol = (
            (payload.get("order") or {}).get("symbol")
            or payload.get("symbol")
            or payload.get("ticker")
            or ""
        )
        stat = file_path.stat()
        tests.append(
            {
                "name": file_path.name,
                "symbol": symbol,
                "created": datetime.fromtimestamp(stat.st_mtime, tz=timezone.utc).isoformat(),
                "size": stat.st_size,
                "url": f"/public/{file_path.relative_to(PUBLIC_DIR)}",
            }
        )
    return _json({"ok": True, "tests": tests})


@app.post("/papertrade/status")
async def papertrade_status():
    async with PAPERTRADE_STATE_LOCK:
        _load_papertrade_state()
        dashboard = _papertrade_dashboard()
    return _json({"ok": True, "dashboard": dashboard})


@app.post("/papertrade/orders")
async def papertrade_orders(req: PaperTradeOrderRequest):
    symbol = (req.symbol or "").strip().upper()
    if not symbol:
        return _json({"ok": False, "detail": "symbol is required"}, 400)

    instrument = req.instrument
    side = req.side
    quantity = float(req.quantity)
    price = float(req.price)
    if price <= 0:
        price = 1.0

    order_payload: Dict[str, Any] = {
        "symbol": symbol,
        "instrument": instrument,
        "side": side,
        "quantity": round(quantity, 4),
        "price": round(price, 4),
    }

    if instrument == "option":
        option_type = (req.option_type or "call").lower()
        expiry = (req.expiry or "").strip()
        strike = float(req.strike) if req.strike is not None else None
        order_payload.update(
            {
                "option_type": option_type,
                "expiry": expiry or None,
                "strike": round(strike, 4) if strike is not None else None,
            }
        )
    else:
        month = (req.future_month or "").strip().upper()
        year = int(req.future_year) if req.future_year is not None else None
        order_payload.update(
            {
                "future_month": month or None,
                "future_year": year,
            }
        )

    ai_decision = _run_ai_trainer(order_payload)
    status = "executed" if ai_decision.get("action") == "execute" else "review"

    order_record = {
        "id": secrets.token_hex(6),
        **order_payload,
        "status": status,
        "ai": ai_decision,
        "timestamp": datetime.now(timezone.utc).isoformat(),
        "entry_price": round(price, 4),
        "noise_seed": secrets.token_hex(6),
    }

    async with PAPERTRADE_STATE_LOCK:
        _load_papertrade_state()
        orders = PaperTradeState.setdefault("orders", [])
        orders.append(order_record)
        # keep history manageable
        if len(orders) > 500:
            del orders[:-500]
        _save_papertrade_state()
        dashboard = _papertrade_dashboard()

    response_order = dict(order_record)
    response_order.pop("noise_seed", None)

    return _json({"ok": True, "order": response_order, "dashboard": dashboard})

# --- ingestion: TradingView (signals + bars optional) ---
@app.post("/webhook/tradingview")
async def webhook_tv(req: Request):
    try:
        j = await req.json()
    except Exception:
        return _json({"ok": False, "detail": "invalid json"}, 400)

    tkr = (j.get("ticker") or "").upper()
    tf  = j.get("interval") or "1h"
    ts  = pd.to_datetime(j.get("time"), utc=True, errors="coerce")

    if all(k in j for k in ("open","high","low","close","volume")) and ts is not pd.NaT:
        bar = pd.DataFrame([{
            "Open": float(j["open"]), "High": float(j["high"]), "Low": float(j["low"]),
            "Close": float(j["close"]), "Volume": float(j["volume"])
        }], index=[ts])
        upsert_bars(tkr, tf, bar)

    feats = j.get("features") or {}
    sig = (j.get("signal") or "").lower()
    if sig in ("long","short","flat"):
        feats.setdefault("tv_long",  1.0 if sig=="long"  else 0.0)
        feats.setdefault("tv_short", 1.0 if sig=="short" else 0.0)
        feats.setdefault("tv_flat",  1.0 if sig=="flat"  else 0.0)
    if feats and ts is not pd.NaT:
        ex = pd.DataFrame([feats], index=[ts])
        upsert_exog(tkr, ex)

    IngestStats["tradingview"] += 1
    return _json({"ok": True})

# --- webhook: Alpaca broker (disabled) ---
@app.post("/webhook/alpaca")
async def webhook_alpaca(req: Request):
    '''
    Placeholder for a future Alpaca trade execution webhook.

    Executing high‑stakes financial transactions (such as buying or selling securities)
    is disabled in this environment. Any POSTed payload will be ignored and an error
    response returned. To integrate live trading functionality, you would need to
    use the Alpaca Orders API with appropriate safeguards, and run the code outside
    of this assistant.
    '''
    return _json({"ok": False, "detail": "Trade execution via Alpaca is disabled in this environment"}, 403)

# --- ingestion: generic candles (Robinhood/Webull) ---
@app.post("/ingest/candles")
async def ingest_candles(req: Request):
    j = await req.json()
    tkr = (j.get("ticker") or "").upper()
    tf  = j.get("interval") or "1h"
    prov = (j.get("provider") or "").lower()
    rows = j.get("rows") or []
    if not tkr or not rows:
        return _json({"ok": False, "detail":"missing rows/ticker"},400)
    df = pd.DataFrame([{
        "Open": float(r["open"]), "High": float(r["high"]), "Low": float(r["low"]),
        "Close": float(r["close"]), "Volume": float(r["volume"]),
        "time": r.get("time")
    } for r in rows])
    df["time"] = pd.to_datetime(df["time"], utc=True, errors="coerce")
    df = df.dropna(subset=["time"]).set_index("time").sort_index()
    upsert_bars(tkr, tf, df)
    if "robinhood" in prov: IngestStats["robinhood"] += len(rows)
    if "webull" in prov:    IngestStats["webull"]    += len(rows)
    return _json({"ok": True, "n": len(df)})

# --- ingestion: arbitrary features/fundamentals ---
@app.post("/ingest/features")
async def ingest_features(req: Request):
    j = await req.json()
    tkr = (j.get("ticker") or "").upper()
    rows = j.get("rows") or []
    if not tkr or not rows:
        return _json({"ok": False, "detail":"missing"},400)
    df = pd.DataFrame(rows)
    if "time" not in df.columns:
        return _json({"ok": False, "detail":"rows missing 'time'"},400)
    df["time"] = pd.to_datetime(df["time"], utc=True, errors="coerce")
    df = df.dropna(subset=["time"]).set_index("time").sort_index()
    upsert_exog(tkr, df)
    return _json({"ok": True, "n": len(df)})

@app.post("/ingest/fundamentals")
async def ingest_fa(req: Request):
    j = await req.json()
    tkr = (j.get("ticker") or "").upper()
    ts = pd.to_datetime(j.get("time"), utc=True, errors="coerce")
    if not tkr or ts is pd.NaT:
        return _json({"ok": False, "detail":"missing"},400)
    d = {k: float(j[k]) for k in ("fa_pe","fa_pb","fa_eps","fa_div") if k in j}
    df = pd.DataFrame([d], index=[ts])
    upsert_exog(tkr, df)
    return _json({"ok": True})

# ---------- training ----------
@app.post("/train")
def train(req: TrainReq):
    synthetic_reason = _should_use_synthetic_training()
    if synthetic_reason:
        return _synthetic_train_response(req, synthetic_reason)

    try:
        import yfinance as yf
    except ModuleNotFoundError:
        return _synthetic_train_response(req, "yfinance dependency missing")

    os.environ["PINE_TICKER"]= req.ticker.upper()
    os.environ["PINE_TF"]    = (req.mode or "HFT").upper()
    os.environ["PINE_MODE"]  = (req.pine_mode or "OFF").upper()

    # yfinance (safe combos)
    yf_df = None
    try:
        per = req.period or "6mo"
        if req.interval in ("1m","2m") and per not in ("1d","5d","1mo"): per = "1mo"
        yfd = yf.download(req.ticker, period=per, interval=req.interval,
                          progress=False, group_by="column", threads=False, auto_adjust=True)
        if yfd is not None and not yfd.empty:
            yf_df = standardize_ohlcv(yfd, ticker=req.ticker)
    except Exception:
        yf_df = None

    # external
    ext_df = None
    k = key(req.ticker, req.interval)
    if k in Buffers and not Buffers[k].empty:
        ext_df = Buffers[k][["Open","High","Low","Close","Volume"]].copy()

    # merge / prefer
    if req.source == "yfinance": base = yf_df
    elif req.source == "ingest": base = ext_df
    else:
        if req.merge_sources and (yf_df is not None) and (ext_df is not None):
            base = pd.concat([yf_df, ext_df]).sort_index().groupby(level=0).last()
        else:
            base = ext_df if ext_df is not None else yf_df

    if base is None or getattr(base, "empty", True):
        return _synthetic_train_response(req, "no market data available")

    exog = _get_exog(req.ticker, base.index, include_fa=req.use_fundamentals)

    presets = {"chill":1.15,"normal":0.95,"spicy":0.75,"insane":0.55}
    entry_thr = req.entry_thr if req.entry_thr is not None else presets.get((req.aggressiveness or "normal"), 0.95)

    try:
        feat = build_features(
            base,
            hftMode=(req.mode.upper()=="HFT"),
            zThrIn=req.z_thr,
            volKIn=req.vol_k,
            entryThrIn=entry_thr,
            exog=exog
        )
    except Exception as exc:
        logger.warning("build_features failed for %s: %s", req.ticker, exc)
        return _synthetic_train_response(req, f"feature engineering failed: {exc}")

    # ---- guard around torch._dynamo error so API doesn't 500 ----
    try:
        acc, n = train_and_save(feat, max_iter=int(req.max_iter))
    except ModuleNotFoundError as e:
        message = str(e)
        if "torch._dynamo" in message:
            reason = (
                "PyTorch install is inconsistent (missing torch._dynamo). "
                "Install PyTorch 2.x GPU/CPU wheels or remove any third-party torch-compile shim."
            )
        else:
            reason = message or "required ML dependency missing"
        return _synthetic_train_response(req, reason)
    except Exception as e:
        logger.warning("train_and_save failed for %s: %s", req.ticker, e)
        return _synthetic_train_response(req, f"training error: {type(e).__name__}: {e}")

    d = _latest_run_dir()
    if d: _save_price_preview(base, req.ticker, Path(d))
    return _json({"ok": True, "train_acc": round(acc,3), "n": int(n), "run_dir": d})

@app.post("/train/multi")
def train_multi(req: TrainMultiReq):
    import concurrent.futures as cf
    results, errors = {}, {}
    def _one(tkr: str):
        sub = TrainReq(ticker=tkr, period=req.period, interval=req.interval, max_iter=req.max_iter,
                       mode=req.mode, pine_mode=req.pine_mode, aggressiveness=req.aggressiveness,
                       sides=req.sides, source=req.source, merge_sources=req.merge_sources,
                       use_fundamentals=req.use_fundamentals)
        try:
            resp = train(sub)
            return tkr, json.loads(resp.body.decode("utf-8"))
        except Exception as e:
            return tkr, {"ok": False, "detail": f"{type(e).__name__}: {e}"}
    with cf.ThreadPoolExecutor(max_workers=min(8, max(1, len(req.tickers)))) as exe:
        futs = [exe.submit(_one, t) for t in req.tickers]
        for f in cf.as_completed(futs):
            tkr, payload = f.result()
            (results if payload.get("ok") else errors)[tkr] = payload
    return _json({"ok": True, "results": results, "errors": errors})

# ---------- idle loop (async, AnyIO-safe) ----------
async def _idle_loop(name: str, spec: IdleReq):
    while True:
        try:
            train_multi(TrainMultiReq(
                tickers=spec.tickers, period=spec.period, interval=spec.interval, max_iter=spec.max_iter,
                mode=spec.mode, pine_mode=spec.pine_mode, aggressiveness=spec.aggressiveness, sides=spec.sides,
                source=spec.source, merge_sources=spec.merge_sources, use_fundamentals=spec.use_fundamentals
            ))
        except Exception as e:
            print(f"[idle:{name}] {type(e).__name__}: {e}", flush=True)
        await asyncio.sleep(max(30, int(spec.every_sec)))

@app.post("/idle/start")
async def idle_start(req: IdleReq):
    if req.name in IdleTasks and not IdleTasks[req.name].done():
        return _json({"ok": False, "detail":"task already running"}, 400)
    loop = asyncio.get_running_loop()
    IdleTasks[req.name] = loop.create_task(_idle_loop(req.name, req))
    return _json({"ok": True, "started": req.name})

@app.post("/idle/stop")
async def idle_stop(name: str):
    t = IdleTasks.get(name)
    if not t: raise HTTPException(404, "no such idle task")
    t.cancel()
    return _json({"ok": True, "stopped": name})

@app.post("/idle/status")
def idle_status():
    return _json({"ok": True, "running": {k: (not v.done()) for k,v in IdleTasks.items()}})

# ---------- metrics/artifacts ----------
@app.post("/metrics/latest")
def metrics_latest():
    d = _latest_run_dir()
    if not d: return _json({"ok": False, "reason":"no runs yet"})
    p = Path(d)/"metrics.json"
    if not p.exists(): return _json({"ok": False, "reason":"metrics.json not found", "run_dir": d})
    txt = p.read_text(encoding="utf-8", errors="ignore").replace("NaN","null").replace("Infinity","null").replace("-Infinity","null")
    try: obj = json.loads(txt)
    except Exception: obj = {}
    obj["ok"]=True; obj["run_dir"]=d; obj["ingest_stats"]=IngestStats; obj.setdefault("time_utc", datetime.now(timezone.utc).strftime("%Y-%m-%d %H:%M:%S"))
    return _json(obj)

@app.get("/artifacts/file/{name}")
def artifacts_file(name: str):
    d = _latest_run_dir()
    if not d: raise HTTPException(404, "No runs found")
    path = Path(d)/name
    if not path.exists(): raise HTTPException(404, f"{name} not found")
    mt = "image/png" if name.lower().endswith(".png") else "application/json"
    return FileResponse(path, media_type=mt, headers=_nocache())

# ---------- SSE ----------
async def _tail(path: Path, event_name: str):
    last = time.monotonic()
    with path.open("r", encoding="utf-8", errors="ignore") as f:
        f.seek(0, os.SEEK_END)
        while True:
            line = f.readline()
            if not line:
                now = time.monotonic()
                if now-last >= 5.0:
                    yield f"event: {event_name}\ndata: alive\n\n"; last = now
                await asyncio.sleep(0.25); continue
            yield f"data: {line.strip()}\n\n"

async def _wait_for(relname: str) -> Path:
    while True:
        d = _latest_run_dir()
        if d:
            p = Path(d)/relname
            if p.exists(): return p
        await asyncio.sleep(0.4)

@app.get("/stream/training")
async def stream_training():
    p = await _wait_for("train.log.jsonl")
    return StreamingResponse(_tail(p,"ping"), media_type="text/event-stream", headers=_nocache())

@app.get("/stream/nn")
async def stream_nn():
    p = await _wait_for("nn_state.jsonl")
    return StreamingResponse(_tail(p,"nn_ping"), media_type="text/event-stream", headers=_nocache())

# ---------- NN graph ----------
@app.get("/nn/graph")
def nn_graph():
    d = _latest_run_dir()
    if not d: return _json({"ok": False, "detail":"no runs"})
    p = Path(d)/"nn_graph.json"
    if not p.exists():
        return _json({"ok": True, "graph":{"title":"-","model":"-","layers":[{"size":16},{"size":16},{"size":2}]}})
    return _json({"ok": True, "graph": json.loads(p.read_text(encoding="utf-8", errors="ignore"))})

# ---------- login + dashboard UI ----------
@app.get("/")
def root():
    return RedirectResponse(url="/login")


@app.get("/login", response_class=HTMLResponse)
def login_page(request: Request):
    return _render_template("login.html", request)


@app.get("/admin/login", response_class=HTMLResponse)
def admin_login_page(request: Request):
    return _render_template("admin_login.html", request)


@app.get("/admin", response_class=HTMLResponse)
def admin_portal(request: Request, user: Dict[str, Any] = Depends(_require_admin)):
    return _render_template("admin.html", request, {"user": user})


@app.get("/dashboard", response_class=HTMLResponse)
def dashboard(request: Request, user: Dict[str, Any] = Depends(_require_admin)):
    return _render_template("dashboard.html", request, {"user": user})


@app.get("/enduserapp", response_class=HTMLResponse)
def enduserapp(request: Request, user: Dict[str, Any] = Depends(_require_user)):
    return _render_template("enduserapp.html", request, {"user": user})


@app.get("/radar", response_class=HTMLResponse)
def radar(request: Request, user: Dict[str, Any] = Depends(_require_user)):
    return _render_template("radar.html", request, {"user": user})


@app.get("/liquidity")
def liquidity_ui():
    return RedirectResponse(url="/radar")

if __name__ == "__main__":
    print(json.dumps(run_preflight(), indent=2))
    import uvicorn

    uvicorn_kwargs = {"host": API_HOST, "port": API_PORT, "reload": False}
    if DISABLE_ACCESS_LOGS:
        uvicorn_kwargs["access_log"] = False
    if SSL_ENABLED:
        uvicorn_kwargs.update(
            {
                "ssl_certfile": SSL_CERTFILE,
                "ssl_keyfile": SSL_KEYFILE,
            }
        )
        if SSL_KEYFILE_PASSWORD:
            uvicorn_kwargs["ssl_keyfile_password"] = SSL_KEYFILE_PASSWORD
        if SSL_CA_CERTS:
            uvicorn_kwargs["ssl_ca_certs"] = SSL_CA_CERTS
    uvicorn.run(app, **uvicorn_kwargs)<|MERGE_RESOLUTION|>--- conflicted
+++ resolved
@@ -52,11 +52,8 @@
 from datetime import datetime, timezone, timedelta
 from contextlib import asynccontextmanager, suppress
 from typing import Any, Dict, List, Optional, Tuple, Literal, Set, Iterable
-<<<<<<< HEAD
 from types import SimpleNamespace
-=======
 from collections import defaultdict, deque
->>>>>>> 455dbd38
 
 try:
     import pandas as pd
@@ -79,7 +76,6 @@
 from fastapi.middleware.cors import CORSMiddleware
 from fastapi.responses import FileResponse, HTMLResponse, StreamingResponse, JSONResponse, RedirectResponse
 from fastapi.security import HTTPBasic, HTTPBasicCredentials
-<<<<<<< HEAD
 try:
     from fastapi.templating import Jinja2Templates
 except ModuleNotFoundError:  # pragma: no cover - fallback when optional extras missing
@@ -222,12 +218,10 @@
                 html = self._render_template(name, context)
                 return HTMLResponse(html, status_code=status_code)
 from auth import create_access_token, get_current_user
-=======
 from fastapi.templating import Jinja2Templates
 from auth import create_access_token, get_current_user
 from fastapi import FastAPI, HTTPException, Request, Header, Cookie, Form
 from fastapi.responses import FileResponse, HTMLResponse, StreamingResponse, JSONResponse, RedirectResponse
->>>>>>> 455dbd38
 
 
 class _FallbackHTTPSRedirectMiddleware:
@@ -3444,10 +3438,7 @@
     return _json({"ok": True, "created": uname})
 
 def _handle_login(req: AuthReq, *, enforce_admin: bool = False) -> JSONResponse:
-<<<<<<< HEAD
-=======
 def _perform_login(req: AuthReq) -> JSONResponse:
->>>>>>> 455dbd38
     uname = req.username.strip().lower()
     client_ip = getattr(request.state, "client_ip", _client_ip(request))
     user_agent = getattr(request.state, "client_user_agent", _client_user_agent(request))
@@ -3502,8 +3493,6 @@
             metadata={"reason": "bad-password"},
         )
         return _json({"ok": False, "detail": "invalid credentials"}, 401)
-<<<<<<< HEAD
-=======
     if req.require_admin and not row["is_admin"]:
         _register_auth_failure(request, client_ip)
         _record_audit_event(
@@ -3513,7 +3502,6 @@
             user_agent=user_agent,
             metadata={"reason": "admin-required"},
         )
->>>>>>> 455dbd38
     require_admin = enforce_admin or req.require_admin
     if require_admin and not row["is_admin"]:
         return _json({"ok": False, "detail": "admin access required"}, 403)
@@ -3610,8 +3598,6 @@
 
     req = await _auth_req_from_request(request)
     return _handle_login(req, enforce_admin=True)
-<<<<<<< HEAD
-=======
 @app.post("/login")
 async def login(request: Request):
     # Authenticate a user and return a bearer token tied to the SQLite credential store.
@@ -3643,7 +3629,6 @@
         otp_code=otp_code,
     )
     return _perform_login(req)
->>>>>>> 455dbd38
 
 
 @app.post("/logout")
