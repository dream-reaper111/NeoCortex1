# -*- coding: utf-8 -*-
from __future__ import annotations

# ---- Torch compile guards (before any torch/model import) ----
import os as _os
_os.environ.setdefault("PYTORCH_ENABLE_COMPILATION", "0")
_os.environ.setdefault("TORCHDYNAMO_DISABLE", "1")

# ---- std imports ----
import os, json, time, math, shutil, asyncio, importlib, hashlib, sqlite3, secrets, logging, hmac, re
from urllib.parse import parse_qs, quote, urlencode
import importlib.util
from pathlib import Path
from datetime import datetime, timezone, timedelta
from contextlib import asynccontextmanager, suppress
from typing import Any, Dict, List, Optional, Tuple, Literal, Set, Iterable

try:
    import pandas as pd
except ModuleNotFoundError:  # pragma: no cover - optional dependency in tests
    class _PandasStub:
        '''Lazy stub that raises a helpful error when pandas is unavailable.'''

        def __getattr__(self, name: str) -> Any:
            raise ModuleNotFoundError(
                "pandas is required for data-processing endpoints. Install it with 'pip install pandas'."
            )

    pd = _PandasStub()  # type: ignore

from fastapi import FastAPI, HTTPException, Request, Header, Cookie
from fastapi.middleware.httpsredirect import HTTPSRedirectMiddleware
from fastapi.responses import FileResponse, HTMLResponse, StreamingResponse, JSONResponse, RedirectResponse
class _FallbackHTTPSRedirectMiddleware:
    '''Minimal HTTPS redirect middleware compatible with FastAPI's interface.'''

    def __init__(self, app):
        self.app = app

    async def __call__(self, scope, receive, send):
        if scope.get("type") != "http":
            await self.app(scope, receive, send)
            return

        scheme = scope.get("scheme", "http")
        if scheme == "https":
            await self.app(scope, receive, send)
            return

        headers = {
            key.decode("latin-1").lower(): value.decode("latin-1")
            for key, value in scope.get("headers", [])
        }
        host = headers.get("host")
        if not host:
            server = scope.get("server")
            if server:
                host = f"{server[0]}:{server[1]}" if server[1] else server[0]
            else:
                host = ""

        path = scope.get("raw_path") or scope.get("path", "")
        if isinstance(path, bytes):
            path = path.decode("latin-1")

        query = scope.get("query_string", b"")
        if query:
            path = f"{path}?{query.decode('latin-1')}"

        target_url = f"https://{host}{path}" if host else "https://" + path.lstrip("/")
        response = RedirectResponse(url=target_url, status_code=307)
        await response(scope, receive, send)
try:  # pragma: no cover - import is environment-dependent
    from fastapi.middleware.httpsredirect import HTTPSRedirectMiddleware as _FastAPIHTTPSRedirectMiddleware
except Exception:  # ModuleNotFoundError or trimmed export
    _FastAPIHTTPSRedirectMiddleware = None


if _FastAPIHTTPSRedirectMiddleware is not None:
    HTTPSRedirectMiddleware = _FastAPIHTTPSRedirectMiddleware
else:
    HTTPSRedirectMiddleware = _FallbackHTTPSRedirectMiddleware


def _load_https_redirect_middleware():
    with suppress(Exception):
        module = importlib.import_module("fastapi.middleware.httpsredirect")
        middleware = getattr(module, "HTTPSRedirectMiddleware", None)
        if middleware is not None:
            return middleware
    return _FallbackHTTPSRedirectMiddleware


HTTPSRedirectMiddleware = _load_https_redirect_middleware()
try:

    _https_redirect_mod = importlib.import_module("fastapi.middleware.httpsredirect")
    HTTPSRedirectMiddleware = getattr(_https_redirect_mod, "HTTPSRedirectMiddleware")
except Exception:  # pragma: no cover - fallback for trimmed fastapi distro or runtime import errors
    from fastapi.middleware.httpsredirect import HTTPSRedirectMiddleware
except ModuleNotFoundError:  # pragma: no cover - fallback for trimmed fastapi distro
    class HTTPSRedirectMiddleware:
        '''Minimal HTTPS redirect middleware compatible with FastAPI's interface.'''

        def __init__(self, app):
            self.app = app

        async def __call__(self, scope, receive, send):
            if scope.get("type") != "http":
                await self.app(scope, receive, send)
                return

            scheme = scope.get("scheme", "http")
            if scheme == "https":
                await self.app(scope, receive, send)
                return

            headers = {key.decode("latin-1").lower(): value.decode("latin-1") for key, value in scope.get("headers", [])}
            host = headers.get("host")
            if not host:
                server = scope.get("server")
                if server:
                    host = f"{server[0]}:{server[1]}" if server[1] else server[0]
                else:
                    host = ""

            path = scope.get("raw_path") or scope.get("path", "")
            if isinstance(path, bytes):
                path = path.decode("latin-1")

            query = scope.get("query_string", b"")
            if query:
                path = f"{path}?{query.decode('latin-1')}"

            target_url = f"https://{host}{path}" if host else "https://" + path.lstrip("/")
            response = RedirectResponse(url=target_url, status_code=307)
            await response(scope, receive, send)

from fastapi.staticfiles import StaticFiles
from pydantic import BaseModel, Field, ValidationError
import jwt
from jwt import InvalidTokenError, ExpiredSignatureError
try:
    import pyotp
except ModuleNotFoundError:  # pragma: no cover - optional dependency
    pyotp = None  # type: ignore[assignment]

PYOTP_MISSING_MESSAGE = (
    "pyotp is required for multi-factor authentication features. Install it with 'pip install pyotp'."
)
try:
    from dotenv import load_dotenv
except ModuleNotFoundError:  # pragma: no cover - optional dependency fallback
    def load_dotenv(*_args, **_kwargs):  # type: ignore
        return False


def _env_flag(name: str, default: bool = False) -> bool:
    '''Interpret an environment variable as a boolean flag.'''

    raw = os.getenv(name)
    if raw is None:
        return default
    raw = raw.strip().lower()
    if raw in {"1", "true", "yes", "on"}:
        return True
    if raw in {"0", "false", "no", "off"}:
        return False
    return default


def _optional_path(value: Optional[str]) -> Optional[str]:
    if not value:
        return None
    return str(Path(value).expanduser())


def _load_optional_module(name: str):
    spec = importlib.util.find_spec(name)
    if spec is None:
        return None
    try:
        return importlib.import_module(name)
    except Exception:
        return None


psutil = _load_optional_module("psutil")

logger = logging.getLogger("neocortex.server")

try:
    import matplotlib  # type: ignore
    matplotlib.use("Agg")
    import matplotlib.pyplot as plt  # type: ignore
except ModuleNotFoundError:  # pragma: no cover - optional dependency fallback
    matplotlib = None  # type: ignore

    class _MatplotlibStub:
        def figure(self, *args, **kwargs):
            return self

        def plot(self, *args, **kwargs):
            return None

        def title(self, *args, **kwargs):
            return None

        def grid(self, *args, **kwargs):
            return None

        def tight_layout(self, *args, **kwargs):
            return None

        def savefig(self, *args, **kwargs):
            path = kwargs.get("fname") or (args[0] if args else None)
            if path:
                Path(path).write_bytes(b"")
            return None

        def close(self, *args, **kwargs):
            return None

    plt = _MatplotlibStub()  # type: ignore

# added imports for Alpaca integration
import requests

with suppress(ModuleNotFoundError):
    from cryptography.fernet import Fernet, InvalidToken  # type: ignore

if "Fernet" not in globals():  # pragma: no cover - optional dependency fallback
    class InvalidToken(Exception):
        '''Raised when decrypting stored credentials with an invalid token.'''

    class _MissingCryptographyFernet:
        def __init__(self, *_args, **_kwargs):
            raise ModuleNotFoundError(
                "cryptography is required for credential encryption. Install it with 'pip install cryptography'."
            )

    Fernet = _MissingCryptographyFernet  # type: ignore

# ---- your model utils (import AFTER env guards) ----
try:
    from model import build_features, train_and_save, latest_run_path
except Exception as exc:  # pragma: no cover - optional heavy dependency fallback
    def _model_unavailable(*_args, **_kwargs):
        raise RuntimeError(f"Model dependencies unavailable: {exc}")

    def build_features(*args, **kwargs):  # type: ignore
        return _model_unavailable(*args, **kwargs)

    def train_and_save(*args, **kwargs):  # type: ignore
        return _model_unavailable(*args, **kwargs)

    def latest_run_path() -> Optional[str]:  # type: ignore
        return None

try:
    from strategies import analyze_liquidity_session, StrategyError
except Exception as exc:  # pragma: no cover - optional dependency fallback
    class StrategyError(RuntimeError):
        pass

    def analyze_liquidity_session(*_args, **_kwargs):
        raise StrategyError(f"Strategy module unavailable: {exc}")

load_dotenv(override=False)

SSL_CERTFILE = _optional_path(os.getenv("SSL_CERTFILE"))
SSL_KEYFILE = _optional_path(os.getenv("SSL_KEYFILE"))
SSL_KEYFILE_PASSWORD = os.getenv("SSL_KEYFILE_PASSWORD") or None
SSL_CA_CERTS = _optional_path(os.getenv("SSL_CA_CERTS"))
SSL_ENABLED = bool(SSL_CERTFILE and SSL_KEYFILE)
FORCE_HTTPS_REDIRECT = _env_flag("FORCE_HTTPS_REDIRECT", default=SSL_ENABLED)
ENABLE_HSTS = _env_flag("ENABLE_HSTS", default=SSL_ENABLED)
ENABLE_SECURITY_HEADERS = _env_flag("ENABLE_SECURITY_HEADERS", default=True)
DISABLE_SERVER_HEADER = _env_flag("DISABLE_SERVER_HEADER", default=True)
HSTS_MAX_AGE = int(os.getenv("HSTS_MAX_AGE", "31536000"))
HSTS_INCLUDE_SUBDOMAINS = _env_flag("HSTS_INCLUDE_SUBDOMAINS", default=True)
HSTS_PRELOAD = _env_flag("HSTS_PRELOAD", default=False)
if ENABLE_HSTS:
    _hsts_directives = [f"max-age={HSTS_MAX_AGE}"]
    if HSTS_INCLUDE_SUBDOMAINS:
        _hsts_directives.append("includeSubDomains")
    if HSTS_PRELOAD:
        _hsts_directives.append("preload")
    HSTS_HEADER_VALUE = "; ".join(_hsts_directives)
else:
    HSTS_HEADER_VALUE = None

DEFAULT_SECURITY_HEADERS: Dict[str, str] = {
    "X-Content-Type-Options": "nosniff",
    "X-Frame-Options": "DENY",
    "Referrer-Policy": "no-referrer",
    "Cross-Origin-Opener-Policy": "same-origin",
    "Cross-Origin-Resource-Policy": "same-origin",
    "Permissions-Policy": "camera=(), geolocation=(), microphone=()",
}


def _is_subpath(base: Path, candidate: Path) -> bool:
    try:
        candidate.relative_to(base)
        return True
    except ValueError:
        return False


SAFE_FILENAME_COMPONENT = re.compile(r"[^A-Z0-9_-]")


def _sanitize_filename_component(value: str) -> str:
    cleaned = SAFE_FILENAME_COMPONENT.sub("_", value.upper())
    return cleaned or "UNKNOWN"

API_HOST   = os.getenv("API_HOST","0.0.0.0")
API_PORT   = int(os.getenv("API_PORT","8000"))
RUNS_ROOT  = Path(os.getenv("RUNS_ROOT","artifacts")).resolve()
STATIC_DIR = Path(os.getenv("STATIC_DIR","static")).resolve(); STATIC_DIR.mkdir(parents=True, exist_ok=True)
PUBLIC_DIR = Path(os.getenv("PUBLIC_DIR","public")).resolve(); PUBLIC_DIR.mkdir(parents=True, exist_ok=True)
LIQUIDITY_DIR = PUBLIC_DIR / "liquidity"
LIQUIDITY_DIR.mkdir(parents=True, exist_ok=True)
LIQUIDITY_ASSETS = LIQUIDITY_DIR / "assets"
LIQUIDITY_ASSETS.mkdir(parents=True, exist_ok=True)
ALPACA_TEST_DIR = PUBLIC_DIR / "alpaca_webhook_tests"
ALPACA_TEST_DIR.mkdir(parents=True, exist_ok=True)
ALPACA_TEST_DIR = ALPACA_TEST_DIR.resolve()

LOGIN_PAGE = PUBLIC_DIR / "login.html"
ADMIN_LOGIN_PAGE = PUBLIC_DIR / "admin-login.html"

ENDUSERAPP_DIR = PUBLIC_DIR / "enduserapp"
ENDUSERAPP_DIR.mkdir(parents=True, exist_ok=True)

NGROK_ENDPOINT_TEMPLATE_PATH = PUBLIC_DIR / "ngrok-cloud-endpoint.html"
try:
    NGROK_ENDPOINT_TEMPLATE = NGROK_ENDPOINT_TEMPLATE_PATH.read_text(encoding="utf-8")
except FileNotFoundError:
    NGROK_ENDPOINT_TEMPLATE = (
        "<!doctype html><html><body><h1>ngrok endpoint</h1>"
        "<p>Webhook URL: {{WEBHOOK_URL}}</p></body></html>"
    )
# ---------

NGROK_ENDPOINT_TEMPLATE_PATH = PUBLIC_DIR / "ngrok-cloud-endpoint.html"
try:
    NGROK_ENDPOINT_TEMPLATE = NGROK_ENDPOINT_TEMPLATE_PATH.read_text(encoding="utf-8")
except FileNotFoundError:
    NGROK_ENDPOINT_TEMPLATE = (
        "<!doctype html><html><body><h1>ngrok endpoint</h1><p>Webhook URL: {{WEBHOOK_URL}}</p></body></html>"
    )

ENDUSERAPP_DIR = PUBLIC_DIR / "enduserapp"
ENDUSERAPP_DIR.mkdir(parents=True, exist_ok=True)

ENDUSERAPP_DIR = PUBLIC_DIR / "enduserapp"
ENDUSERAPP_DIR.mkdir(parents=True, exist_ok=True)

NGROK_ENDPOINT_TEMPLATE_PATH = PUBLIC_DIR / "ngrok-cloud-endpoint.html"


def _load_ngrok_template(path: Path) -> str:
    '''Best-effort loader for the ngrok cloud endpoint HTML template.'''

    try:
        return path.read_text(encoding="utf-8")
    except FileNotFoundError:
        # Fall back to a tiny inline page so the endpoint still renders
        # something useful even if the repository asset is missing.
        return (
            "<!doctype html><html><body><h1>ngrok endpoint</h1><p>Webhook URL: "
            "{{WEBHOOK_URL}}</p></body></html>"
        )


NGROK_ENDPOINT_TEMPLATE = _load_ngrok_template(NGROK_ENDPOINT_TEMPLATE_PATH)

ENDUSERAPP_DIR = PUBLIC_DIR / "enduserapp"
ENDUSERAPP_DIR.mkdir(parents=True, exist_ok=True)

NGROK_ENDPOINT_TEMPLATE_PATH = PUBLIC_DIR / "ngrok-cloud-endpoint.html"


def _load_ngrok_template(path: Path) -> str:
    '''Best-effort loader for the ngrok cloud endpoint HTML template.'''

    try:
        return path.read_text(encoding="utf-8")
    except FileNotFoundError:
        # Fall back to a tiny inline page so the endpoint still renders
        # something useful even if the repository asset is missing.
        return (
            "<!doctype html><html><body><h1>ngrok endpoint</h1><p>Webhook URL: "
            "{{WEBHOOK_URL}}</p></body></html>"
        )


NGROK_ENDPOINT_TEMPLATE = _load_ngrok_template(NGROK_ENDPOINT_TEMPLATE_PATH)

ENDUSERAPP_DIR = PUBLIC_DIR / "enduserapp"
ENDUSERAPP_DIR.mkdir(parents=True, exist_ok=True)

NGROK_ENDPOINT_TEMPLATE_PATH = PUBLIC_DIR / "ngrok-cloud-endpoint.html"


def _load_ngrok_template(path: Path) -> str:
    '''Best-effort loader for the ngrok cloud endpoint HTML template.'''

    try:
        return path.read_text(encoding="utf-8")
    except FileNotFoundError:
        # Fall back to a tiny inline page so the endpoint still renders
        # something useful even if the repository asset is missing.
        return (
            "<!doctype html><html><body><h1>ngrok endpoint</h1><p>Webhook URL: "
            "{{WEBHOOK_URL}}</p></body></html>"
        )


NGROK_ENDPOINT_TEMPLATE = _load_ngrok_template(NGROK_ENDPOINT_TEMPLATE_PATH)

DEFAULT_PUBLIC_BASE_URL = os.getenv("DEFAULT_PUBLIC_BASE_URL", "").rstrip("/")


DEFAULT_PUBLIC_BASE_URL = os.getenv(
    "DEFAULT_PUBLIC_BASE_URL",
    "https://tamara-unleavened-nonpromiscuously.ngrok-free.dev",
).rstrip("/")


# -----------------------------------------------------------------------------
# Alpaca configuration
#
# This server integrates with the Alpaca Markets API for retrieving account
# positions and computing unrealized profit and loss (P&L). To support both
# paper (simulated) and funded trading accounts, two sets of credentials
# (API key, secret and base URL) can be provided via environment variables.
#
# For paper trading:
#   ALPACA_KEY_PAPER        – your Alpaca paper account API key
#   ALPACA_SECRET_PAPER     – your Alpaca paper account secret key
#   ALPACA_BASE_URL_PAPER   – optional; defaults to https://paper-api.alpaca.markets
#
# For funded (live) trading:
#   ALPACA_KEY_FUND         – your Alpaca live account API key
#   ALPACA_SECRET_FUND      – your Alpaca live account secret key
#   ALPACA_BASE_URL_FUND    – optional; defaults to https://api.alpaca.markets
#
# If either the key or secret is missing for a given account type, the
# corresponding endpoint will return an error.

# Load Alpaca credentials from environment. Paper trading endpoints are used by
# default when no account type is specified.
ALPACA_KEY_PAPER = os.getenv("ALPACA_KEY_PAPER")
ALPACA_SECRET_PAPER = os.getenv("ALPACA_SECRET_PAPER")
ALPACA_BASE_URL_PAPER = os.getenv("ALPACA_BASE_URL_PAPER", "https://paper-api.alpaca.markets")

ALPACA_KEY_FUND = os.getenv("ALPACA_KEY_FUND")
ALPACA_SECRET_FUND = os.getenv("ALPACA_SECRET_FUND")
ALPACA_BASE_URL_FUND = os.getenv("ALPACA_BASE_URL_FUND", "https://api.alpaca.markets")

Buffers: Dict[str, pd.DataFrame] = {}
Exog: Dict[str, pd.DataFrame] = {}          # features/fundamentals/signals aligned by timestamp
IngestStats: Dict[str, Any] = {"tradingview":0, "robinhood":0, "webull":0, "features":0, "candles":0}
IdleTasks: Dict[str, asyncio.Task] = {}

PAPERTRADE_STATE_PATH = PUBLIC_DIR / "papertrade_state.json"
PAPERTRADE_STATE_LOCK = asyncio.Lock()
PaperTradeState: Dict[str, Any] = {"orders": []}
PaperTradeLoaded = False


def _load_papertrade_state() -> None:
    global PaperTradeState, PaperTradeLoaded
    if PaperTradeLoaded:
        return
    try:
        if PAPERTRADE_STATE_PATH.exists():
            data = json.loads(PAPERTRADE_STATE_PATH.read_text(encoding="utf-8"))
            if isinstance(data, dict) and isinstance(data.get("orders"), list):
                PaperTradeState["orders"] = data["orders"]
    except Exception:
        # fall back to empty state on read error
        PaperTradeState["orders"] = []
    PaperTradeLoaded = True


def _save_papertrade_state() -> None:
    try:
        PAPERTRADE_STATE_PATH.write_text(
            json.dumps({"orders": PaperTradeState.get("orders", [])}, indent=2),
            encoding="utf-8",
        )
    except Exception:
        logger.warning("[papertrade] unable to persist state", exc_info=True)


def _papertrade_noise_seed(order: Dict[str, Any]) -> int:
    seed_value = order.get("noise_seed")
    if isinstance(seed_value, str):
        try:
            return int(seed_value, 16)
        except ValueError:
            pass
    base = f"{order.get('symbol','')}-{order.get('timestamp','')}"
    digest = hashlib.sha1(base.encode("utf-8", errors="ignore")).hexdigest()
    return int(digest[:8], 16)


def _papertrade_price(order: Dict[str, Any], now: Optional[float] = None) -> float:
    entry_price = float(order.get("entry_price") or order.get("price") or 1.0)
    entry_price = max(entry_price, 0.01)
    ts = (now or time.time()) / 60.0
    seed = _papertrade_noise_seed(order)
    oscillation = math.sin(ts + (seed % 360)) * 0.05
    price = entry_price * (1.0 + oscillation)
    return round(max(price, 0.01), 2)


def _papertrade_multiplier(order: Dict[str, Any]) -> float:
    return 100.0 if (order.get("instrument") == "option") else 1.0


def _papertrade_pnl(order: Dict[str, Any], current_price: float) -> float:
    direction = 1.0 if order.get("side") == "long" else -1.0
    qty = float(order.get("quantity") or 0.0)
    entry = float(order.get("entry_price") or order.get("price") or current_price)
    multiplier = _papertrade_multiplier(order)
    pnl = (current_price - entry) * qty * direction * multiplier
    return round(pnl, 2)


def _papertrade_dashboard(now: Optional[float] = None) -> Dict[str, Any]:
    orders = PaperTradeState.get("orders", [])
    long_orders: List[Dict[str, Any]] = []
    short_orders: List[Dict[str, Any]] = []
    long_pnl = 0.0
    short_pnl = 0.0
    snapshot_time = now or time.time()

    for raw in orders:
        order = dict(raw)
        order.pop("noise_seed", None)
        status = order.get("status") or "executed"
        if status == "executed":
            current_price = _papertrade_price(raw, snapshot_time)
            pnl = _papertrade_pnl(raw, current_price)
        else:
            current_price = float(order.get("entry_price") or order.get("price") or 0.0)
            pnl = 0.0
        order["current_price"] = round(current_price, 2)
        order["pnl"] = round(pnl, 2)

        if (order.get("side") or "long") == "long":
            if status == "executed":
                long_pnl += pnl
            long_orders.append(order)
        else:
            if status == "executed":
                short_pnl += pnl
            short_orders.append(order)

    total_pnl = round(long_pnl + short_pnl, 2)
    return {
        "pnl": {
            "total": round(total_pnl, 2),
            "long": round(long_pnl, 2),
            "short": round(short_pnl, 2),
        },
        "orders": {
            "long": long_orders,
            "short": short_orders,
        },
        "generated_at": datetime.fromtimestamp(snapshot_time, tz=timezone.utc).isoformat(),
    }


def _run_ai_trainer(order: Dict[str, Any]) -> Dict[str, Any]:
    symbol = (order.get("symbol") or "").upper()
    digest = hashlib.sha1(f"{symbol}-{order.get('instrument')}-{order.get('side')}".encode("utf-8", errors="ignore")).hexdigest()
    signal = int(digest[:6], 16) / float(0xFFFFFF)
    bias = 0.08 if order.get("side") == "long" else -0.08
    bias += 0.06 if order.get("instrument") == "option" else 0.04
    confidence = max(0.0, min(1.0, 0.45 + (signal - 0.5) * 0.6 + bias))
    action = "execute" if confidence >= 0.48 else "reject"
    message = (
        "Neo Cortex AI executed the paper order."
        if action == "execute"
        else "Neo Cortex AI parked the order for review."
    )
    return {
        "trainer": "Neo Cortex AI Trainer",
        "action": action,
        "confidence": round(confidence, 3),
        "message": message,
    }


try:
    _load_papertrade_state()
except Exception:
    logger.warning("[papertrade] failed to load initial state", exc_info=True)

# --- authentication and credential storage -------------------------------------------------------
AUTH_DB_PATH = Path(os.getenv("AUTH_DB_PATH", "auth.db")).resolve()
AUTH_DB_PATH.parent.mkdir(parents=True, exist_ok=True)
SESSION_COOKIE_NAME = os.getenv("SESSION_COOKIE_NAME", "access_token")
SESSION_COOKIE_SECURE = _env_flag("AUTH_COOKIE_SECURE", default=SSL_ENABLED)
SESSION_COOKIE_MAX_AGE = int(os.getenv("SESSION_COOKIE_MAX_AGE", str(15 * 60)))
SESSION_COOKIE_SAMESITE = os.getenv("SESSION_COOKIE_SAMESITE", "lax") or "lax"
REFRESH_COOKIE_NAME = os.getenv("REFRESH_TOKEN_COOKIE_NAME", "refresh_token")
REFRESH_COOKIE_SECURE = _env_flag("REFRESH_COOKIE_SECURE", default=SESSION_COOKIE_SECURE)
REFRESH_COOKIE_MAX_AGE = int(os.getenv("REFRESH_COOKIE_MAX_AGE", str(30 * 24 * 3600)))
REFRESH_COOKIE_SAMESITE = os.getenv("REFRESH_COOKIE_SAMESITE", "lax") or "lax"

_EPHEMERAL_JWT_SECRET = False
_configured_jwt_secret = (os.getenv("JWT_SECRET_KEY") or "").strip()
if not _configured_jwt_secret:
    logger.warning("JWT_SECRET_KEY not set; generating ephemeral signing key. Tokens will be invalidated on restart.")
    _configured_jwt_secret = secrets.token_urlsafe(64)
    _EPHEMERAL_JWT_SECRET = True
JWT_SECRET_KEY = _configured_jwt_secret
JWT_REFRESH_SECRET_KEY = (os.getenv("JWT_REFRESH_SECRET_KEY") or JWT_SECRET_KEY).strip()
JWT_ALGORITHM = os.getenv("JWT_ALGORITHM", "HS512")
JWT_ACCESS_EXPIRE_MINUTES = int(os.getenv("JWT_ACCESS_TOKEN_EXPIRE_MINUTES", "15"))
JWT_REFRESH_EXPIRE_DAYS = int(os.getenv("JWT_REFRESH_TOKEN_EXPIRE_DAYS", "30"))
JWT_ISSUER = os.getenv("JWT_ISSUER", "neo-cortex")
JWT_AUDIENCE = os.getenv("JWT_AUDIENCE", "neo-cortex-clients")
JWT_LEEWAY_SECONDS = int(os.getenv("JWT_LEEWAY_SECONDS", "30"))
TOKEN_REFRESH_LEEWAY_SECONDS = int(os.getenv("TOKEN_REFRESH_LEEWAY_SECONDS", "60"))

ROLE_ADMIN = "admin"
ROLE_TRADER = "trader"
ROLE_READ_ONLY = "read-only"
ROLE_LICENSE = "license_user"
DEFAULT_ROLE = os.getenv("DEFAULT_USER_ROLE", ROLE_READ_ONLY)
ROLE_SCOPES: Dict[str, Set[str]] = {
    ROLE_ADMIN: {"admin", "trade", "read", "positions", "credentials", "api-keys"},
    ROLE_TRADER: {"trade", "read", "positions"},
    ROLE_LICENSE: {"license", "read"},
    ROLE_READ_ONLY: {"read"},
}
MFA_REQUIRED_ROLES: Set[str] = {role.strip() for role in os.getenv("MFA_REQUIRED_ROLES", f"{ROLE_ADMIN},{ROLE_TRADER}").split(",") if role.strip()}
API_TOKEN_PREFIX = os.getenv("API_TOKEN_PREFIX", "ApiKey")
API_KEY_SCOPE_SEPARATOR = os.getenv("API_KEY_SCOPE_SEPARATOR", " ")
ALLOWED_API_SCOPES: Set[str] = set().union(*ROLE_SCOPES.values())
TOTP_VALID_WINDOW = int(os.getenv("TOTP_VALIDATION_WINDOW", "1"))
MFA_RECOVERY_CODE_COUNT = int(os.getenv("MFA_RECOVERY_CODE_COUNT", "5"))
MFA_RECOVERY_CODE_LENGTH = int(os.getenv("MFA_RECOVERY_CODE_LENGTH", "10"))

CREDENTIALS_LEGACY_KEY = (os.getenv("CREDENTIALS_ENCRYPTION_KEY") or "").strip() or None
CREDENTIALS_KEYSET_RAW = (os.getenv("CREDENTIALS_ENCRYPTION_KEYS") or "").strip()
CREDENTIALS_ACTIVE_KEY_VERSION = (os.getenv("CREDENTIALS_ACTIVE_KEY_VERSION") or "active").strip()
CREDENTIALS_ROTATE_ON_START = _env_flag("CREDENTIALS_ROTATE_ON_START", default=False)

AUTH_DB_ENCRYPTION_PASSPHRASE = (os.getenv("AUTH_DB_ENCRYPTION_PASSPHRASE") or "").strip() or None

PINNED_CERT_FINGERPRINT = (os.getenv("PINNED_CERT_FINGERPRINT") or "").replace(":", "").strip().lower()
PINNED_CERT_HASH_ALGO = (os.getenv("PINNED_CERT_HASH_ALGO") or "sha256").strip().lower()
ENABLE_CERT_PINNING = bool(PINNED_CERT_FINGERPRINT)

SECURE_HEADERS_TEMPLATE: Dict[str, str] = {
    "Strict-Transport-Security": "max-age=63072000; includeSubDomains; preload",
    "X-Frame-Options": "DENY",
    "X-Content-Type-Options": "nosniff",
    "Referrer-Policy": "no-referrer",
    "Permissions-Policy": "camera=(), microphone=(), geolocation=()",
    "Cross-Origin-Opener-Policy": "same-origin",
    "Cross-Origin-Embedder-Policy": "require-corp",
    "Content-Security-Policy": "default-src 'self'; frame-ancestors 'none'; object-src 'none'",
}
CUSTOM_SECURE_HEADERS = os.getenv("SECURE_HEADERS_EXTRA", "")
if CUSTOM_SECURE_HEADERS:
    for header_pair in CUSTOM_SECURE_HEADERS.split(";;"):
        if not header_pair.strip():
            continue
        if "=" not in header_pair:
            continue
        name, value = header_pair.split("=", 1)
        SECURE_HEADERS_TEMPLATE[name.strip()] = value.strip()
DEFAULT_SECURITY_HEADERS.update(SECURE_HEADERS_TEMPLATE)

WHOP_API_KEY = (os.getenv("WHOP_API_KEY") or "").strip() or None
WHOP_API_BASE = (os.getenv("WHOP_API_BASE") or "https://api.whop.com").rstrip("/")
WHOP_PORTAL_URL = (os.getenv("WHOP_PORTAL_URL") or "").strip() or None
WHOP_SESSION_TTL = int(os.getenv("WHOP_SESSION_TTL", "900"))
ADMIN_PRIVATE_KEY = (os.getenv("ADMIN_PRIVATE_KEY") or "the3istheD3T").strip()


def _db_conn() -> sqlite3.Connection:
    conn = sqlite3.connect(str(AUTH_DB_PATH))
    conn.row_factory = sqlite3.Row
    if AUTH_DB_ENCRYPTION_PASSPHRASE:
        try:
            conn.execute("PRAGMA key = ?", (AUTH_DB_ENCRYPTION_PASSPHRASE,))
            conn.execute("PRAGMA cipher_memory_security = ON")
        except sqlite3.DatabaseError as exc:
            logger.error("Failed to apply SQLCipher key: %s", exc)
    conn.execute("PRAGMA foreign_keys = ON")
    return conn


def _init_auth_db() -> None:
    with _db_conn() as conn:
        conn.execute(
            '''
            CREATE TABLE IF NOT EXISTS users (
                id INTEGER PRIMARY KEY AUTOINCREMENT,
                username TEXT NOT NULL UNIQUE,
                password_hash TEXT NOT NULL,
                salt TEXT NOT NULL,
                is_admin INTEGER NOT NULL DEFAULT 0,
                created_at TEXT NOT NULL
            )
            '''
        )
        info = conn.execute("PRAGMA table_info(users)").fetchall()
        column_names = {row["name"] for row in info}
        if "is_admin" not in column_names:
            conn.execute("ALTER TABLE users ADD COLUMN is_admin INTEGER NOT NULL DEFAULT 0")
        if "role" not in column_names:
            conn.execute("ALTER TABLE users ADD COLUMN role TEXT NOT NULL DEFAULT ?", (DEFAULT_ROLE,))
        if "totp_secret" not in column_names:
            conn.execute("ALTER TABLE users ADD COLUMN totp_secret TEXT")
        if "mfa_enabled" not in column_names:
            conn.execute("ALTER TABLE users ADD COLUMN mfa_enabled INTEGER NOT NULL DEFAULT 0")
        if "mfa_delivery" not in column_names:
            conn.execute("ALTER TABLE users ADD COLUMN mfa_delivery TEXT DEFAULT 'totp'")
        if "mfa_recovery_codes" not in column_names:
            conn.execute("ALTER TABLE users ADD COLUMN mfa_recovery_codes TEXT")
        conn.execute(
            '''
            CREATE TABLE IF NOT EXISTS sessions (
                token TEXT PRIMARY KEY,
                token_hash TEXT,
                user_id INTEGER NOT NULL,
                created_at TEXT NOT NULL,
                expires_at TEXT,
                last_used_at TEXT,
                FOREIGN KEY(user_id) REFERENCES users(id) ON DELETE CASCADE
            )
            '''
        )
        session_info = conn.execute("PRAGMA table_info(sessions)").fetchall()
        session_columns = {row["name"] for row in session_info}
        if "token_hash" not in session_columns:
            conn.execute("ALTER TABLE sessions ADD COLUMN token_hash TEXT")
        if "expires_at" not in session_columns:
            conn.execute("ALTER TABLE sessions ADD COLUMN expires_at TEXT")
        if "last_used_at" not in session_columns:
            conn.execute("ALTER TABLE sessions ADD COLUMN last_used_at TEXT")
        conn.execute(
            '''
            CREATE TABLE IF NOT EXISTS alpaca_credentials (
                user_id INTEGER NOT NULL,
                account_type TEXT NOT NULL,
                api_key TEXT NOT NULL,
                api_secret TEXT NOT NULL,
                base_url TEXT,
                updated_at TEXT NOT NULL,
                PRIMARY KEY (user_id, account_type),
                FOREIGN KEY(user_id) REFERENCES users(id) ON DELETE CASCADE
            )
            '''
        )
        conn.execute(
            '''
            CREATE TABLE IF NOT EXISTS api_tokens (
                token_id TEXT PRIMARY KEY,
                token_hash TEXT NOT NULL,
                user_id INTEGER NOT NULL,
                scopes TEXT NOT NULL,
                label TEXT,
                created_at TEXT NOT NULL,
                last_used_at TEXT,
                revoked INTEGER NOT NULL DEFAULT 0,
                FOREIGN KEY(user_id) REFERENCES users(id) ON DELETE CASCADE
            )
            '''
        )
        api_info = conn.execute("PRAGMA table_info(api_tokens)").fetchall()
        api_columns = {row["name"] for row in api_info}
        if "label" not in api_columns:
            conn.execute("ALTER TABLE api_tokens ADD COLUMN label TEXT")
        conn.execute(
            '''
            CREATE TABLE IF NOT EXISTS credential_key_history (
                id INTEGER PRIMARY KEY AUTOINCREMENT,
                key_version TEXT NOT NULL,
                rotated_at TEXT NOT NULL,
                total_records INTEGER NOT NULL DEFAULT 0
            )
            '''
        )
        conn.execute(
            '''
            CREATE TABLE IF NOT EXISTS whop_sessions (
                token TEXT PRIMARY KEY,
                license_key TEXT NOT NULL,
                email TEXT,
                metadata TEXT,
                created_at TEXT NOT NULL,
                consumed_at TEXT
            )
            '''
        )
        conn.execute(
            '''
            CREATE TABLE IF NOT EXISTS whop_accounts (
                license_key TEXT PRIMARY KEY,
                user_id INTEGER NOT NULL UNIQUE,
                created_at TEXT NOT NULL,
                updated_at TEXT NOT NULL,
                FOREIGN KEY(user_id) REFERENCES users(id) ON DELETE CASCADE
            )
            '''
        )


_init_auth_db()


class CredentialEncryptionError(RuntimeError):
    pass


_CREDENTIAL_CIPHERS: Dict[str, Fernet] = {}
_CREDENTIAL_KEYSET_CACHE: Dict[str, str] = {}
_ACTIVE_CREDENTIAL_KEY_VERSION: Optional[str] = None
_EPHEMERAL_CREDENTIAL_KEY = False


def _reload_credential_keys() -> None:
    global _CREDENTIAL_KEYSET_CACHE, _ACTIVE_CREDENTIAL_KEY_VERSION, _EPHEMERAL_CREDENTIAL_KEY
    keyset: Dict[str, str] = {}
    if CREDENTIALS_KEYSET_RAW:
        for item in CREDENTIALS_KEYSET_RAW.split(","):
            item = item.strip()
            if not item or ":" not in item:
                continue
            version, key = item.split(":", 1)
            version = version.strip()
            key = key.strip()
            if not version or not key:
                continue
            keyset[version] = key
    if CREDENTIALS_LEGACY_KEY and "legacy" not in keyset:
        keyset["legacy"] = CREDENTIALS_LEGACY_KEY
    if not keyset:
        logger.warning(
            "No CREDENTIALS_ENCRYPTION_KEYS configured; generating ephemeral key. Stored credentials will not persist across restarts."
        )
        generated = Fernet.generate_key().decode("utf-8")
        keyset["ephemeral"] = generated
        _EPHEMERAL_CREDENTIAL_KEY = True
    active_version = CREDENTIALS_ACTIVE_KEY_VERSION or "active"
    if active_version == "active" or active_version not in keyset:
        active_version = next(iter(keyset))
    _CREDENTIAL_KEYSET_CACHE = keyset
    _ACTIVE_CREDENTIAL_KEY_VERSION = active_version


def _credentials_cipher(version: Optional[str] = None) -> Tuple[str, Fernet]:
    if not _CREDENTIAL_KEYSET_CACHE:
        _reload_credential_keys()
    if not _CREDENTIAL_KEYSET_CACHE:
        raise CredentialEncryptionError(
            "No credential encryption keys are configured and an ephemeral key could not be generated."
        )
    key_version = version or _ACTIVE_CREDENTIAL_KEY_VERSION
    if key_version not in _CREDENTIAL_KEYSET_CACHE:
        raise CredentialEncryptionError(f"Unknown credential key version '{key_version}'")
    cipher = _CREDENTIAL_CIPHERS.get(key_version)
    if cipher is None:
        key_value = _CREDENTIAL_KEYSET_CACHE[key_version]
        try:
            cipher = Fernet(key_value.encode("utf-8"))
        except Exception as exc:  # pragma: no cover - defensive
            raise CredentialEncryptionError(f"Invalid credential key for version '{key_version}': {exc}") from exc
        _CREDENTIAL_CIPHERS[key_version] = cipher
    return key_version, cipher


def _encrypt_secret(value: str) -> str:
    if not value:
        return value
    version, cipher = _credentials_cipher()
    token = cipher.encrypt(value.encode("utf-8")).decode("utf-8")
    return f"enc:{version}:{token}"


def _decrypt_secret(value: Optional[str]) -> Optional[str]:
    if not value:
        return value
    if value.startswith("enc:"):
        payload = value[4:]
        version = None
        token = payload
        if ":" in payload:
            version, token = payload.split(":", 1)
        key_version, cipher = _credentials_cipher(version)
        try:
            decrypted = cipher.decrypt(token.encode("utf-8")).decode("utf-8")
        except InvalidToken as exc:  # pragma: no cover - data corruption safeguard
            raise CredentialEncryptionError(
                f"Unable to decrypt stored credential with key '{key_version}'"
            ) from exc
        return decrypted
    return value


def _rotate_encrypted_credentials(target_version: Optional[str] = None) -> int:
    if not _CREDENTIAL_KEYSET_CACHE:
        _reload_credential_keys()
    target_version = target_version or _ACTIVE_CREDENTIAL_KEY_VERSION
    if not target_version:
        raise CredentialEncryptionError("No active credential encryption key configured")
    target_version, target_cipher = _credentials_cipher(target_version)
    migrated = 0
    with _db_conn() as conn:
        rows = conn.execute(
            "SELECT user_id, account_type, api_key, api_secret FROM alpaca_credentials"
        ).fetchall()
        for row in rows:
            api_key = row["api_key"]
            api_secret = row["api_secret"]
            try:
                decrypted_key = _decrypt_secret(api_key)
                decrypted_secret = _decrypt_secret(api_secret)
            except CredentialEncryptionError:
                continue
            if not decrypted_key and not decrypted_secret:
                continue
            current_version = None
            if isinstance(api_key, str) and api_key.startswith("enc:"):
                payload = api_key[4:]
                if ":" in payload:
                    current_version = payload.split(":", 1)[0]
            if current_version == target_version:
                continue
            enc_key = f"enc:{target_version}:{target_cipher.encrypt(decrypted_key.encode('utf-8')).decode('utf-8')}"
            enc_secret = f"enc:{target_version}:{target_cipher.encrypt(decrypted_secret.encode('utf-8')).decode('utf-8')}"
            conn.execute(
                '''
                UPDATE alpaca_credentials
                SET api_key = ?, api_secret = ?, updated_at = ?
                WHERE user_id = ? AND account_type = ?
                ''',
                (
                    enc_key,
                    enc_secret,
                    datetime.now(timezone.utc).isoformat(),
                    row["user_id"],
                    row["account_type"],
                ),
            )
            migrated += 1
        if migrated:
            conn.execute(
                "INSERT INTO credential_key_history (key_version, rotated_at, total_records) VALUES (?, ?, ?)",
                (target_version, datetime.now(timezone.utc).isoformat(), migrated),
            )
    return migrated


_reload_credential_keys()
if CREDENTIALS_ROTATE_ON_START:
    try:
        _rotate_encrypted_credentials()
    except CredentialEncryptionError as exc:
        logger.error("Credential key rotation failed: %s", exc)


def _create_whop_session(license_key: str, email: Optional[str], metadata: Optional[Dict[str, Any]]) -> str:
    token = secrets.token_urlsafe(32)
    payload = json.dumps(metadata or {}, separators=(",", ":")) if metadata else None
    with _db_conn() as conn:
        conn.execute(
            '''
            INSERT OR REPLACE INTO whop_sessions (token, license_key, email, metadata, created_at, consumed_at)
            VALUES (?, ?, ?, ?, ?, NULL)
            ''',
            (
                token,
                license_key,
                email,
                payload,
                datetime.now(timezone.utc).isoformat(),
            ),
        )
    return token


def _consume_whop_session(token: str) -> None:
    if not token:
        return
    with _db_conn() as conn:
        conn.execute(
            "UPDATE whop_sessions SET consumed_at = ? WHERE token = ?",
            (datetime.now(timezone.utc).isoformat(), token),
        )


def _get_whop_session(token: str) -> Optional[Dict[str, Any]]:
    if not token:
        return None
    with _db_conn() as conn:
        row = conn.execute(
            "SELECT license_key, email, metadata, created_at, consumed_at FROM whop_sessions WHERE token = ?",
            (token,),
        ).fetchone()
    if row is None:
        return None
    if row["consumed_at"]:
        return None
    try:
        created_at = datetime.fromisoformat(row["created_at"])
    except Exception:  # pragma: no cover - defensive parsing
        return None
    age = datetime.now(timezone.utc) - created_at
    if age.total_seconds() > WHOP_SESSION_TTL:
        return None
    metadata: Dict[str, Any] = {}
    if row["metadata"]:
        try:
            metadata = json.loads(row["metadata"])
        except json.JSONDecodeError:  # pragma: no cover - defensive
            metadata = {}
    return {
        "license_key": row["license_key"],
        "email": row["email"],
        "metadata": metadata,
        "created_at": row["created_at"],
    }


def _lookup_whop_account(license_key: str) -> Optional[Dict[str, Any]]:
    if not license_key:
        return None
    with _db_conn() as conn:
        row = conn.execute(
            '''
            SELECT wa.user_id, u.username
            FROM whop_accounts wa
            JOIN users u ON u.id = wa.user_id
            WHERE wa.license_key = ?
            ''',
            (license_key,),
        ).fetchone()
    if row is None:
        return None
    return {"user_id": row["user_id"], "username": row["username"]}


def _link_whop_account(license_key: str, user_id: int) -> None:
    '''Link a Whop account to a user in the local credential store.'''
    pass
def _hash_token(token: str) -> str:
    return hashlib.sha256(token.encode("utf-8")).hexdigest()


def _parse_authorization_header(authorization: Optional[str]) -> Tuple[str, Optional[str]]:
    if not authorization:
        return "", None
    header = authorization.strip()
    if not header:
        return "", None
    parts = header.split(" ", 1)
    if len(parts) == 2:
        scheme, value = parts[0].lower(), parts[1].strip()
        return scheme, value or None
    return "bearer", header


def _load_recovery_codes(raw: Optional[str]) -> List[str]:
    if not raw:
        return []
    try:
        data = json.loads(raw)
    except (TypeError, json.JSONDecodeError):
        return []
    if isinstance(data, list):
        return [str(item) for item in data if str(item).strip()]
    return []


def _roles_from_string(raw_roles: Optional[str], is_admin: bool) -> List[str]:
    roles: Set[str] = set()
    if raw_roles:
        roles = {role.strip() for role in raw_roles.split(",") if role.strip()}
    if is_admin:
        roles.add(ROLE_ADMIN)
    if not roles:
        roles.add(DEFAULT_ROLE)
    normalized = []
    for role in roles:
        normalized.append(role if role in ROLE_SCOPES else DEFAULT_ROLE)
    return sorted(set(normalized))


def _scopes_for_roles(roles: List[str]) -> Set[str]:
    scopes: Set[str] = set()
    for role in roles:
        scopes.update(ROLE_SCOPES.get(role, set()))
    return scopes


def _load_user_record(user_id: int) -> Dict[str, Any]:
    with _db_conn() as conn:
        row = conn.execute(
            "SELECT id, username, is_admin, role, mfa_enabled, mfa_delivery, totp_secret, mfa_recovery_codes FROM users WHERE id = ?",
            (user_id,),
        ).fetchone()
    if row is None:
        raise HTTPException(status_code=401, detail="unknown user")
    roles = _roles_from_string(row["role"], bool(row["is_admin"]))
    scopes = _scopes_for_roles(roles)
    return {
        "id": row["id"],
        "username": row["username"],
        "roles": roles,
        "scopes": scopes,
        "mfa_enabled": bool(row["mfa_enabled"]),
        "mfa_delivery": row["mfa_delivery"] or "totp",
        "totp_secret": row["totp_secret"],
        "recovery_codes": _load_recovery_codes(row["mfa_recovery_codes"]),
    }


def _create_access_token(
    *,
    user: Dict[str, Any],
    refresh_id: Optional[str],
    expires_delta: Optional[timedelta] = None,
) -> str:
    now = datetime.now(timezone.utc)
    expires = now + (expires_delta or timedelta(minutes=JWT_ACCESS_EXPIRE_MINUTES))
    payload = {
        "iss": JWT_ISSUER,
        "sub": str(user["id"]),
        "aud": JWT_AUDIENCE,
        "iat": int(now.timestamp()),
        "nbf": int(now.timestamp()),
        "exp": int(expires.timestamp()),
        "type": "access",
        "sid": refresh_id,
        "username": user["username"],
        "roles": user["roles"],
        "scopes": sorted(user["scopes"]),
    }
    return jwt.encode(payload, JWT_SECRET_KEY, algorithm=JWT_ALGORITHM)


def _create_refresh_token(user_id: int) -> Tuple[str, str, datetime]:
    token_id = secrets.token_hex(16)
    secret = secrets.token_urlsafe(48)
    token = f"{token_id}.{secret}"
    expires_at = datetime.now(timezone.utc) + timedelta(days=JWT_REFRESH_EXPIRE_DAYS)
    token_hash = _hash_token(token)
    with _db_conn() as conn:
        conn.execute(
            '''
            INSERT OR REPLACE INTO sessions (token, token_hash, user_id, created_at, expires_at, last_used_at)
            VALUES (?, ?, ?, ?, ?, ?)
            ''',
            (
                token_id,
                token_hash,
                user_id,
                datetime.now(timezone.utc).isoformat(),
                expires_at.isoformat(),
                None,
            ),
        )
    return token, token_id, expires_at


def _decode_access_token(token: str, *, verify_exp: bool = True) -> Dict[str, Any]:
    options = {"verify_exp": verify_exp}
    try:
        payload = jwt.decode(
            token,
            JWT_SECRET_KEY,
            algorithms=[JWT_ALGORITHM],
            audience=JWT_AUDIENCE,
            issuer=JWT_ISSUER,
            leeway=JWT_LEEWAY_SECONDS,
            options=options,
        )
    except ExpiredSignatureError as exc:
        raise HTTPException(status_code=401, detail="access token expired") from exc
    except InvalidTokenError as exc:
        raise HTTPException(status_code=401, detail="invalid access token") from exc
    if payload.get("type") != "access":
        raise HTTPException(status_code=401, detail="invalid access token type")
    return payload


def _verify_refresh_token(token: str, *, update_last_used: bool = True) -> Dict[str, Any]:
    token = (token or "").strip()
    if not token or "." not in token:
        raise HTTPException(status_code=401, detail="invalid refresh token")
    token_id, _secret = token.split(".", 1)
    token_hash = _hash_token(token)
    with _db_conn() as conn:
        row = conn.execute(
            "SELECT token, token_hash, user_id, expires_at FROM sessions WHERE token = ?",
            (token_id,),
        ).fetchone()
        if row is None or not row["token_hash"]:
            raise HTTPException(status_code=401, detail="refresh token revoked")
        if row["token_hash"] != token_hash:
            raise HTTPException(status_code=401, detail="refresh token mismatch")
        if row["expires_at"]:
            try:
                expires_at = datetime.fromisoformat(row["expires_at"])
            except ValueError:
                raise HTTPException(status_code=401, detail="refresh token invalid expiry")
            if expires_at < datetime.now(timezone.utc):
                raise HTTPException(status_code=401, detail="refresh token expired")
        if update_last_used:
            conn.execute(
                "UPDATE sessions SET last_used_at = ? WHERE token = ?",
                (datetime.now(timezone.utc).isoformat(), token_id),
            )
    return {"token_id": token_id, "user_id": row["user_id"], "expires_at": row["expires_at"]}


def _issue_token_pair(user: Dict[str, Any]) -> Dict[str, Any]:
    refresh_token, refresh_id, refresh_exp = _create_refresh_token(user["id"])
    access_token = _create_access_token(user=user, refresh_id=refresh_id)
    return {
        "access_token": access_token,
        "refresh_token": refresh_token,
        "refresh_expires_at": refresh_exp,
        "refresh_id": refresh_id,
    }


def _set_auth_cookies(response: JSONResponse, tokens: Dict[str, Any]) -> None:
    access_token = tokens["access_token"]
    refresh_token = tokens["refresh_token"]
    response.set_cookie(
        SESSION_COOKIE_NAME,
        access_token,
        httponly=True,
        secure=SESSION_COOKIE_SECURE,
        max_age=SESSION_COOKIE_MAX_AGE,
        samesite=SESSION_COOKIE_SAMESITE,
        path="/",
    )
    response.set_cookie(
        REFRESH_COOKIE_NAME,
        refresh_token,
        httponly=True,
        secure=REFRESH_COOKIE_SECURE,
        max_age=REFRESH_COOKIE_MAX_AGE,
        samesite=REFRESH_COOKIE_SAMESITE,
        path="/auth",
    )


def _clear_auth_cookies(response: JSONResponse) -> None:
    response.delete_cookie(
        SESSION_COOKIE_NAME,
        path="/",
        samesite=SESSION_COOKIE_SAMESITE,
        secure=SESSION_COOKIE_SECURE,
    )
    response.delete_cookie(
        REFRESH_COOKIE_NAME,
        path="/auth",
        samesite=REFRESH_COOKIE_SAMESITE,
        secure=REFRESH_COOKIE_SECURE,
    )


def _revoke_refresh_token(refresh_token: Optional[str] = None, *, token_id: Optional[str] = None) -> None:
    candidate_id = token_id
    if refresh_token:
        refresh_token = refresh_token.strip()
        if "." in refresh_token:
            candidate_id = refresh_token.split(".", 1)[0]
    if not candidate_id:
        return
    with _db_conn() as conn:
        conn.execute("DELETE FROM sessions WHERE token = ?", (candidate_id,))


def _revoke_tokens(access_token: Optional[str], refresh_token: Optional[str]) -> None:
    sid = None
    if access_token:
        try:
            payload = _decode_access_token(access_token, verify_exp=False)
            sid = payload.get("sid")
        except HTTPException:
            sid = None
    _revoke_refresh_token(refresh_token, token_id=sid)


class _PinnedHTTPSAdapter(requests.adapters.HTTPAdapter):
    def cert_verify(self, conn, url, verify, cert):
        super().cert_verify(conn, url, verify, cert)
        if not ENABLE_CERT_PINNING:
            return
        try:
            der_cert = conn.sock.getpeercert(binary_form=True)
        except Exception as exc:  # pragma: no cover - defensive
            raise requests.exceptions.SSLError("Unable to read TLS certificate") from exc
        fingerprint = hashlib.new(PINNED_CERT_HASH_ALGO, der_cert).hexdigest()
        if fingerprint.lower() != PINNED_CERT_FINGERPRINT:
            raise requests.exceptions.SSLError("Certificate pinning validation failed")


_HTTP_SESSION: Optional[requests.Session] = None


def _http_session() -> requests.Session:
    global _HTTP_SESSION
    if _HTTP_SESSION is not None:
        return _HTTP_SESSION
    session = requests.Session()
    if ENABLE_CERT_PINNING:
        session.mount("https://", _PinnedHTTPSAdapter())
    _HTTP_SESSION = session
    return session


def _generate_recovery_codes(count: int = MFA_RECOVERY_CODE_COUNT) -> List[str]:
    codes: List[str] = []
    for _ in range(max(1, count)):
        raw = secrets.token_hex(max(4, MFA_RECOVERY_CODE_LENGTH // 2))
        codes.append(raw[:MFA_RECOVERY_CODE_LENGTH])
    return codes


def _store_recovery_codes(codes: List[str]) -> str:
    return json.dumps(codes)


def _ensure_pyotp() -> Any:
    if pyotp is None:
        raise ModuleNotFoundError(PYOTP_MISSING_MESSAGE)
    return pyotp


def _verify_totp_code(secret: Optional[str], code: Optional[str]) -> bool:
    if not secret or not code:
        return False
    if pyotp is None:
        logger.warning("pyotp is not installed; cannot verify TOTP codes")
        return False
    try:
        totp = pyotp.TOTP(secret)
        return bool(totp.verify(str(code).strip(), valid_window=TOTP_VALID_WINDOW))
    except Exception:
        return False


def _totp_provisioning_uri(username: str, secret: str) -> str:
    module = _ensure_pyotp()
    totp = module.TOTP(secret)
    return totp.provisioning_uri(name=username, issuer_name=JWT_ISSUER)


def _update_mfa_settings(
    user_id: int,
    *,
    secret: Optional[str],
    enabled: bool,
    recovery_codes: Optional[List[str]] = None,
) -> None:
    codes_json = _store_recovery_codes(recovery_codes or []) if recovery_codes else (None if not enabled else _store_recovery_codes([]))
    with _db_conn() as conn:
        conn.execute(
            "UPDATE users SET totp_secret = ?, mfa_enabled = ?, mfa_recovery_codes = ? WHERE id = ?",
            (secret, int(enabled), codes_json, user_id),
        )


def _consume_recovery_code(user_id: int, code: str) -> bool:
    if not code:
        return False
    with _db_conn() as conn:
        row = conn.execute(
            "SELECT mfa_recovery_codes FROM users WHERE id = ?",
            (user_id,),
        ).fetchone()
        if row is None:
            return False
        codes = _load_recovery_codes(row["mfa_recovery_codes"])
        normalized = [c for c in codes if c]
        if code not in normalized:
            return False
        normalized.remove(code)
        conn.execute(
            "UPDATE users SET mfa_recovery_codes = ? WHERE id = ?",
            (_store_recovery_codes(normalized), user_id),
        )
    return True


def _normalize_scopes(scopes: Iterable[str]) -> Set[str]:
    normalized = {scope.strip() for scope in scopes if scope and scope.strip() in ALLOWED_API_SCOPES}
    return normalized


def _create_api_token(user_id: int, scopes: Set[str], label: Optional[str] = None) -> Dict[str, Any]:
    token_id = secrets.token_hex(16)
    token_secret = secrets.token_urlsafe(32)
    raw_token = f"{token_id}.{token_secret}"
    token_hash = _hash_token(raw_token)
    scope_str = API_KEY_SCOPE_SEPARATOR.join(sorted(scopes))
    now = datetime.now(timezone.utc).isoformat()
    with _db_conn() as conn:
        conn.execute(
            '''
            INSERT INTO whop_accounts (license_key, user_id, created_at, updated_at)
            VALUES (?, ?, ?, ?)
            ON CONFLICT(license_key) DO UPDATE SET
                user_id = excluded.user_id,
                updated_at = excluded.updated_at
            ''',
            (license_key, user_id, now, now),
        )
        conn.execute(
            '''
            INSERT INTO api_tokens (token_id, token_hash, user_id, scopes, label, created_at, revoked)
            VALUES (?, ?, ?, ?, ?, ?, 0)
            ''',
            (token_id, token_hash, user_id, scope_str, label, now),
        )
    return {
        "token": raw_token,
        "token_id": token_id,
        "scopes": sorted(scopes),
        "label": label,
        "created_at": now,
    }


def _list_api_tokens(user_id: int) -> List[Dict[str, Any]]:
    with _db_conn() as conn:
        rows = conn.execute(
            '''
            SELECT token_id, scopes, label, created_at, last_used_at, revoked
            FROM api_tokens
            WHERE user_id = ?
            ORDER BY created_at DESC
            ''',
            (user_id,),
        ).fetchall()
    tokens: List[Dict[str, Any]] = []
    for row in rows:
        tokens.append(
            {
                "token_id": row["token_id"],
                "scopes": [scope for scope in (row["scopes"] or "").split(API_KEY_SCOPE_SEPARATOR) if scope],
                "label": row["label"],
                "created_at": row["created_at"],
                "last_used_at": row["last_used_at"],
                "revoked": bool(row["revoked"]),
            }
        )
    return tokens


def _revoke_api_token(user_id: int, token_id: str) -> bool:
    with _db_conn() as conn:
        result = conn.execute(
            "UPDATE api_tokens SET revoked = 1 WHERE user_id = ? AND token_id = ?",
            (user_id, token_id),
        )
    return result.rowcount > 0


def _ensure_scopes(user_scopes: Set[str], required_scopes: Optional[Set[str]]) -> None:
    if not required_scopes:
        return
    if not required_scopes.issubset(user_scopes):
        raise HTTPException(status_code=403, detail="insufficient scope")


def _ensure_roles(user_roles: List[str], required_roles: Optional[Set[str]]) -> None:
    if not required_roles:
        return
    if not required_roles.intersection(set(user_roles)):
        raise HTTPException(status_code=403, detail="insufficient role")


def _get_user_from_access_token(
    token: str,
    *,
    required_scopes: Optional[Set[str]] = None,
    required_roles: Optional[Set[str]] = None,
) -> Dict[str, Any]:
    payload = _decode_access_token(token)
    user = _load_user_record(int(payload["sub"]))
    _ensure_scopes(set(payload.get("scopes", [])), required_scopes)
    _ensure_roles(payload.get("roles", []), required_roles)
    return user


def _get_user_from_api_key(token: str, *, required_scopes: Optional[Set[str]] = None) -> Dict[str, Any]:
    token_hash = _hash_token(token)
    with _db_conn() as conn:
        row = conn.execute(
            '''
            SELECT token_id, token_hash, user_id, scopes, revoked
            FROM api_tokens
            WHERE token_hash = ?
            ''',
            (token_hash,),
        ).fetchone()
        if row is None or row["revoked"]:
            raise HTTPException(status_code=401, detail="api token revoked")
        conn.execute(
            "UPDATE api_tokens SET last_used_at = ? WHERE token_id = ?",
            (datetime.now(timezone.utc).isoformat(), row["token_id"]),
        )
    scopes = set((row["scopes"] or "").split(API_KEY_SCOPE_SEPARATOR)) if row["scopes"] else set()
    user = _load_user_record(int(row["user_id"]))
    _ensure_scopes(scopes, required_scopes)
    return user


def _require_user(
    authorization: Optional[str],
    session_token: Optional[str] = None,
    *,
    required_scopes: Optional[Set[str]] = None,
    required_roles: Optional[Set[str]] = None,
) -> Dict[str, Any]:
    scheme, token = _parse_authorization_header(authorization)
    if not token and session_token:
        token = session_token
        scheme = "bearer"
    if not token:
        raise HTTPException(status_code=401, detail="authorization required")
    if scheme == "bearer":
        return _get_user_from_access_token(
            token,
            required_scopes=required_scopes,
            required_roles=required_roles,
        )
    if scheme == API_TOKEN_PREFIX.lower():
        return _get_user_from_api_key(token, required_scopes=required_scopes)
    raise HTTPException(status_code=401, detail="unsupported authorization scheme")


def _verify_whop_license(license_key: str) -> Dict[str, Any]:
    if not WHOP_API_KEY:
        raise HTTPException(status_code=503, detail="Whop integration is not configured")
    url = f"{WHOP_API_BASE}/api/v2/licenses/{license_key}"
    headers = {
        "Authorization": f"Bearer {WHOP_API_KEY}",
        "Accept": "application/json",
    }
    session = _http_session()
    try:
        resp = session.get(url, headers=headers, timeout=10)
    except requests.RequestException as exc:
        logger.error("Whop license verification failed: %s", exc)
        raise HTTPException(status_code=502, detail="Failed to reach Whop API") from exc
    if resp.status_code == 404:
        raise HTTPException(status_code=401, detail="Invalid Whop license")
    if resp.status_code >= 400:
        logger.error("Whop API responded with %s: %s", resp.status_code, resp.text)
        raise HTTPException(status_code=502, detail="Whop API rejected the request")
    try:
        data = resp.json()
    except ValueError as exc:
        raise HTTPException(status_code=502, detail="Malformed response from Whop API") from exc
    status = str(data.get("status") or data.get("state") or "").lower()
    if status not in {"active", "trialing", "paid"}:
        raise HTTPException(status_code=403, detail="Whop license is not active")
    email = (
        data.get("email")
        or data.get("user", {}).get("email")
        or data.get("customer", {}).get("email")
    )
    return {"license_key": license_key, "email": email, "raw": data}


def _hash_password_sha2048(password: str, salt: Optional[str] = None) -> Tuple[str, str]:
    '''Derive a 2048-bit PBKDF2-SHA512 digest and return (hash_hex, salt_hex).'''
    if salt is None:
        salt = secrets.token_hex(32)
    salt_bytes = bytes.fromhex(salt)
    derived = hashlib.pbkdf2_hmac(
        "sha512",
        password.encode("utf-8"),
        salt_bytes,
        200_000,
        dklen=256,
    )
    return derived.hex(), salt


def _fetch_user_credentials(user_id: int, account_type: str) -> Optional[sqlite3.Row]:
    with _db_conn() as conn:
        return conn.execute(
            '''
            SELECT api_key, api_secret, base_url
            FROM alpaca_credentials
            WHERE user_id = ? AND account_type = ?
            ''',
            (user_id, account_type),
        ).fetchone()


def _save_user_credentials(
    user_id: int,
    account_type: str,
    api_key: str,
    api_secret: str,
    base_url: Optional[str],
) -> None:
    stored_key = _encrypt_secret(api_key)
    stored_secret = _encrypt_secret(api_secret)
    with _db_conn() as conn:
        conn.execute(
            '''
            INSERT INTO alpaca_credentials (user_id, account_type, api_key, api_secret, base_url, updated_at)
            VALUES (?, ?, ?, ?, ?, ?)
            ON CONFLICT(user_id, account_type) DO UPDATE SET
                api_key = excluded.api_key,
                api_secret = excluded.api_secret,
                base_url = excluded.base_url,
                updated_at = excluded.updated_at
            ''',
            (
                user_id,
                account_type,
                stored_key,
                stored_secret,
                base_url,
                datetime.now(timezone.utc).isoformat(),
            ),
        )


def _save_user_credentials(
    user_id: int,
    account_type: str,
    api_key: str,
    api_secret: str,
    base_url: Optional[str],
) -> None:
    stored_key = _encrypt_secret(api_key)
    stored_secret = _encrypt_secret(api_secret)
    with _db_conn() as conn:
        conn.execute(
            '''
            INSERT INTO alpaca_credentials (user_id, account_type, api_key, api_secret, base_url, updated_at)
            VALUES (?, ?, ?, ?, ?, ?)
            ON CONFLICT(user_id, account_type) DO UPDATE SET
                api_key = excluded.api_key,
                api_secret = excluded.api_secret,
                base_url = excluded.base_url,
                updated_at = excluded.updated_at
            ''',
            (
                user_id,
                account_type,
                stored_key,
                stored_secret,
                base_url,
                datetime.now(timezone.utc).isoformat(),
            ),
        )


def _resolve_alpaca_credentials(account: str, user_id: Optional[int]) -> Dict[str, Optional[str]]:
    account_type = (account or "paper").strip().lower()
    if user_id is not None:
        row = _fetch_user_credentials(user_id, account_type)
        if row is not None:
            base_url = row["base_url"] or (
                ALPACA_BASE_URL_FUND if account_type == "funded" else ALPACA_BASE_URL_PAPER
            )
            try:
                key = _decrypt_secret(row["api_key"])
                secret = _decrypt_secret(row["api_secret"])
            except CredentialEncryptionError as exc:
                logger.error("Failed to decrypt stored credentials for user %s", user_id)
                raise HTTPException(status_code=500, detail=str(exc)) from exc
            return {
                "key": key,
                "secret": secret,
                "base_url": base_url,
            }
    if account_type == "funded":
        return {
            "key": ALPACA_KEY_FUND,
            "secret": ALPACA_SECRET_FUND,
            "base_url": ALPACA_BASE_URL_FUND,
        }
    return {
        "key": ALPACA_KEY_PAPER,
        "secret": ALPACA_SECRET_PAPER,
        "base_url": ALPACA_BASE_URL_PAPER,
    }

def _nocache() -> Dict[str,str]:
    return {"Cache-Control":"no-store, no-cache, must-revalidate, max-age=0", "Pragma":"no-cache", "Expires":"0"}

def _json(obj: Any, code: int = 200) -> JSONResponse:
    return JSONResponse(obj, status_code=code, headers=_nocache())

def _latest_run_dir() -> Optional[str]:
    d = latest_run_path()
    if d: return d
    if RUNS_ROOT.exists():
        runs = [p for p in RUNS_ROOT.iterdir() if p.is_dir()]
        if runs:
            runs.sort(key=lambda p: p.stat().st_mtime, reverse=True)
            return runs[0].as_posix()
    return None

def key(sym: str, tf: str) -> str:
    return f"{sym.upper()}|{tf}"

# ---------- system / gpu ----------
def _gpu_info() -> Dict[str, Any]:
    info = {"framework":"none","cuda_available":False,"devices":[]}
    try:
        import torch
        info["framework"]="torch"
        info["cuda_available"]=torch.cuda.is_available()
        if info["cuda_available"]:
            info["devices"]=[torch.cuda.get_device_name(i) for i in range(torch.cuda.device_count())]
    except Exception:
        pass
    return info

def run_preflight():
    miss=[]; vers={}
    for name in ["pandas","yfinance","fastapi","psutil","matplotlib","sklearn"]:
        try:
            m=importlib.import_module(name); vers[name]=getattr(m,"__version__","unknown")
        except Exception:
            miss.append(name)
    total, used, free = shutil.disk_usage(os.getcwd())
    ram_avail_gb=None
    if psutil is not None:
        try:
            ram_avail_gb=round(psutil.virtual_memory().available/1024**3,2)
        except Exception:
            ram_avail_gb=None
    if ram_avail_gb is None:
        try:
            pages = os.sysconf("SC_AVPHYS_PAGES")
            page_size = os.sysconf("SC_PAGE_SIZE")
            ram_avail_gb = round(pages * page_size / 1024**3, 2)
        except (AttributeError, ValueError, OSError):
            ram_avail_gb = None
    return {"packages":{"ok":not miss,"missing":miss,"versions":vers},
            "hardware":{"disk_free_gb":round(free/1024**3,2),"ram_avail_gb":ram_avail_gb},
            "gpu":_gpu_info(),
            "time_utc":datetime.now(timezone.utc).strftime("%Y-%m-%d %H:%M:%S")}

@asynccontextmanager
async def lifespan(app: FastAPI):
    print(json.dumps(run_preflight(), indent=2), flush=True)
    yield

app = FastAPI(title="Neo Cortex AI Trainer", version="4.4", lifespan=lifespan)
if FORCE_HTTPS_REDIRECT:
    app.add_middleware(HTTPSRedirectMiddleware)


if ENABLE_SECURITY_HEADERS or ENABLE_HSTS or DISABLE_SERVER_HEADER:

    @app.middleware("http")
    async def _apply_security_headers(request: Request, call_next):
        response = await call_next(request)

        if ENABLE_SECURITY_HEADERS:
            for header_name, header_value in DEFAULT_SECURITY_HEADERS.items():
                response.headers.setdefault(header_name, header_value)

        if ENABLE_HSTS and HSTS_HEADER_VALUE and request.url.scheme == "https":
            response.headers.setdefault("Strict-Transport-Security", HSTS_HEADER_VALUE)

        if DISABLE_SERVER_HEADER and "server" in response.headers:
            del response.headers["server"]

        return response


@app.middleware("http")
async def _enforce_token_expiry(request: Request, call_next):
    authorization = request.headers.get("authorization")
    token_payload: Optional[Dict[str, Any]] = None
    scheme = None
    token = None
    if authorization:
        scheme, token = _parse_authorization_header(authorization)
        if scheme == "bearer" and token:
            try:
                token_payload = _decode_access_token(token)
            except HTTPException as exc:
                return _json({"ok": False, "detail": exc.detail}, exc.status_code)
            request.state.access_token_payload = token_payload
    response = await call_next(request)
    if token_payload and scheme == "bearer":
        expires_at = token_payload.get("exp")
        if isinstance(expires_at, int):
            remaining = expires_at - int(time.time())
            response.headers.setdefault("X-Access-Token-Expires-In", str(max(0, remaining)))
            if remaining <= TOKEN_REFRESH_LEEWAY_SECONDS:
                response.headers.setdefault("X-Access-Token-Refresh", "required")
    return response

app.mount("/public", StaticFiles(directory=str(PUBLIC_DIR), html=True), name="public")
app.mount("/ui/liquidity", StaticFiles(directory=str(LIQUIDITY_DIR), html=True), name="liquidity-ui")
app.mount("/ui/enduserapp", StaticFiles(directory=str(ENDUSERAPP_DIR), html=True), name="enduserapp-ui")


# ---------- normalizers ----------
def standardize_ohlcv(raw: pd.DataFrame, ticker: Optional[str]=None) -> pd.DataFrame:
    if raw is None or raw.empty: raise ValueError("No data")
    df = raw.copy()
    if isinstance(df.columns, pd.MultiIndex):
        try:
            if ticker: df = df.xs(ticker, axis=1, level=-1, drop_level=True)
            else: df = df.droplevel(-1, axis=1)
        except Exception:
            df = df.droplevel(-1, axis=1)
    m = {c.lower().replace("_",""): c for c in df.columns}
    def pick(*cands):
        for c in cands:
            if c in m: return m[c]
        return None
    cols = {"Open":pick("open"), "High":pick("high"), "Low":pick("low"),
            "Close":pick("close","adjclose","adjustedclose"), "Volume":pick("volume")}
    if any(v is None for v in cols.values()): raise KeyError("Missing OHLCV columns")
    out = pd.DataFrame({k: pd.to_numeric(df[v], errors="coerce") for k,v in cols.items()})
    if not isinstance(out.index, pd.DatetimeIndex):
        out.index = pd.to_datetime(out.index, utc=True, errors="coerce")
    else:
        try: out.index = out.index.tz_convert("UTC")
        except Exception: out.index = out.index.tz_localize("UTC", nonexistent="shift_forward", ambiguous="NaT")
    out = out.sort_index().dropna(how="any")
    if out.empty: raise ValueError("Empty after cleaning")
    return out

def _save_price_preview(df: pd.DataFrame, tkr: str, run_dir: Path):
    try:
        plt.figure(figsize=(8,3)); plt.plot(df.index, df["Close"].values, lw=1.1)
        plt.title(f"{tkr} - Close"); plt.grid(True, alpha=.25); plt.tight_layout()
        plt.savefig(run_dir/"yfinance_price.png", dpi=130); plt.close()
    except Exception:
        pass

# ---------- pydantic schemas ----------
class TrainReq(BaseModel):
    ticker: str
    period: Optional[str] = "6mo"
    start: Optional[str] = None
    end: Optional[str] = None
    interval: str = "1h"
    max_iter: int = 300
    mode: str = "HFT"         # HFT/LFT
    pine_mode: str = "OFF"    # OFF/SCALPER/ULTRA/SWING (fed to env for model tweaks)
    aggressiveness: str = "normal"
    sides: str = "BOTH"
    entry_thr: Optional[float] = None
    z_thr: Optional[float] = None
    vol_k: Optional[float] = None
    source: str = "both"      # yfinance/ingest/both
    merge_sources: bool = True
    use_fundamentals: bool = True

class TrainMultiReq(BaseModel):
    tickers: List[str]
    period: Optional[str] = "6mo"
    interval: str = "1h"
    max_iter: int = 250
    mode: str = "HFT"
    pine_mode: str = "OFF"
    aggressiveness: str = "normal"
    sides: str = "BOTH"
    source: str = "both"
    merge_sources: bool = True
    use_fundamentals: bool = True

class IdleReq(BaseModel):
    name: str
    tickers: List[str]
    every_sec: int = 3600
    period: Optional[str] = "6mo"
    interval: str = "1h"
    max_iter: int = 250
    mode: str = "HFT"
    pine_mode: str = "OFF"
    aggressiveness: str = "normal"
    sides: str = "BOTH"
    source: str = "both"
    merge_sources: bool = True
    use_fundamentals: bool = True

# ---------- exogenous store ----------
def upsert_bars(sym: str, tf: str, bars: pd.DataFrame) -> pd.DataFrame:
    k = key(sym, tf)
    cur = Buffers.get(k, pd.DataFrame())
    df = pd.concat([cur, bars]).sort_index().groupby(level=0).last() if len(cur) else bars
    Buffers[k] = df.tail(20000)
    IngestStats["candles"] += len(bars)
    return Buffers[k]

def upsert_exog(sym: str, rows: pd.DataFrame) -> pd.DataFrame:
    sU = sym.upper()
    cur = Exog.get(sU, pd.DataFrame())
    df = pd.concat([cur, rows]).sort_index().groupby(level=0).last() if len(cur) else rows
    Exog[sU] = df.tail(20000)
    IngestStats["features"] += len(rows)
    return Exog[sU]

def _get_exog(sym: str, idx: pd.DatetimeIndex, include_fa: bool) -> pd.DataFrame:
    sU = sym.upper()
    ex = Exog.get(sU, pd.DataFrame())
    ex = ex.reindex(idx)
    ex = ex.fillna(0.0) if ex is not None else pd.DataFrame(index=idx)
    if include_fa:
        for k in ("fa_pe","fa_pb","fa_eps","fa_div"):
            if k in ex.columns: ex[k] = pd.to_numeric(ex[k], errors="coerce").fillna(method="ffill").fillna(0.0)
    return ex.fillna(0.0)

# ---------- routes ----------
@app.get("/")
def root():
    return {"ok": True, "msg": "Neo Cortex AI API ready"}


@app.get("/ngrok/cloud-endpoint", response_class=HTMLResponse)
async def ngrok_cloud_endpoint(request: Request) -> HTMLResponse:
    '''Render a friendly landing page for ngrok Cloud Endpoints.'''
    proto = request.headers.get("x-forwarded-proto") or request.url.scheme or "https"
    host = request.headers.get("x-forwarded-host") or request.headers.get("host")
    if not host:
        if not DEFAULT_PUBLIC_BASE_URL:
            raise HTTPException(
                status_code=500,
                detail="DEFAULT_PUBLIC_BASE_URL must be set when the application is served without Host headers.",
            )
        base_url = DEFAULT_PUBLIC_BASE_URL
    else:
        base_url = f"{proto}://{host}".rstrip("/")
    webhook_url = f"{base_url}/alpaca/webhook"
    html = (
        NGROK_ENDPOINT_TEMPLATE.replace("{{WEBHOOK_URL}}", webhook_url)
        .replace("{{BASE_URL}}", base_url)
    )
    return HTMLResponse(content=html, status_code=200)

@app.get("/preflight")
def preflight():
    return run_preflight()

@app.get("/gpu-info")
def gpu_info():
    return _gpu_info()

# --- auth: user registration and login ---
class AuthReq(BaseModel):
    username: str
    password: str
    admin_key: Optional[str] = None
    require_admin: bool = False
    otp_code: Optional[str] = None


async def _auth_req_from_request(request: Request) -> AuthReq:
    '''Parse an AuthReq from JSON, form-encoded, or query parameters.'''

    content_type = (request.headers.get("content-type") or "").split(";")[0].strip().lower()
    data: Dict[str, Any] = {}

    if "multipart/form-data" in content_type:
        try:
            form = await request.form()
        except Exception as exc:  # pragma: no cover - defensive
            logger.warning("failed to parse multipart auth payload: %s", exc)
        else:
            data = {k: v for k, v in form.items() if v is not None}
    else:
        body_bytes = await request.body()
        parsed: Optional[Dict[str, Any]] = None
        if body_bytes:
            try:
                candidate = json.loads(body_bytes)
            except json.JSONDecodeError:
                candidate = None
            if isinstance(candidate, dict):
                parsed = candidate
            else:
                parsed_qs = parse_qs(body_bytes.decode("utf-8", errors="ignore"))
                if parsed_qs:
                    parsed = {k: v[-1] for k, v in parsed_qs.items() if v}
        if parsed:
            data = parsed

    if not data and request.query_params:
        data = dict(request.query_params)

    if not data:
        raise HTTPException(status_code=400, detail="username and password required")

    normalized: Dict[str, Any] = {}
    for key, value in data.items():
        if isinstance(value, (list, tuple)):
            value = value[-1]
        if value is None:
            continue
        normalized[key] = value if isinstance(value, str) else str(value)

    try:
        return AuthReq(**normalized)
    except ValidationError:
        raise HTTPException(status_code=400, detail="username and password required")


class CredentialReq(BaseModel):
    account_type: str = "paper"
    api_key: str
    api_secret: str
    base_url: Optional[str] = None


class WhopRegistrationReq(BaseModel):
    token: str
    username: str
    password: str
    api_key: str
    api_secret: str
    account_type: Literal["paper", "funded"] = "funded"
    base_url: Optional[str] = None


class WhopLoginReq(BaseModel):
    token: str


class AlpacaWebhookTest(BaseModel):
    symbol: str = "SPY"
    quantity: float = 1.0
    price: float = 0.0
    side: str = "buy"
    status: str = "filled"
    event: str = "trade_update"
    timestamp: Optional[str] = None
    raw: Optional[Dict[str, Any]] = None


class PaperTradeOrderRequest(BaseModel):
    instrument: Literal["option", "future"] = "option"
    symbol: str
    side: Literal["long", "short"] = "long"
    quantity: float = Field(default=1.0, gt=0)
    price: float = Field(default=1.0, ge=0)
    option_type: Optional[Literal["call", "put"]] = None
    expiry: Optional[str] = None
    strike: Optional[float] = Field(default=None, ge=0)
    future_month: Optional[str] = None
    future_year: Optional[int] = Field(default=None, ge=2000, le=2100)


class TokenRefreshRequest(BaseModel):
    refresh_token: Optional[str] = None


class APITokenCreateRequest(BaseModel):
    scopes: List[str] = Field(default_factory=list)
    label: Optional[str] = None


class APITokenRevokeRequest(BaseModel):
    token_id: str


class MFASetupResponse(BaseModel):
    secret: str
    provisioning_uri: str
    recovery_codes: List[str]


class MFAEnableRequest(BaseModel):
    secret: str
    otp_code: str
    recovery_codes: Optional[List[str]] = None


class MFADisableRequest(BaseModel):
    otp_code: Optional[str] = None
    recovery_code: Optional[str] = None


@app.get("/auth/whop/start")
async def whop_start(request: Request, next: Optional[str] = None, mode: Optional[str] = None):
    if (mode or "").strip().lower() == "status":
        return _json({"ok": True, "enabled": bool(WHOP_PORTAL_URL)})
    if not WHOP_PORTAL_URL:
        raise HTTPException(status_code=404, detail="Whop integration is not configured")
    callback_url = str(request.url_for("whop_callback"))
    params: Dict[str, str] = {}
    if next:
        next = next.strip()
        if next.startswith("/"):
            params["next"] = next
    if params:
        callback_url = f"{callback_url}?{urlencode(params)}"
    encoded_callback = quote(callback_url, safe="")
    destination = WHOP_PORTAL_URL
    if "{{callback}}" in destination:
        destination = destination.replace("{{callback}}", encoded_callback)
    if "{callback}" in destination:
        destination = destination.replace("{callback}", encoded_callback)
    if destination == WHOP_PORTAL_URL:
        sep = "&" if "?" in destination else "?"
        destination = f"{destination}{sep}callback={encoded_callback}"
    return RedirectResponse(destination)


@app.get("/auth/whop/callback")
async def whop_callback(
    request: Request,
    license_key: Optional[str] = None,
    state: Optional[str] = None,
    next: Optional[str] = None,
):
    license_key = (license_key or "").strip()
    if not license_key:
        raise HTTPException(status_code=400, detail="license_key is required")
    verification = _verify_whop_license(license_key)
    metadata = {
        "state": state,
        "verification": verification.get("raw"),
    }
    token = _create_whop_session(license_key, verification.get("email"), metadata)
    query: Dict[str, str] = {"whop_token": token}
    next_param = (next or "").strip()
    if next_param and next_param.startswith("/"):
        query["next"] = next_param
    redirect_url = str(request.url_for("login_page"))
    redirect_url = f"{redirect_url}?{urlencode(query)}"
    return RedirectResponse(redirect_url)


@app.get("/auth/whop/session")
async def whop_session(token: str):
    session = _get_whop_session(token.strip())
    if not session:
        return _json({"ok": False, "detail": "Invalid or expired Whop session"}, 404)
    account = _lookup_whop_account(session["license_key"])
    payload: Dict[str, Any] = {
        "ok": True,
        "license_key": session["license_key"],
        "email": session.get("email"),
        "created_at": session["created_at"],
        "registered": account is not None,
    }
    if account:
        payload["username"] = account["username"]
    return _json(payload)


@app.post("/register/whop")
async def register_whop(req: WhopRegistrationReq):
    token = (req.token or "").strip()
    session = _get_whop_session(token)
    if not session:
        return _json({"ok": False, "detail": "Whop session expired or invalid"}, 400)
    license_key = session["license_key"]
    existing = _lookup_whop_account(license_key)
    if existing is not None:
        return _json(
            {
                "ok": False,
                "detail": "This Whop license is already linked to an account. Sign in through Whop.",
            },
            409,
        )
    uname = req.username.strip().lower()
    if not uname or not req.password:
        return _json({"ok": False, "detail": "username and password required"}, 400)
    api_key = req.api_key.strip()
    api_secret = req.api_secret.strip()
    if not api_key or not api_secret:
        return _json({"ok": False, "detail": "api_key and api_secret are required"}, 400)
    acct_type = (req.account_type or "funded").strip().lower()
    if acct_type not in {"paper", "funded"}:
        return _json({"ok": False, "detail": "account_type must be 'paper' or 'funded'"}, 400)
    base_url = (req.base_url or "").strip()
    if not base_url:
        base_url = ALPACA_BASE_URL_FUND if acct_type == "funded" else ALPACA_BASE_URL_PAPER
    pw_hash, salt = _hash_password_sha2048(req.password)
    try:
        with _db_conn() as conn:
            cursor = conn.execute(
                "INSERT INTO users (username, password_hash, salt, is_admin, role, created_at) VALUES (?, ?, ?, ?, ?, ?)",
                (
                    uname,
                    pw_hash,
                    salt,
                    0,
                    ROLE_LICENSE,
                    datetime.now(timezone.utc).isoformat(),
                ),
            )
            user_id = cursor.lastrowid
    except sqlite3.IntegrityError:
        return _json({"ok": False, "detail": "username already exists"}, 400)
    try:
        _save_user_credentials(user_id, acct_type, api_key, api_secret, base_url)
        _link_whop_account(license_key, user_id)
    except (CredentialEncryptionError, sqlite3.IntegrityError) as exc:
        logger.error("Failed to store credentials for new Whop user %s", user_id)
        with _db_conn() as conn:
            conn.execute("DELETE FROM users WHERE id = ?", (user_id,))
        return _json({"ok": False, "detail": str(exc)}, 500)
    _consume_whop_session(token)
    user = _load_user_record(user_id)
    tokens = _issue_token_pair(user)
    resp = _json(
        {
            "ok": True,
            "access_token": tokens["access_token"],
            "refresh_token": tokens["refresh_token"],
            "username": uname,
            "roles": user["roles"],
            "scopes": sorted(user["scopes"]),
            "account_type": acct_type,
            "base_url": base_url,
        }
    )
    _set_auth_cookies(resp, tokens)
    return resp


@app.post("/auth/whop/login")
async def whop_login(req: WhopLoginReq):
    token = (req.token or "").strip()
    session = _get_whop_session(token)
    if not session:
        return _json({"ok": False, "detail": "Whop session expired or invalid"}, 400)
    account = _lookup_whop_account(session["license_key"])
    if not account:
        return _json({"ok": False, "detail": "Whop membership is not linked to an account"}, 404)
    _consume_whop_session(token)
    session_token = _create_session_token(account["user_id"])
    resp = _json(
        {
            "ok": True,
            "token": session_token,
            "username": account["username"],
            "session_cookie": SESSION_COOKIE_NAME,
        }
    )
    resp.set_cookie(
        SESSION_COOKIE_NAME,
        session_token,
        httponly=True,
        secure=SESSION_COOKIE_SECURE,
        max_age=SESSION_COOKIE_MAX_AGE,
        samesite=SESSION_COOKIE_SAMESITE,
        path="/",
    )
    return resp


@app.post("/register")
async def register(request: Request):
<<<<<<< HEAD
    # Create a new user account backed by the SQLite credential store. Passwords are
    # hashed with a 2048-bit PBKDF2-SHA512 digest and salted prior to being persisted.
=======
    '''
    Create a new user account backed by the SQLite credential store. Passwords are
    hashed with a 2048-bit PBKDF2-SHA512 digest and salted prior to being persisted.
    '''
>>>>>>> b81165cf
    req = await _auth_req_from_request(request)
    uname = req.username.strip().lower()
    if not uname or not req.password:
        return _json({"ok": False, "detail": "username and password required"}, 400)
    if ADMIN_PRIVATE_KEY and (req.admin_key or "").strip() != ADMIN_PRIVATE_KEY:
        return _json({"ok": False, "detail": "invalid admin key"}, 403)
    pw_hash, salt = _hash_password_sha2048(req.password)
    try:
        with _db_conn() as conn:
            conn.execute(
                "INSERT INTO users (username, password_hash, salt, is_admin, role, created_at) VALUES (?, ?, ?, ?, ?, ?)",
                (
                    uname,
                    pw_hash,
                    salt,
                    1,
                    ROLE_ADMIN,
                    datetime.now(timezone.utc).isoformat(),
                ),
            )
    except sqlite3.IntegrityError:
        return _json({"ok": False, "detail": "username already exists"}, 400)
    return _json({"ok": True, "created": uname})

@app.post("/login")
async def login(request: Request):
<<<<<<< HEAD
    # Authenticate a user and return a bearer token tied to the SQLite credential store.
    # The token may be supplied via the ``Authorization: Bearer`` header for endpoints that
    # manage user-specific Alpaca credentials.
=======
    '''
    Authenticate a user and return a bearer token tied to the SQLite credential store.
    The token may be supplied via the ``Authorization: Bearer`` header for endpoints that
    manage user-specific Alpaca credentials.
    '''
>>>>>>> b81165cf
    req = await _auth_req_from_request(request)
    uname = req.username.strip().lower()
    if not uname or not req.password:
        return _json({"ok": False, "detail": "username and password required"}, 400)
    with _db_conn() as conn:
        row = conn.execute(
            "SELECT id, password_hash, salt, is_admin, role, mfa_enabled, totp_secret FROM users WHERE username = ?",
            (uname,),
        ).fetchone()
    if row is None:
        return _json({"ok": False, "detail": "invalid credentials"}, 401)
    expected_hash, _ = _hash_password_sha2048(req.password, row["salt"])
    if expected_hash != row["password_hash"]:
        return _json({"ok": False, "detail": "invalid credentials"}, 401)
    if req.require_admin and not row["is_admin"]:
        return _json({"ok": False, "detail": "admin access required"}, 403)
    user = _load_user_record(row["id"])
    roles = set(user["roles"])
    require_mfa = user["mfa_enabled"] or bool(roles.intersection(MFA_REQUIRED_ROLES))
    if require_mfa:
        if row["totp_secret"]:
            if pyotp is None:
                return _json({"ok": False, "detail": PYOTP_MISSING_MESSAGE}, 500)
            otp_ok = _verify_totp_code(row["totp_secret"], req.otp_code)
            recovery_ok = False
            if not otp_ok and req.otp_code:
                recovery_ok = _consume_recovery_code(user["id"], req.otp_code)
                if recovery_ok:
                    user = _load_user_record(user["id"])
            if not otp_ok and not recovery_ok:
                return _json({"ok": False, "detail": "otp verification failed"}, 401)
        else:
            return _json({"ok": False, "detail": "mfa enrollment required"}, 403)
    tokens = _issue_token_pair(user)
    resp = _json(
        {
            "ok": True,
            "access_token": tokens["access_token"],
            "refresh_token": tokens["refresh_token"],
            "username": uname,
            "roles": user["roles"],
            "scopes": sorted(user["scopes"]),
            "mfa_required": require_mfa,
        }
    )
    _set_auth_cookies(resp, tokens)
    return resp


@app.post("/logout")
async def logout(
    authorization: Optional[str] = Header(None),
    session_token: Optional[str] = Cookie(None, alias=SESSION_COOKIE_NAME),
    refresh_cookie: Optional[str] = Cookie(None, alias=REFRESH_COOKIE_NAME),
):
    scheme, header_token = _parse_authorization_header(authorization)
    access_token = header_token if scheme == "bearer" else session_token
    refresh_token = refresh_cookie
    _revoke_tokens(access_token, refresh_token)
    resp = _json({"ok": True})
    _clear_auth_cookies(resp)
    return resp


@app.post("/auth/refresh")
async def refresh_tokens(
    payload: TokenRefreshRequest,
    authorization: Optional[str] = Header(None),
    refresh_cookie: Optional[str] = Cookie(None, alias=REFRESH_COOKIE_NAME),
):
    refresh_token = payload.refresh_token or refresh_cookie
    if not refresh_token and authorization:
        scheme, token = _parse_authorization_header(authorization)
        if scheme == "bearer":
            refresh_token = token
    if not refresh_token:
        raise HTTPException(status_code=401, detail="refresh token required")
    session = _verify_refresh_token(refresh_token)
    _revoke_refresh_token(token_id=session["token_id"])
    user = _load_user_record(int(session["user_id"]))
    tokens = _issue_token_pair(user)
    resp = _json(
        {
            "ok": True,
            "access_token": tokens["access_token"],
            "refresh_token": tokens["refresh_token"],
            "roles": user["roles"],
            "scopes": sorted(user["scopes"]),
        }
    )
    _set_auth_cookies(resp, tokens)
    return resp


@app.get("/auth/api-keys")
async def list_api_keys(
    authorization: Optional[str] = Header(None),
    session_token: Optional[str] = Cookie(None, alias=SESSION_COOKIE_NAME),
):
    user = _require_user(authorization, session_token, required_scopes={"api-keys"})
    tokens = _list_api_tokens(user["id"])
    return _json({"ok": True, "api_keys": tokens, "scheme": API_TOKEN_PREFIX})


@app.post("/auth/api-keys")
async def create_api_key(
    req: APITokenCreateRequest,
    authorization: Optional[str] = Header(None),
    session_token: Optional[str] = Cookie(None, alias=SESSION_COOKIE_NAME),
):
    user = _require_user(authorization, session_token, required_scopes={"api-keys"})
    requested_scopes = _normalize_scopes(req.scopes)
    if not requested_scopes:
        raise HTTPException(status_code=400, detail="at least one valid scope is required")
    token_data = _create_api_token(user["id"], requested_scopes, label=req.label)
    return _json(
        {
            "ok": True,
            "token": token_data["token"],
            "token_id": token_data["token_id"],
            "scopes": token_data["scopes"],
            "label": token_data["label"],
            "created_at": token_data["created_at"],
            "scheme": API_TOKEN_PREFIX,
        },
        201,
    )


@app.delete("/auth/api-keys/{token_id}")
async def revoke_api_key(
    token_id: str,
    authorization: Optional[str] = Header(None),
    session_token: Optional[str] = Cookie(None, alias=SESSION_COOKIE_NAME),
):
    user = _require_user(authorization, session_token, required_scopes={"api-keys"})
    if not _revoke_api_token(user["id"], token_id):
        raise HTTPException(status_code=404, detail="api key not found")
    return _json({"ok": True, "token_id": token_id})


@app.get("/auth/mfa/status")
async def mfa_status(
    authorization: Optional[str] = Header(None),
    session_token: Optional[str] = Cookie(None, alias=SESSION_COOKIE_NAME),
):
    user = _require_user(authorization, session_token)
    return _json(
        {
            "ok": True,
            "mfa_enabled": user["mfa_enabled"],
            "delivery": user["mfa_delivery"],
            "recovery_codes_remaining": len(user.get("recovery_codes", [])),
        }
    )


@app.post("/auth/mfa/setup")
async def mfa_setup(
    authorization: Optional[str] = Header(None),
    session_token: Optional[str] = Cookie(None, alias=SESSION_COOKIE_NAME),
):
    user = _require_user(authorization, session_token)
    try:
        module = _ensure_pyotp()
    except ModuleNotFoundError as exc:
        raise HTTPException(status_code=500, detail=str(exc)) from exc
    secret = module.random_base32()
    recovery_codes = _generate_recovery_codes()
    response = MFASetupResponse(
        secret=secret,
        provisioning_uri=_totp_provisioning_uri(user["username"], secret),
        recovery_codes=recovery_codes,
    )
    return _json({"ok": True, **response.dict()})


@app.post("/auth/mfa/enable")
async def mfa_enable(
    req: MFAEnableRequest,
    authorization: Optional[str] = Header(None),
    session_token: Optional[str] = Cookie(None, alias=SESSION_COOKIE_NAME),
):
    user = _require_user(authorization, session_token)
    if not req.secret or not req.otp_code:
        raise HTTPException(status_code=400, detail="secret and otp_code are required")
    if pyotp is None:
        raise HTTPException(status_code=500, detail=PYOTP_MISSING_MESSAGE)
    if not _verify_totp_code(req.secret, req.otp_code):
        raise HTTPException(status_code=401, detail="otp verification failed")
    recovery_codes = req.recovery_codes or _generate_recovery_codes()
    _update_mfa_settings(user["id"], secret=req.secret, enabled=True, recovery_codes=recovery_codes)
    updated = _load_user_record(user["id"])
    return _json(
        {
            "ok": True,
            "mfa_enabled": True,
            "recovery_codes": updated.get("recovery_codes", []),
        }
    )


@app.post("/auth/mfa/disable")
async def mfa_disable(
    req: MFADisableRequest,
    authorization: Optional[str] = Header(None),
    session_token: Optional[str] = Cookie(None, alias=SESSION_COOKIE_NAME),
):
    user = _require_user(authorization, session_token)
    if not user.get("mfa_enabled"):
        return _json({"ok": True, "mfa_enabled": False})
    verified = False
    if req.recovery_code and _consume_recovery_code(user["id"], req.recovery_code):
        verified = True
    elif pyotp is None:
        raise HTTPException(status_code=500, detail=PYOTP_MISSING_MESSAGE)
    elif _verify_totp_code(user.get("totp_secret"), req.otp_code):
        verified = True
    if not verified:
        raise HTTPException(status_code=401, detail="otp or recovery code required")
    _update_mfa_settings(user["id"], secret=None, enabled=False, recovery_codes=None)
    return _json({"ok": True, "mfa_enabled": False})


@app.get("/alpaca/credentials")
async def list_alpaca_credentials(
    authorization: Optional[str] = Header(None),
    session_token: Optional[str] = Cookie(None, alias=SESSION_COOKIE_NAME),
):
<<<<<<< HEAD
    # Return the Alpaca credential entries associated with the authenticated user.
=======
    '''Return the Alpaca credential entries associated with the authenticated user.'''
>>>>>>> b81165cf
    user = _require_user(authorization, session_token, required_scopes={"credentials"})
    query = (
        "SELECT account_type, api_key, base_url, updated_at\n"
        "FROM alpaca_credentials\n"
        "WHERE user_id = ?\n"
        "ORDER BY account_type"
    )
    with _db_conn() as conn:
<<<<<<< HEAD
        rows = conn.execute(query, (user["id"],)).fetchall()
=======
        rows = conn.execute(
            '''
            SELECT account_type, api_key, base_url, updated_at
            FROM alpaca_credentials
            WHERE user_id = ?
            ORDER BY account_type
            ''',
            (user["id"],),
        ).fetchall()
>>>>>>> b81165cf
    credentials = []
    for row in rows:
        try:
            api_key = _decrypt_secret(row["api_key"])
        except CredentialEncryptionError as exc:
            logger.error("Failed to decrypt stored credentials for user %s", user["id"])
            return _json({"ok": False, "detail": str(exc)}, 500)
        credentials.append(
            {
                "account_type": row["account_type"],
                "api_key": api_key,
                "base_url": row["base_url"],
                "updated_at": row["updated_at"],
            }
        )
    return _json({"ok": True, "credentials": credentials})


@app.post("/alpaca/credentials")
async def set_alpaca_credentials(
    req: CredentialReq,
    authorization: Optional[str] = Header(None),
    session_token: Optional[str] = Cookie(None, alias=SESSION_COOKIE_NAME),
):
<<<<<<< HEAD
    # Create or update Alpaca API credentials for the authenticated user.
=======
    '''Create or update Alpaca API credentials for the authenticated user.'''
>>>>>>> b81165cf
    user = _require_user(authorization, session_token, required_scopes={"credentials"})
    acct_type = (req.account_type or "paper").strip().lower()
    if acct_type not in {"paper", "funded"}:
        return _json({"ok": False, "detail": "account_type must be 'paper' or 'funded'"}, 400)
    api_key = req.api_key.strip()
    api_secret = req.api_secret.strip()
    if not api_key or not api_secret:
        return _json({"ok": False, "detail": "api_key and api_secret are required"}, 400)
    base_url = (req.base_url or "").strip()
    if not base_url:
        base_url = ALPACA_BASE_URL_FUND if acct_type == "funded" else ALPACA_BASE_URL_PAPER
    try:
        _save_user_credentials(user["id"], acct_type, api_key, api_secret, base_url)
    except CredentialEncryptionError as exc:
        logger.error("Failed to persist credentials for user %s", user["id"])
        return _json({"ok": False, "detail": str(exc)}, 500)
    return _json({"ok": True, "account_type": acct_type, "base_url": base_url})

# --- account data: positions and P&L ---
@app.get("/positions")
async def get_positions(
    account: str = "paper",
    authorization: Optional[str] = Header(None),
    session_token: Optional[str] = Cookie(None, alias=SESSION_COOKIE_NAME),
):
<<<<<<< HEAD
    # Fetch the current positions for the specified Alpaca account.
=======
    '''Fetch the current positions for the specified Alpaca account.'''
>>>>>>> b81165cf

    acct_type = (account or "paper").lower()
    user = None
    if authorization or session_token:
        user = _require_user(authorization, session_token, required_scopes={"positions"})

    creds = _resolve_alpaca_credentials(acct_type, user["id"] if user else None)
    key = creds.get("key")
    secret = creds.get("secret")
    base_url = creds.get("base_url")
    if not key or not secret:
        return _json({"ok": False, "detail": "Alpaca credentials not configured"}, 500)

    url = f"{base_url}/v2/positions"
    headers = {
        "APCA-API-KEY-ID": key,
        "APCA-API-SECRET-KEY": secret,
    }
    session = _http_session()
    try:
        resp = session.get(url, headers=headers, timeout=15)
        positions = resp.json() if resp.content else []
    except Exception as exc:
        return _json({"ok": False, "detail": f"Failed to fetch positions: {exc}"}, 500)
    return _json({"ok": True, "positions": positions, "account_type": acct_type})


@app.post("/positions/{symbol}/close")
async def close_position(
    symbol: str,
    account: str = "paper",
    authorization: Optional[str] = Header(None),
    session_token: Optional[str] = Cookie(None, alias=SESSION_COOKIE_NAME),
):
<<<<<<< HEAD
    # Close a single Alpaca position for the authenticated user.
=======
    '''Close a single Alpaca position for the authenticated user.'''
>>>>>>> b81165cf

    if not symbol:
        return _json({"ok": False, "detail": "symbol is required"}, 400)

    user = _require_user(authorization, session_token, required_scopes={"trade"})

    creds = _resolve_alpaca_credentials(account, user["id"])
    key = creds.get("key")
    secret = creds.get("secret")
    base_url = creds.get("base_url")
    if not key or not secret:
        return _json({"ok": False, "detail": "Alpaca credentials not configured"}, 500)

    url = f"{base_url}/v2/positions/{symbol}"
    headers = {
        "APCA-API-KEY-ID": key,
        "APCA-API-SECRET-KEY": secret,
    }
    session = _http_session()
    try:
        resp = session.delete(url, headers=headers, timeout=15)
    except Exception as exc:
        return _json({"ok": False, "detail": f"Failed to close position: {exc}"}, 500)

    alpaca_payload: Optional[Any] = None
    try:
        if resp.content:
            alpaca_payload = resp.json()
    except ValueError:
        alpaca_payload = None

    if 200 <= resp.status_code < 300:
        detail = (
            (alpaca_payload or {}).get("message")
            if isinstance(alpaca_payload, dict)
            else None
        ) or f"Closed position for {symbol.upper()}"
        body: Dict[str, Any] = {"ok": True, "detail": detail}
        if alpaca_payload is not None:
            body["alpaca"] = alpaca_payload
        return _json(body, resp.status_code)

    error_detail: Optional[str] = None
    if isinstance(alpaca_payload, dict):
        error_detail = (
            alpaca_payload.get("message")
            or alpaca_payload.get("error")
            or alpaca_payload.get("detail")
        )
    if not error_detail:
        error_detail = resp.text.strip() or "Failed to close position"
    error_body: Dict[str, Any] = {"ok": False, "detail": error_detail}
    if alpaca_payload is not None:
        error_body["alpaca"] = alpaca_payload
    status_code = resp.status_code or 502
    return _json(error_body, status_code)

@app.get("/pnl")
async def get_pnl(
    account: str = "paper",
    authorization: Optional[str] = Header(None),
    session_token: Optional[str] = Cookie(None, alias=SESSION_COOKIE_NAME),
):
<<<<<<< HEAD
    # Compute unrealized profit and loss for the authenticated user's Alpaca account.
=======
    '''Compute unrealized P&L for the authenticated user\'s Alpaca account.'''
>>>>>>> b81165cf

    acct_type = (account or "paper").lower()
    user = None
    if authorization or session_token:
        user = _require_user(authorization, session_token, required_scopes={"positions"})

    creds = _resolve_alpaca_credentials(acct_type, user["id"] if user else None)
    key = creds.get("key")
    secret = creds.get("secret")
    base_url = creds.get("base_url")
    if not key or not secret:
        return _json({"ok": False, "detail": "Alpaca credentials not configured"}, 500)

    pos_url = f"{base_url}/v2/positions"
    headers = {
        "APCA-API-KEY-ID": key,
        "APCA-API-SECRET-KEY": secret,
    }
    session = _http_session()
    try:
        pos_resp = session.get(pos_url, headers=headers, timeout=15)
        pos_list = pos_resp.json() or []
    except Exception as exc:
        return _json({"ok": False, "detail": f"Failed to compute P&L: {exc}"}, 500)

    if not pos_list:
        return _json({"ok": True, "total_pnl": 0.0, "positions": []})

    results = []
    total_pnl = 0.0
    for position in pos_list:
        qty = float(position.get("qty") or position.get("quantity") or 0)
        cost_basis = float(position.get("cost_basis") or 0)
        market_value = float(position.get("market_value") or 0)
        if position.get("unrealized_pl") is not None:
            pnl = float(position.get("unrealized_pl"))
        else:
            pnl = market_value - cost_basis
        total_pnl += pnl
        results.append(
            {
                "symbol": position.get("symbol"),
                "quantity": qty,
                "avg_entry_price": float(position.get("avg_entry_price") or 0),
                "market_value": market_value,
                "cost_basis": cost_basis,
                "unrealized_pl": pnl,
            }
        )

    return _json({"ok": True, "total_pnl": total_pnl, "positions": results})


@app.get("/strategy/liquidity-sweeps")
def strategy_liquidity_sweeps(ticker: str, session_date: Optional[str] = None, interval: str = "1m"):
    ticker = (ticker or "").strip()
    if not ticker:
        return _json({"ok": False, "detail": "ticker query parameter is required"}, 400)
    try:
        analysis = analyze_liquidity_session(
            ticker,
            session_date=session_date,
            interval=interval,
            asset_dir=LIQUIDITY_ASSETS,
        )
    except StrategyError as exc:
        return _json({"ok": False, "detail": str(exc)}, 400)
    except Exception as exc:
        return _json({"ok": False, "detail": f"{type(exc).__name__}: {exc}"}, 500)

    heatmap_info = analysis.get("heatmap")
    if heatmap_info:
        filename = heatmap_info.get("relative_url")
        if filename:
            heatmap_info["public_url"] = f"/public/liquidity/assets/{filename}"
    analysis["ok"] = True
    return _json(analysis)

# -----------------------------------------------------------------------------
# Alpaca webhook handler
#
# Alpaca can be configured to send trade updates and other events to a webhook
# endpoint. This handler accepts those webhook callbacks and logs the payload.
# To test paper trading events, point your Alpaca paper account's webhook URL at
# `https://<your-ngrok-url>/alpaca/webhook`. For example, when using the
# run_with_ngrok.py script included in this repository, ngrok will provide a
# public URL that tunnels traffic to your local server running on port 8000.
# Copy that URL into your Alpaca console under "Paper Trading" → "API Config"
# → "Webhook URL".
#
# NOTE: This handler does not perform any trading actions. It simply returns
# ``{"ok": true}`` and logs the received JSON. You can extend it to update
# your own database or notify your front-end. In this hosted context, any
# external HTTP requests (e.g. to Alpaca) are not executed; the code is
# illustrative only.
@app.post("/alpaca/webhook")
async def alpaca_webhook(req: Request):
<<<<<<< HEAD
    # Receive webhook callbacks from Alpaca. This endpoint accepts any JSON
    # payload and logs it. It returns ``{"ok": True}`` on success. If you set
    # ``ALPACA_WEBHOOK_SECRET`` in your environment, the request's header
    # ``X-Webhook-Signature`` will be verified against this secret using HMAC
    # SHA-256. Mismatched signatures return a 400.
=======
    '''
    Receive webhook callbacks from Alpaca. This endpoint accepts any JSON
    payload and logs it. It returns ``{"ok": True}`` on success. If you set
    ``ALPACA_WEBHOOK_SECRET`` in your environment, the request\'s header
    ``X‑Webhook‑Signature`` will be verified against this secret using HMAC
    SHA‑256. Mismatched signatures return a 400.
    '''
>>>>>>> b81165cf
    body_bytes = await req.body()
    try:
        payload = await req.json()
    except Exception:
        payload = None
    # optional signature verification
    secret = os.getenv("ALPACA_WEBHOOK_SECRET")
    if secret:
        sig_header = req.headers.get("X-Webhook-Signature")
        if not sig_header:
            return _json({"ok": False, "detail": "missing signature"}, 400)

        import hmac, hashlib, base64

    sig_header = req.headers.get("X-Webhook-Signature")
    if secret:
        import hmac, hashlib, base64

        if not sig_header:
            return _json({"ok": False, "detail": "missing signature"}, 400)

        if not sig_header:
            return _json({"ok": False, "detail": "missing signature"}, 400)

        import hmac, hashlib, base64
      
        digest = hmac.new(secret.encode(), body_bytes, hashlib.sha256).digest()
        expected = base64.b64encode(digest).decode()
        if not hmac.compare_digest(expected, sig_header):
            return _json({"ok": False, "detail": "invalid signature"}, 400)

    # In a production system you might persist the payload to a database or
    # notify other services. Here we simply print it to stdout.
    logger.info("[Alpaca webhook] %s", json.dumps(payload, indent=2))
    return _json({"ok": True})


@app.post("/alpaca/webhook/test")
def alpaca_webhook_test(req: AlpacaWebhookTest):
    payload = req.raw.copy() if isinstance(req.raw, dict) else {
        "event": req.event,
        "order": {
            "symbol": req.symbol,
            "qty": req.quantity,
            "filled_avg_price": req.price,
            "side": req.side,
            "status": req.status,
        },
    }
    payload.setdefault("event", req.event)
    payload.setdefault("timestamp", req.timestamp or datetime.now(timezone.utc).isoformat())

    body_bytes = json.dumps(payload, separators=(",", ":"), sort_keys=True).encode()
    signature = None
    secret = os.getenv("ALPACA_WEBHOOK_SECRET")
    if secret:
        import hmac, hashlib, base64

        digest = hmac.new(secret.encode(), body_bytes, hashlib.sha256).digest()
        signature = base64.b64encode(digest).decode()

    stamp = datetime.now(timezone.utc).strftime("%Y%m%d-%H%M%S")
    symbol_component = _sanitize_filename_component(req.symbol or "")
    fname = f"test-{symbol_component}-{stamp}.json"
    path = (ALPACA_TEST_DIR / fname).resolve()
    if not _is_subpath(ALPACA_TEST_DIR, path):
        raise HTTPException(status_code=400, detail="invalid symbol for artifact path")
    path.parent.mkdir(parents=True, exist_ok=True)
    path.write_text(json.dumps(payload, indent=2), encoding="utf-8")

    return _json(
        {
            "ok": True,
            "payload": payload,
            "suggested_signature": signature,
            "artifact": f"/public/{path.relative_to(PUBLIC_DIR)}",
            "default_webhook_url": f"{DEFAULT_PUBLIC_BASE_URL}/alpaca/webhook" if DEFAULT_PUBLIC_BASE_URL else None,
        }
    )


@app.get("/alpaca/webhook/tests")
def alpaca_webhook_tests():
<<<<<<< HEAD
    # Return recently generated Alpaca webhook test artifacts.
=======
    '''Return recently generated Alpaca webhook test artifacts.'''
>>>>>>> b81165cf
    tests = []
    for file_path in sorted(ALPACA_TEST_DIR.glob("*.json"), key=lambda p: p.stat().st_mtime, reverse=True):
        try:
            payload = json.loads(file_path.read_text(encoding="utf-8"))
        except Exception:
            payload = {}
        symbol = (
            (payload.get("order") or {}).get("symbol")
            or payload.get("symbol")
            or payload.get("ticker")
            or ""
        )
        stat = file_path.stat()
        tests.append(
            {
                "name": file_path.name,
                "symbol": symbol,
                "created": datetime.fromtimestamp(stat.st_mtime, tz=timezone.utc).isoformat(),
                "size": stat.st_size,
                "url": f"/public/{file_path.relative_to(PUBLIC_DIR)}",
            }
        )
    return _json({"ok": True, "tests": tests})


@app.get("/papertrade/status")
async def papertrade_status():
    async with PAPERTRADE_STATE_LOCK:
        _load_papertrade_state()
        dashboard = _papertrade_dashboard()
    return _json({"ok": True, "dashboard": dashboard})


@app.post("/papertrade/orders")
async def papertrade_orders(req: PaperTradeOrderRequest):
    symbol = (req.symbol or "").strip().upper()
    if not symbol:
        return _json({"ok": False, "detail": "symbol is required"}, 400)

    instrument = req.instrument
    side = req.side
    quantity = float(req.quantity)
    price = float(req.price)
    if price <= 0:
        price = 1.0

    order_payload: Dict[str, Any] = {
        "symbol": symbol,
        "instrument": instrument,
        "side": side,
        "quantity": round(quantity, 4),
        "price": round(price, 4),
    }

    if instrument == "option":
        option_type = (req.option_type or "call").lower()
        expiry = (req.expiry or "").strip()
        strike = float(req.strike) if req.strike is not None else None
        order_payload.update(
            {
                "option_type": option_type,
                "expiry": expiry or None,
                "strike": round(strike, 4) if strike is not None else None,
            }
        )
    else:
        month = (req.future_month or "").strip().upper()
        year = int(req.future_year) if req.future_year is not None else None
        order_payload.update(
            {
                "future_month": month or None,
                "future_year": year,
            }
        )

    ai_decision = _run_ai_trainer(order_payload)
    status = "executed" if ai_decision.get("action") == "execute" else "review"

    order_record = {
        "id": secrets.token_hex(6),
        **order_payload,
        "status": status,
        "ai": ai_decision,
        "timestamp": datetime.now(timezone.utc).isoformat(),
        "entry_price": round(price, 4),
        "noise_seed": secrets.token_hex(6),
    }

    async with PAPERTRADE_STATE_LOCK:
        _load_papertrade_state()
        orders = PaperTradeState.setdefault("orders", [])
        orders.append(order_record)
        # keep history manageable
        if len(orders) > 500:
            del orders[:-500]
        _save_papertrade_state()
        dashboard = _papertrade_dashboard()

    response_order = dict(order_record)
    response_order.pop("noise_seed", None)

    return _json({"ok": True, "order": response_order, "dashboard": dashboard})

# --- ingestion: TradingView (signals + bars optional) ---
@app.post("/webhook/tradingview")
async def webhook_tv(req: Request):
    try:
        j = await req.json()
    except Exception:
        return _json({"ok": False, "detail": "invalid json"}, 400)

    tkr = (j.get("ticker") or "").upper()
    tf  = j.get("interval") or "1h"
    ts  = pd.to_datetime(j.get("time"), utc=True, errors="coerce")

    if all(k in j for k in ("open","high","low","close","volume")) and ts is not pd.NaT:
        bar = pd.DataFrame([{
            "Open": float(j["open"]), "High": float(j["high"]), "Low": float(j["low"]),
            "Close": float(j["close"]), "Volume": float(j["volume"])
        }], index=[ts])
        upsert_bars(tkr, tf, bar)

    feats = j.get("features") or {}
    sig = (j.get("signal") or "").lower()
    if sig in ("long","short","flat"):
        feats.setdefault("tv_long",  1.0 if sig=="long"  else 0.0)
        feats.setdefault("tv_short", 1.0 if sig=="short" else 0.0)
        feats.setdefault("tv_flat",  1.0 if sig=="flat"  else 0.0)
    if feats and ts is not pd.NaT:
        ex = pd.DataFrame([feats], index=[ts])
        upsert_exog(tkr, ex)

    IngestStats["tradingview"] += 1
    return _json({"ok": True})

# --- webhook: Alpaca broker (disabled) ---
@app.post("/webhook/alpaca")
async def webhook_alpaca(req: Request):
<<<<<<< HEAD
    # Placeholder for a future Alpaca trade execution webhook.

    # Executing high-stakes financial transactions (such as buying or selling securities)
    # is disabled in this environment. Any POSTed payload will be ignored and an error
    # response returned. To integrate live trading functionality, you would need to
    # use the Alpaca Orders API with appropriate safeguards, and run the code outside
    # of this assistant.
=======
    '''
    Placeholder for a future Alpaca trade execution webhook.

    Executing high‑stakes financial transactions (such as buying or selling securities)
    is disabled in this environment. Any POSTed payload will be ignored and an error
    response returned. To integrate live trading functionality, you would need to
    use the Alpaca Orders API with appropriate safeguards, and run the code outside
    of this assistant.
    '''
>>>>>>> b81165cf
    return _json({"ok": False, "detail": "Trade execution via Alpaca is disabled in this environment"}, 403)

# --- ingestion: generic candles (Robinhood/Webull) ---
@app.post("/ingest/candles")
async def ingest_candles(req: Request):
    j = await req.json()
    tkr = (j.get("ticker") or "").upper()
    tf  = j.get("interval") or "1h"
    prov = (j.get("provider") or "").lower()
    rows = j.get("rows") or []
    if not tkr or not rows:
        return _json({"ok": False, "detail":"missing rows/ticker"},400)
    df = pd.DataFrame([{
        "Open": float(r["open"]), "High": float(r["high"]), "Low": float(r["low"]),
        "Close": float(r["close"]), "Volume": float(r["volume"]),
        "time": r.get("time")
    } for r in rows])
    df["time"] = pd.to_datetime(df["time"], utc=True, errors="coerce")
    df = df.dropna(subset=["time"]).set_index("time").sort_index()
    upsert_bars(tkr, tf, df)
    if "robinhood" in prov: IngestStats["robinhood"] += len(rows)
    if "webull" in prov:    IngestStats["webull"]    += len(rows)
    return _json({"ok": True, "n": len(df)})

# --- ingestion: arbitrary features/fundamentals ---
@app.post("/ingest/features")
async def ingest_features(req: Request):
    j = await req.json()
    tkr = (j.get("ticker") or "").upper()
    rows = j.get("rows") or []
    if not tkr or not rows:
        return _json({"ok": False, "detail":"missing"},400)
    df = pd.DataFrame(rows)
    if "time" not in df.columns:
        return _json({"ok": False, "detail":"rows missing 'time'"},400)
    df["time"] = pd.to_datetime(df["time"], utc=True, errors="coerce")
    df = df.dropna(subset=["time"]).set_index("time").sort_index()
    upsert_exog(tkr, df)
    return _json({"ok": True, "n": len(df)})

@app.post("/ingest/fundamentals")
async def ingest_fa(req: Request):
    j = await req.json()
    tkr = (j.get("ticker") or "").upper()
    ts = pd.to_datetime(j.get("time"), utc=True, errors="coerce")
    if not tkr or ts is pd.NaT:
        return _json({"ok": False, "detail":"missing"},400)
    d = {k: float(j[k]) for k in ("fa_pe","fa_pb","fa_eps","fa_div") if k in j}
    df = pd.DataFrame([d], index=[ts])
    upsert_exog(tkr, df)
    return _json({"ok": True})

# ---------- training ----------
@app.post("/train")
def train(req: TrainReq):
    import yfinance as yf

    os.environ["PINE_TICKER"]= req.ticker.upper()
    os.environ["PINE_TF"]    = (req.mode or "HFT").upper()
    os.environ["PINE_MODE"]  = (req.pine_mode or "OFF").upper()

    # yfinance (safe combos)
    yf_df = None
    try:
        per = req.period or "6mo"
        if req.interval in ("1m","2m") and per not in ("1d","5d","1mo"): per = "1mo"
        yfd = yf.download(req.ticker, period=per, interval=req.interval,
                          progress=False, group_by="column", threads=False, auto_adjust=True)
        if yfd is not None and not yfd.empty:
            yf_df = standardize_ohlcv(yfd, ticker=req.ticker)
    except Exception:
        yf_df = None

    # external
    ext_df = None
    k = key(req.ticker, req.interval)
    if k in Buffers and not Buffers[k].empty:
        ext_df = Buffers[k][["Open","High","Low","Close","Volume"]].copy()

    # merge / prefer
    if req.source == "yfinance": base = yf_df
    elif req.source == "ingest": base = ext_df
    else:
        if req.merge_sources and (yf_df is not None) and (ext_df is not None):
            base = pd.concat([yf_df, ext_df]).sort_index().groupby(level=0).last()
        else:
            base = ext_df if ext_df is not None else yf_df

    if base is None or base.empty:
        return _json({"ok": False, "detail":"No data from sources"}, 400)

    exog = _get_exog(req.ticker, base.index, include_fa=req.use_fundamentals)

    presets = {"chill":1.15,"normal":0.95,"spicy":0.75,"insane":0.55}
    entry_thr = req.entry_thr if req.entry_thr is not None else presets.get((req.aggressiveness or "normal"), 0.95)

    feat = build_features(
        base,
        hftMode=(req.mode.upper()=="HFT"),
        zThrIn=req.z_thr,
        volKIn=req.vol_k,
        entryThrIn=entry_thr,
        exog=exog
    )

    # ---- guard around torch._dynamo error so API doesn't 500 ----
    try:
        acc, n = train_and_save(feat, max_iter=int(req.max_iter))
    except ModuleNotFoundError as e:
        if "torch._dynamo" in str(e):
            return _json({
                "ok": False,
                "detail": "PyTorch install is inconsistent (missing torch._dynamo). "
                          "Install PyTorch 2.x GPU/CPU wheels or remove any third-party torch-compile shim."
            }, 500)
        raise
    except Exception as e:
        return _json({"ok": False, "detail": f"{type(e).__name__}: {e}"}, 500)

    d = _latest_run_dir()
    if d: _save_price_preview(base, req.ticker, Path(d))
    return _json({"ok": True, "train_acc": round(acc,3), "n": int(n), "run_dir": d})

@app.post("/train/multi")
def train_multi(req: TrainMultiReq):
    import concurrent.futures as cf
    results, errors = {}, {}
    def _one(tkr: str):
        sub = TrainReq(ticker=tkr, period=req.period, interval=req.interval, max_iter=req.max_iter,
                       mode=req.mode, pine_mode=req.pine_mode, aggressiveness=req.aggressiveness,
                       sides=req.sides, source=req.source, merge_sources=req.merge_sources,
                       use_fundamentals=req.use_fundamentals)
        try:
            resp = train(sub)
            return tkr, json.loads(resp.body.decode("utf-8"))
        except Exception as e:
            return tkr, {"ok": False, "detail": f"{type(e).__name__}: {e}"}
    with cf.ThreadPoolExecutor(max_workers=min(8, max(1, len(req.tickers)))) as exe:
        futs = [exe.submit(_one, t) for t in req.tickers]
        for f in cf.as_completed(futs):
            tkr, payload = f.result()
            (results if payload.get("ok") else errors)[tkr] = payload
    return _json({"ok": True, "results": results, "errors": errors})

# ---------- idle loop (async, AnyIO-safe) ----------
async def _idle_loop(name: str, spec: IdleReq):
    while True:
        try:
            train_multi(TrainMultiReq(
                tickers=spec.tickers, period=spec.period, interval=spec.interval, max_iter=spec.max_iter,
                mode=spec.mode, pine_mode=spec.pine_mode, aggressiveness=spec.aggressiveness, sides=spec.sides,
                source=spec.source, merge_sources=spec.merge_sources, use_fundamentals=spec.use_fundamentals
            ))
        except Exception as e:
            print(f"[idle:{name}] {type(e).__name__}: {e}", flush=True)
        await asyncio.sleep(max(30, int(spec.every_sec)))

@app.post("/idle/start")
async def idle_start(req: IdleReq):
    if req.name in IdleTasks and not IdleTasks[req.name].done():
        return _json({"ok": False, "detail":"task already running"}, 400)
    loop = asyncio.get_running_loop()
    IdleTasks[req.name] = loop.create_task(_idle_loop(req.name, req))
    return _json({"ok": True, "started": req.name})

@app.post("/idle/stop")
async def idle_stop(name: str):
    t = IdleTasks.get(name)
    if not t: raise HTTPException(404, "no such idle task")
    t.cancel()
    return _json({"ok": True, "stopped": name})

@app.get("/idle/status")
def idle_status():
    return _json({"ok": True, "running": {k: (not v.done()) for k,v in IdleTasks.items()}})

# ---------- metrics/artifacts ----------
@app.get("/metrics/latest")
def metrics_latest():
    d = _latest_run_dir()
    if not d: return _json({"ok": False, "reason":"no runs yet"})
    p = Path(d)/"metrics.json"
    if not p.exists(): return _json({"ok": False, "reason":"metrics.json not found", "run_dir": d})
    txt = p.read_text(encoding="utf-8", errors="ignore").replace("NaN","null").replace("Infinity","null").replace("-Infinity","null")
    try: obj = json.loads(txt)
    except Exception: obj = {}
    obj["ok"]=True; obj["run_dir"]=d; obj["ingest_stats"]=IngestStats; obj.setdefault("time_utc", datetime.now(timezone.utc).strftime("%Y-%m-%d %H:%M:%S"))
    return _json(obj)

@app.get("/artifacts/file/{name}")
def artifacts_file(name: str):
    d = _latest_run_dir()
    if not d: raise HTTPException(404, "No runs found")
    path = Path(d)/name
    if not path.exists(): raise HTTPException(404, f"{name} not found")
    mt = "image/png" if name.lower().endswith(".png") else "application/json"
    return FileResponse(path, media_type=mt, headers=_nocache())

# ---------- SSE ----------
async def _tail(path: Path, event_name: str):
    last = time.monotonic()
    with path.open("r", encoding="utf-8", errors="ignore") as f:
        f.seek(0, os.SEEK_END)
        while True:
            line = f.readline()
            if not line:
                now = time.monotonic()
                if now-last >= 5.0:
                    yield f"event: {event_name}\ndata: alive\n\n"; last = now
                await asyncio.sleep(0.25); continue
            yield f"data: {line.strip()}\n\n"

async def _wait_for(relname: str) -> Path:
    while True:
        d = _latest_run_dir()
        if d:
            p = Path(d)/relname
            if p.exists(): return p
        await asyncio.sleep(0.4)

@app.get("/stream/training")
async def stream_training():
    p = await _wait_for("train.log.jsonl")
    return StreamingResponse(_tail(p,"ping"), media_type="text/event-stream", headers=_nocache())

@app.get("/stream/nn")
async def stream_nn():
    p = await _wait_for("nn_state.jsonl")
    return StreamingResponse(_tail(p,"nn_ping"), media_type="text/event-stream", headers=_nocache())

# ---------- NN graph ----------
@app.get("/nn/graph")
def nn_graph():
    d = _latest_run_dir()
    if not d: return _json({"ok": False, "detail":"no runs"})
    p = Path(d)/"nn_graph.json"
    if not p.exists():
        return _json({"ok": True, "graph":{"title":"-","model":"-","layers":[{"size":16},{"size":16},{"size":2}]}})
    return _json({"ok": True, "graph": json.loads(p.read_text(encoding="utf-8", errors="ignore"))})

# ---------- login + dashboard UI ----------
@app.get("/")
def root():
    return RedirectResponse(url="/login")


@app.get("/login")
def login_page():
    if not LOGIN_PAGE.exists():
        return HTMLResponse("<h1>public/login.html missing</h1>", status_code=404, headers=_nocache())
    return FileResponse(LOGIN_PAGE, media_type="text/html", headers=_nocache())


@app.get("/admin/login")
def admin_login_page():
    if not ADMIN_LOGIN_PAGE.exists():
        return HTMLResponse("<h1>public/admin-login.html missing</h1>", status_code=404, headers=_nocache())
    return FileResponse(ADMIN_LOGIN_PAGE, media_type="text/html", headers=_nocache())


@app.get("/dashboard")
def dashboard():
    html = PUBLIC_DIR / "dashboard.html"
    if not html.exists():
        return HTMLResponse("<h1>public/dashboard.html missing</h1>", status_code=404, headers=_nocache())
    return FileResponse(html, media_type="text/html", headers=_nocache())


@app.get("/liquidity")
def liquidity_ui():
    html = LIQUIDITY_DIR / "index.html"
    if not html.exists():
        return HTMLResponse("<h1>public/liquidity/index.html missing</h1>", status_code=404, headers=_nocache())
    return FileResponse(html, media_type="text/html", headers=_nocache())

if __name__ == "__main__":
    print(json.dumps(run_preflight(), indent=2))
    import uvicorn

    uvicorn_kwargs = {"host": API_HOST, "port": API_PORT, "reload": False}
    if SSL_ENABLED:
        uvicorn_kwargs.update(
            {
                "ssl_certfile": SSL_CERTFILE,
                "ssl_keyfile": SSL_KEYFILE,
            }
        )
        if SSL_KEYFILE_PASSWORD:
            uvicorn_kwargs["ssl_keyfile_password"] = SSL_KEYFILE_PASSWORD
        if SSL_CA_CERTS:
            uvicorn_kwargs["ssl_ca_certs"] = SSL_CA_CERTS
    uvicorn.run(app, **uvicorn_kwargs)<|MERGE_RESOLUTION|>--- conflicted
+++ resolved
@@ -2274,15 +2274,12 @@
 
 @app.post("/register")
 async def register(request: Request):
-<<<<<<< HEAD
     # Create a new user account backed by the SQLite credential store. Passwords are
     # hashed with a 2048-bit PBKDF2-SHA512 digest and salted prior to being persisted.
-=======
     '''
     Create a new user account backed by the SQLite credential store. Passwords are
     hashed with a 2048-bit PBKDF2-SHA512 digest and salted prior to being persisted.
     '''
->>>>>>> b81165cf
     req = await _auth_req_from_request(request)
     uname = req.username.strip().lower()
     if not uname or not req.password:
@@ -2309,17 +2306,14 @@
 
 @app.post("/login")
 async def login(request: Request):
-<<<<<<< HEAD
     # Authenticate a user and return a bearer token tied to the SQLite credential store.
     # The token may be supplied via the ``Authorization: Bearer`` header for endpoints that
     # manage user-specific Alpaca credentials.
-=======
     '''
     Authenticate a user and return a bearer token tied to the SQLite credential store.
     The token may be supplied via the ``Authorization: Bearer`` header for endpoints that
     manage user-specific Alpaca credentials.
     '''
->>>>>>> b81165cf
     req = await _auth_req_from_request(request)
     uname = req.username.strip().lower()
     if not uname or not req.password:
@@ -2549,11 +2543,9 @@
     authorization: Optional[str] = Header(None),
     session_token: Optional[str] = Cookie(None, alias=SESSION_COOKIE_NAME),
 ):
-<<<<<<< HEAD
     # Return the Alpaca credential entries associated with the authenticated user.
-=======
+
     '''Return the Alpaca credential entries associated with the authenticated user.'''
->>>>>>> b81165cf
     user = _require_user(authorization, session_token, required_scopes={"credentials"})
     query = (
         "SELECT account_type, api_key, base_url, updated_at\n"
@@ -2562,9 +2554,8 @@
         "ORDER BY account_type"
     )
     with _db_conn() as conn:
-<<<<<<< HEAD
         rows = conn.execute(query, (user["id"],)).fetchall()
-=======
+
         rows = conn.execute(
             '''
             SELECT account_type, api_key, base_url, updated_at
@@ -2574,7 +2565,6 @@
             ''',
             (user["id"],),
         ).fetchall()
->>>>>>> b81165cf
     credentials = []
     for row in rows:
         try:
@@ -2599,11 +2589,7 @@
     authorization: Optional[str] = Header(None),
     session_token: Optional[str] = Cookie(None, alias=SESSION_COOKIE_NAME),
 ):
-<<<<<<< HEAD
-    # Create or update Alpaca API credentials for the authenticated user.
-=======
     '''Create or update Alpaca API credentials for the authenticated user.'''
->>>>>>> b81165cf
     user = _require_user(authorization, session_token, required_scopes={"credentials"})
     acct_type = (req.account_type or "paper").strip().lower()
     if acct_type not in {"paper", "funded"}:
@@ -2629,11 +2615,7 @@
     authorization: Optional[str] = Header(None),
     session_token: Optional[str] = Cookie(None, alias=SESSION_COOKIE_NAME),
 ):
-<<<<<<< HEAD
-    # Fetch the current positions for the specified Alpaca account.
-=======
     '''Fetch the current positions for the specified Alpaca account.'''
->>>>>>> b81165cf
 
     acct_type = (account or "paper").lower()
     user = None
@@ -2668,11 +2650,7 @@
     authorization: Optional[str] = Header(None),
     session_token: Optional[str] = Cookie(None, alias=SESSION_COOKIE_NAME),
 ):
-<<<<<<< HEAD
-    # Close a single Alpaca position for the authenticated user.
-=======
     '''Close a single Alpaca position for the authenticated user.'''
->>>>>>> b81165cf
 
     if not symbol:
         return _json({"ok": False, "detail": "symbol is required"}, 400)
@@ -2736,11 +2714,7 @@
     authorization: Optional[str] = Header(None),
     session_token: Optional[str] = Cookie(None, alias=SESSION_COOKIE_NAME),
 ):
-<<<<<<< HEAD
-    # Compute unrealized profit and loss for the authenticated user's Alpaca account.
-=======
     '''Compute unrealized P&L for the authenticated user\'s Alpaca account.'''
->>>>>>> b81165cf
 
     acct_type = (account or "paper").lower()
     user = None
@@ -2838,13 +2812,6 @@
 # illustrative only.
 @app.post("/alpaca/webhook")
 async def alpaca_webhook(req: Request):
-<<<<<<< HEAD
-    # Receive webhook callbacks from Alpaca. This endpoint accepts any JSON
-    # payload and logs it. It returns ``{"ok": True}`` on success. If you set
-    # ``ALPACA_WEBHOOK_SECRET`` in your environment, the request's header
-    # ``X-Webhook-Signature`` will be verified against this secret using HMAC
-    # SHA-256. Mismatched signatures return a 400.
-=======
     '''
     Receive webhook callbacks from Alpaca. This endpoint accepts any JSON
     payload and logs it. It returns ``{"ok": True}`` on success. If you set
@@ -2852,7 +2819,6 @@
     ``X‑Webhook‑Signature`` will be verified against this secret using HMAC
     SHA‑256. Mismatched signatures return a 400.
     '''
->>>>>>> b81165cf
     body_bytes = await req.body()
     try:
         payload = await req.json()
@@ -2936,11 +2902,7 @@
 
 @app.get("/alpaca/webhook/tests")
 def alpaca_webhook_tests():
-<<<<<<< HEAD
-    # Return recently generated Alpaca webhook test artifacts.
-=======
     '''Return recently generated Alpaca webhook test artifacts.'''
->>>>>>> b81165cf
     tests = []
     for file_path in sorted(ALPACA_TEST_DIR.glob("*.json"), key=lambda p: p.stat().st_mtime, reverse=True):
         try:
@@ -3079,15 +3041,6 @@
 # --- webhook: Alpaca broker (disabled) ---
 @app.post("/webhook/alpaca")
 async def webhook_alpaca(req: Request):
-<<<<<<< HEAD
-    # Placeholder for a future Alpaca trade execution webhook.
-
-    # Executing high-stakes financial transactions (such as buying or selling securities)
-    # is disabled in this environment. Any POSTed payload will be ignored and an error
-    # response returned. To integrate live trading functionality, you would need to
-    # use the Alpaca Orders API with appropriate safeguards, and run the code outside
-    # of this assistant.
-=======
     '''
     Placeholder for a future Alpaca trade execution webhook.
 
@@ -3097,7 +3050,6 @@
     use the Alpaca Orders API with appropriate safeguards, and run the code outside
     of this assistant.
     '''
->>>>>>> b81165cf
     return _json({"ok": False, "detail": "Trade execution via Alpaca is disabled in this environment"}, 403)
 
 # --- ingestion: generic candles (Robinhood/Webull) ---
