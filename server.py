--- conflicted
+++ resolved
@@ -33,14 +33,12 @@
 from fastapi.responses import FileResponse, HTMLResponse, StreamingResponse, JSONResponse, RedirectResponse
 
 try:
-<<<<<<< HEAD
+
     _https_redirect_mod = importlib.import_module("fastapi.middleware.httpsredirect")
     HTTPSRedirectMiddleware = getattr(_https_redirect_mod, "HTTPSRedirectMiddleware")
 except Exception:  # pragma: no cover - fallback for trimmed fastapi distro or runtime import errors
-=======
     from fastapi.middleware.httpsredirect import HTTPSRedirectMiddleware
 except ModuleNotFoundError:  # pragma: no cover - fallback for trimmed fastapi distro
->>>>>>> 501aefc8
     class HTTPSRedirectMiddleware:
         """Minimal HTTPS redirect middleware compatible with FastAPI's interface."""
 
