# -*- coding: utf-8 -*-
from __future__ import annotations

# ---- Torch compile guards (before any torch/model import) ----
import os as _os
_os.environ.setdefault("PYTORCH_ENABLE_COMPILATION", "0")
_os.environ.setdefault("TORCHDYNAMO_DISABLE", "1")

# ---- std imports ----
import os, json, time, shutil, asyncio, importlib
import importlib.util
from pathlib import Path
from datetime import datetime, timezone
from contextlib import asynccontextmanager
from typing import Any, Dict, List, Optional

import pandas as pd
from fastapi import FastAPI, HTTPException, Request
from fastapi.responses import FileResponse, HTMLResponse, StreamingResponse, JSONResponse
from fastapi.staticfiles import StaticFiles
from pydantic import BaseModel
from dotenv import load_dotenv


def _load_optional_module(name: str):
    spec = importlib.util.find_spec(name)
    if spec is None:
        return None
    try:
        return importlib.import_module(name)
    except Exception:
        return None


psutil = _load_optional_module("psutil")

import matplotlib
matplotlib.use("Agg")
import matplotlib.pyplot as plt

# added imports for Alpaca integration
import requests

# ---- your model utils (import AFTER env guards) ----
from model import build_features, train_and_save, latest_run_path
from strategies import analyze_liquidity_session, StrategyError

load_dotenv(override=False)

API_HOST   = os.getenv("API_HOST","0.0.0.0")
API_PORT   = int(os.getenv("API_PORT","8000"))
RUNS_ROOT  = Path(os.getenv("RUNS_ROOT","artifacts")).resolve()
STATIC_DIR = Path(os.getenv("STATIC_DIR","static")).resolve(); STATIC_DIR.mkdir(parents=True, exist_ok=True)
PUBLIC_DIR = Path(os.getenv("PUBLIC_DIR","public")).resolve(); PUBLIC_DIR.mkdir(parents=True, exist_ok=True)
LIQUIDITY_DIR = PUBLIC_DIR / "liquidity"
LIQUIDITY_DIR.mkdir(parents=True, exist_ok=True)
LIQUIDITY_ASSETS = LIQUIDITY_DIR / "assets"
LIQUIDITY_ASSETS.mkdir(parents=True, exist_ok=True)
ALPACA_TEST_DIR = PUBLIC_DIR / "alpaca_webhook_tests"
ALPACA_TEST_DIR.mkdir(parents=True, exist_ok=True)
<<<<<<< HEAD
ENDUSERAPP_DIR = PUBLIC_DIR / "enduserapp"
ENDUSERAPP_DIR.mkdir(parents=True, exist_ok=True)
=======
>>>>>>> 5811ca1f
NGROK_ENDPOINT_TEMPLATE_PATH = PUBLIC_DIR / "ngrok-cloud-endpoint.html"
try:
    NGROK_ENDPOINT_TEMPLATE = NGROK_ENDPOINT_TEMPLATE_PATH.read_text(encoding="utf-8")
except FileNotFoundError:
<<<<<<< HEAD
    NGROK_ENDPOINT_TEMPLATE = (
        "<!doctype html><html><body><h1>ngrok endpoint</h1>"
        "<p>Webhook URL: {{WEBHOOK_URL}}</p></body></html>"
    )
=======
    NGROK_ENDPOINT_TEMPLATE = """<!doctype html><html><body><h1>ngrok endpoint</h1><p>Webhook URL: {{WEBHOOK_URL}}</p></body></html>"""
>>>>>>> 5811ca1f

# -----------------------------------------------------------------------------
# Alpaca configuration
#
# This server integrates with the Alpaca Markets API for retrieving account
# positions and computing unrealized profit and loss (P&L). To support both
# paper (simulated) and funded trading accounts, two sets of credentials
# (API key, secret and base URL) can be provided via environment variables.
#
# For paper trading:
#   ALPACA_KEY_PAPER        – your Alpaca paper account API key
#   ALPACA_SECRET_PAPER     – your Alpaca paper account secret key
#   ALPACA_BASE_URL_PAPER   – optional; defaults to https://paper-api.alpaca.markets
#
# For funded (live) trading:
#   ALPACA_KEY_FUND         – your Alpaca live account API key
#   ALPACA_SECRET_FUND      – your Alpaca live account secret key
#   ALPACA_BASE_URL_FUND    – optional; defaults to https://api.alpaca.markets
#
# If either the key or secret is missing for a given account type, the
# corresponding endpoint will return an error.

# Load Alpaca credentials from environment. Paper trading endpoints are used by
# default when no account type is specified.
ALPACA_KEY_PAPER = os.getenv("ALPACA_KEY_PAPER")
ALPACA_SECRET_PAPER = os.getenv("ALPACA_SECRET_PAPER")
ALPACA_BASE_URL_PAPER = os.getenv("ALPACA_BASE_URL_PAPER", "https://paper-api.alpaca.markets")

ALPACA_KEY_FUND = os.getenv("ALPACA_KEY_FUND")
ALPACA_SECRET_FUND = os.getenv("ALPACA_SECRET_FUND")
ALPACA_BASE_URL_FUND = os.getenv("ALPACA_BASE_URL_FUND", "https://api.alpaca.markets")

Buffers: Dict[str, pd.DataFrame] = {}
Exog: Dict[str, pd.DataFrame] = {}          # features/fundamentals/signals aligned by timestamp
IngestStats: Dict[str, Any] = {"tradingview":0, "robinhood":0, "webull":0, "features":0, "candles":0}
IdleTasks: Dict[str, asyncio.Task] = {}

# --- simple user store for login/registration ---
# WARNING: this is an in-memory placeholder implementation. For production, use a secure database and
# proper password hashing (e.g. bcrypt). Do not use plain or weak hashing in production.
import hashlib, uuid

Users: Dict[str, str] = {}  # username -> sha256 hashed password

def _hash_pw(pw: str) -> str:
    return hashlib.sha256(pw.encode('utf-8')).hexdigest()

def _nocache() -> Dict[str,str]:
    return {"Cache-Control":"no-store, no-cache, must-revalidate, max-age=0", "Pragma":"no-cache", "Expires":"0"}

def _json(obj: Any, code: int = 200) -> JSONResponse:
    return JSONResponse(obj, status_code=code, headers=_nocache())

def _latest_run_dir() -> Optional[str]:
    d = latest_run_path()
    if d: return d
    if RUNS_ROOT.exists():
        runs = [p for p in RUNS_ROOT.iterdir() if p.is_dir()]
        if runs:
            runs.sort(key=lambda p: p.stat().st_mtime, reverse=True)
            return runs[0].as_posix()
    return None

def key(sym: str, tf: str) -> str:
    return f"{sym.upper()}|{tf}"

# ---------- system / gpu ----------
def _gpu_info() -> Dict[str, Any]:
    info = {"framework":"none","cuda_available":False,"devices":[]}
    try:
        import torch
        info["framework"]="torch"
        info["cuda_available"]=torch.cuda.is_available()
        if info["cuda_available"]:
            info["devices"]=[torch.cuda.get_device_name(i) for i in range(torch.cuda.device_count())]
    except Exception:
        pass
    return info

def run_preflight():
    miss=[]; vers={}
    for name in ["pandas","yfinance","fastapi","psutil","matplotlib","sklearn"]:
        try:
            m=importlib.import_module(name); vers[name]=getattr(m,"__version__","unknown")
        except Exception:
            miss.append(name)
    total, used, free = shutil.disk_usage(os.getcwd())
    ram_avail_gb=None
    if psutil is not None:
        try:
            ram_avail_gb=round(psutil.virtual_memory().available/1024**3,2)
        except Exception:
            ram_avail_gb=None
    if ram_avail_gb is None:
        try:
            pages = os.sysconf("SC_AVPHYS_PAGES")
            page_size = os.sysconf("SC_PAGE_SIZE")
            ram_avail_gb = round(pages * page_size / 1024**3, 2)
        except (AttributeError, ValueError, OSError):
            ram_avail_gb = None
    return {"packages":{"ok":not miss,"missing":miss,"versions":vers},
            "hardware":{"disk_free_gb":round(free/1024**3,2),"ram_avail_gb":ram_avail_gb},
            "gpu":_gpu_info(),
            "time_utc":datetime.now(timezone.utc).strftime("%Y-%m-%d %H:%M:%S")}

@asynccontextmanager
async def lifespan(app: FastAPI):
    print(json.dumps(run_preflight(), indent=2), flush=True)
    yield

app = FastAPI(title="Neo Cortex AI Trainer", version="4.4", lifespan=lifespan)
app.mount("/public", StaticFiles(directory=str(PUBLIC_DIR), html=True), name="public")
app.mount("/ui/liquidity", StaticFiles(directory=str(LIQUIDITY_DIR), html=True), name="liquidity-ui")
app.mount("/ui/enduserapp", StaticFiles(directory=str(ENDUSERAPP_DIR), html=True), name="enduserapp-ui")

# ---------- normalizers ----------
def standardize_ohlcv(raw: pd.DataFrame, ticker: Optional[str]=None) -> pd.DataFrame:
    if raw is None or raw.empty: raise ValueError("No data")
    df = raw.copy()
    if isinstance(df.columns, pd.MultiIndex):
        try:
            if ticker: df = df.xs(ticker, axis=1, level=-1, drop_level=True)
            else: df = df.droplevel(-1, axis=1)
        except Exception:
            df = df.droplevel(-1, axis=1)
    m = {c.lower().replace("_",""): c for c in df.columns}
    def pick(*cands):
        for c in cands:
            if c in m: return m[c]
        return None
    cols = {"Open":pick("open"), "High":pick("high"), "Low":pick("low"),
            "Close":pick("close","adjclose","adjustedclose"), "Volume":pick("volume")}
    if any(v is None for v in cols.values()): raise KeyError("Missing OHLCV columns")
    out = pd.DataFrame({k: pd.to_numeric(df[v], errors="coerce") for k,v in cols.items()})
    if not isinstance(out.index, pd.DatetimeIndex):
        out.index = pd.to_datetime(out.index, utc=True, errors="coerce")
    else:
        try: out.index = out.index.tz_convert("UTC")
        except Exception: out.index = out.index.tz_localize("UTC", nonexistent="shift_forward", ambiguous="NaT")
    out = out.sort_index().dropna(how="any")
    if out.empty: raise ValueError("Empty after cleaning")
    return out

def _save_price_preview(df: pd.DataFrame, tkr: str, run_dir: Path):
    try:
        plt.figure(figsize=(8,3)); plt.plot(df.index, df["Close"].values, lw=1.1)
        plt.title(f"{tkr} - Close"); plt.grid(True, alpha=.25); plt.tight_layout()
        plt.savefig(run_dir/"yfinance_price.png", dpi=130); plt.close()
    except Exception:
        pass

# ---------- pydantic schemas ----------
class TrainReq(BaseModel):
    ticker: str
    period: Optional[str] = "6mo"
    start: Optional[str] = None
    end: Optional[str] = None
    interval: str = "1h"
    max_iter: int = 300
    mode: str = "HFT"         # HFT/LFT
    pine_mode: str = "OFF"    # OFF/SCALPER/ULTRA/SWING (fed to env for model tweaks)
    aggressiveness: str = "normal"
    sides: str = "BOTH"
    entry_thr: Optional[float] = None
    z_thr: Optional[float] = None
    vol_k: Optional[float] = None
    source: str = "both"      # yfinance/ingest/both
    merge_sources: bool = True
    use_fundamentals: bool = True

class TrainMultiReq(BaseModel):
    tickers: List[str]
    period: Optional[str] = "6mo"
    interval: str = "1h"
    max_iter: int = 250
    mode: str = "HFT"
    pine_mode: str = "OFF"
    aggressiveness: str = "normal"
    sides: str = "BOTH"
    source: str = "both"
    merge_sources: bool = True
    use_fundamentals: bool = True

class IdleReq(BaseModel):
    name: str
    tickers: List[str]
    every_sec: int = 3600
    period: Optional[str] = "6mo"
    interval: str = "1h"
    max_iter: int = 250
    mode: str = "HFT"
    pine_mode: str = "OFF"
    aggressiveness: str = "normal"
    sides: str = "BOTH"
    source: str = "both"
    merge_sources: bool = True
    use_fundamentals: bool = True

# ---------- exogenous store ----------
def upsert_bars(sym: str, tf: str, bars: pd.DataFrame) -> pd.DataFrame:
    k = key(sym, tf)
    cur = Buffers.get(k, pd.DataFrame())
    df = pd.concat([cur, bars]).sort_index().groupby(level=0).last() if len(cur) else bars
    Buffers[k] = df.tail(20000)
    IngestStats["candles"] += len(bars)
    return Buffers[k]

def upsert_exog(sym: str, rows: pd.DataFrame) -> pd.DataFrame:
    sU = sym.upper()
    cur = Exog.get(sU, pd.DataFrame())
    df = pd.concat([cur, rows]).sort_index().groupby(level=0).last() if len(cur) else rows
    Exog[sU] = df.tail(20000)
    IngestStats["features"] += len(rows)
    return Exog[sU]

def _get_exog(sym: str, idx: pd.DatetimeIndex, include_fa: bool) -> pd.DataFrame:
    sU = sym.upper()
    ex = Exog.get(sU, pd.DataFrame())
    ex = ex.reindex(idx)
    ex = ex.fillna(0.0) if ex is not None else pd.DataFrame(index=idx)
    if include_fa:
        for k in ("fa_pe","fa_pb","fa_eps","fa_div"):
            if k in ex.columns: ex[k] = pd.to_numeric(ex[k], errors="coerce").fillna(method="ffill").fillna(0.0)
    return ex.fillna(0.0)

# ---------- routes ----------
@app.get("/")
def root():
    return {"ok": True, "msg": "Neo Cortex AI API ready"}


@app.get("/ngrok/cloud-endpoint", response_class=HTMLResponse)
async def ngrok_cloud_endpoint(request: Request) -> HTMLResponse:
    """Render a friendly landing page for ngrok Cloud Endpoints."""
    proto = request.headers.get("x-forwarded-proto") or request.url.scheme or "https"
    host = request.headers.get("x-forwarded-host") or request.headers.get("host")
    if not host:
        host = f"localhost:{API_PORT}"
    base_url = f"{proto}://{host}".rstrip("/")
    webhook_url = f"{base_url}/alpaca/webhook"
    html = (
        NGROK_ENDPOINT_TEMPLATE.replace("{{WEBHOOK_URL}}", webhook_url)
        .replace("{{BASE_URL}}", base_url)
    )
    return HTMLResponse(content=html, status_code=200)

@app.get("/preflight")
def preflight():
    return run_preflight()

@app.get("/gpu-info")
def gpu_info():
    return _gpu_info()

# --- auth: user registration and login ---
class AuthReq(BaseModel):
    username: str
    password: str


class AlpacaWebhookTest(BaseModel):
    symbol: str = "SPY"
    quantity: float = 1.0
    price: float = 0.0
    side: str = "buy"
    status: str = "filled"
    event: str = "trade_update"
    timestamp: Optional[str] = None
    raw: Optional[Dict[str, Any]] = None

@app.post("/register")
async def register(req: AuthReq):
    """
    Create a new user account. Stores the username and a hashed password in memory.
    This is a very basic implementation and should not be used in production without
    proper security measures. For a real application, store users in a persistent database
    and use a strong password hashing algorithm (e.g. bcrypt).
    """
    uname = req.username.strip().lower()
    if not uname or not req.password:
        return _json({"ok": False, "detail": "username and password required"}, 400)
    if uname in Users:
        return _json({"ok": False, "detail": "username already exists"}, 400)
    Users[uname] = _hash_pw(req.password)
    return _json({"ok": True, "created": uname})

@app.post("/login")
async def login(req: AuthReq):
    """
    Authenticate a user. On success, returns a simple session token. This token is not
    persisted and is intended solely for demonstration. A real implementation should
    issue a JWT or session cookie and validate it on subsequent requests.
    """
    uname = req.username.strip().lower()
    if not uname or not req.password:
        return _json({"ok": False, "detail": "username and password required"}, 400)
    if Users.get(uname) != _hash_pw(req.password):
        return _json({"ok": False, "detail": "invalid credentials"}, 401)
    token = str(uuid.uuid4())
    # in this demo, we do not maintain session state beyond returning the token
    return _json({"ok": True, "token": token, "username": uname})

# --- account data: positions and P&L ---
@app.get("/positions")
async def get_positions(account: str = "paper"):
    """
    Fetch the current positions for the specified Alpaca account. The
    ``account`` parameter selects either the paper or funded account. Environment
    variables ALPACA_KEY_PAPER/ALPACA_SECRET_PAPER and ALPACA_KEY_FUND/ALPACA_SECRET_FUND
    must be set accordingly. Returns the JSON response from the Alpaca API.

    In this hosted assistant context, any network requests are not executed; the
    code is provided for illustrative purposes only.
    """
    acct_type = (account or "paper").lower()
    if acct_type == "funded":
        key = ALPACA_KEY_FUND
        secret = ALPACA_SECRET_FUND
        base_url = ALPACA_BASE_URL_FUND
    else:
        key = ALPACA_KEY_PAPER
        secret = ALPACA_SECRET_PAPER
        base_url = ALPACA_BASE_URL_PAPER
    if not key or not secret:
        return _json({"ok": False, "detail": "Alpaca credentials not configured"}, 500)
    url = f"{base_url}/v2/positions"
    headers = {
        "APCA-API-KEY-ID": key,
        "APCA-API-SECRET-KEY": secret,
    }
    try:
        resp = requests.get(url, headers=headers)
        # Alpaca returns a list of position objects for this endpoint
        return _json({"ok": True, "positions": resp.json()})
    except Exception as e:
        return _json({"ok": False, "detail": f"Failed to fetch positions: {e}"}, 500)

@app.get("/pnl")
async def get_pnl(account: str = "paper"):
    """
    Compute unrealized P&L for the positions held in an Alpaca account. This
    endpoint fetches the open positions from Alpaca and sums the ``unrealized_pl``
    for each position (or computes it from ``market_value`` minus ``cost_basis`` if
    not provided). It returns both a total P&L and per‑position details. In this
    hosted assistant context, external HTTP requests are not executed; the code is
    provided for illustrative purposes only.
    """
    acct_type = (account or "paper").lower()
    if acct_type == "funded":
        key = ALPACA_KEY_FUND
        secret = ALPACA_SECRET_FUND
        base_url = ALPACA_BASE_URL_FUND
    else:
        key = ALPACA_KEY_PAPER
        secret = ALPACA_SECRET_PAPER
        base_url = ALPACA_BASE_URL_PAPER
    if not key or not secret:
        return _json({"ok": False, "detail": "Alpaca credentials not configured"}, 500)

    # fetch positions
    pos_url = f"{base_url}/v2/positions"
    headers = {
        "APCA-API-KEY-ID": key,
        "APCA-API-SECRET-KEY": secret,
    }
    try:
        pos_resp = requests.get(pos_url, headers=headers)
        pos_list = pos_resp.json() or []
        if not pos_list:
            return _json({"ok": True, "total_pnl": 0.0, "positions": []})
        results = []
        total_pnl = 0.0
        for p in pos_list:
            # Alpaca returns quantity as a string; convert to float
            qty = float(p.get("qty") or p.get("quantity") or 0)
            cost_basis = float(p.get("cost_basis") or 0)
            market_value = float(p.get("market_value") or 0)
            # compute P&L: prefer unrealized_pl if provided
            if p.get("unrealized_pl") is not None:
                pnl = float(p.get("unrealized_pl"))
            else:
                pnl = market_value - cost_basis
            total_pnl += pnl
            results.append({
                "symbol": p.get("symbol"),
                "quantity": qty,
                "avg_entry_price": float(p.get("avg_entry_price") or 0),
                "market_value": market_value,
                "cost_basis": cost_basis,
                "unrealized_pl": pnl
            })
        return _json({"ok": True, "total_pnl": total_pnl, "positions": results})
    except Exception as e:
        return _json({"ok": False, "detail": f"Failed to compute P&L: {e}"}, 500)


@app.get("/strategy/liquidity-sweeps")
def strategy_liquidity_sweeps(ticker: str, session_date: Optional[str] = None, interval: str = "1m"):
    ticker = (ticker or "").strip()
    if not ticker:
        return _json({"ok": False, "detail": "ticker query parameter is required"}, 400)
    try:
        analysis = analyze_liquidity_session(
            ticker,
            session_date=session_date,
            interval=interval,
            asset_dir=LIQUIDITY_ASSETS,
        )
    except StrategyError as exc:
        return _json({"ok": False, "detail": str(exc)}, 400)
    except Exception as exc:
        return _json({"ok": False, "detail": f"{type(exc).__name__}: {exc}"}, 500)

    heatmap_info = analysis.get("heatmap")
    if heatmap_info:
        filename = heatmap_info.get("relative_url")
        if filename:
            heatmap_info["public_url"] = f"/public/liquidity/assets/{filename}"
    analysis["ok"] = True
    return _json(analysis)

# -----------------------------------------------------------------------------
# Alpaca webhook handler
#
# Alpaca can be configured to send trade updates and other events to a webhook
# endpoint. This handler accepts those webhook callbacks and logs the payload.
# To test paper trading events, point your Alpaca paper account's webhook URL at
# `https://<your-ngrok-url>/alpaca/webhook`. For example, when using the
# run_with_ngrok.py script included in this repository, ngrok will provide a
# public URL that tunnels traffic to your local server running on port 8000.
# Copy that URL into your Alpaca console under "Paper Trading" → "API Config"
# → "Webhook URL".
#
# NOTE: This handler does not perform any trading actions. It simply returns
# ``{"ok": true}`` and logs the received JSON. You can extend it to update
# your own database or notify your front‑end. In this hosted context, any
# external HTTP requests (e.g. to Alpaca) are not executed; the code is
# illustrative only.
@app.post("/alpaca/webhook")
async def alpaca_webhook(req: Request):
    """
    Receive webhook callbacks from Alpaca. This endpoint accepts any JSON
    payload and logs it. It returns ``{"ok": True}`` on success. If you set
    ``ALPACA_WEBHOOK_SECRET`` in your environment, the request's header
    ``X‑Webhook‑Signature`` will be verified against this secret using HMAC
    SHA‑256. Mismatched signatures return a 400.
    """
    body_bytes = await req.body()
    try:
        payload = await req.json()
    except Exception:
        payload = None
    # optional signature verification
    secret = os.getenv("ALPACA_WEBHOOK_SECRET")
    sig_header = req.headers.get("X-Webhook-Signature")
    if secret and sig_header:
        import hmac, hashlib, base64
        digest = hmac.new(secret.encode(), body_bytes, hashlib.sha256).digest()
        expected = base64.b64encode(digest).decode()
        if not hmac.compare_digest(expected, sig_header):
            return _json({"ok": False, "detail": "invalid signature"}, 400)
    # In a production system you might persist the payload to a database or
    # notify other services. Here we simply print it to stdout.
    print("[Alpaca webhook]", json.dumps(payload, indent=2), flush=True)
    return _json({"ok": True})


@app.post("/alpaca/webhook/test")
def alpaca_webhook_test(req: AlpacaWebhookTest):
    payload = req.raw.copy() if isinstance(req.raw, dict) else {
        "event": req.event,
        "order": {
            "symbol": req.symbol,
            "qty": req.quantity,
            "filled_avg_price": req.price,
            "side": req.side,
            "status": req.status,
        },
    }
    payload.setdefault("event", req.event)
    payload.setdefault("timestamp", req.timestamp or datetime.now(timezone.utc).isoformat())

    body_bytes = json.dumps(payload, separators=(",", ":"), sort_keys=True).encode()
    signature = None
    secret = os.getenv("ALPACA_WEBHOOK_SECRET")
    if secret:
        import hmac, hashlib, base64

        digest = hmac.new(secret.encode(), body_bytes, hashlib.sha256).digest()
        signature = base64.b64encode(digest).decode()

    stamp = datetime.now(timezone.utc).strftime("%Y%m%d-%H%M%S")
    fname = f"test-{req.symbol.upper()}-{stamp}.json"
    path = ALPACA_TEST_DIR / fname
    path.write_text(json.dumps(payload, indent=2), encoding="utf-8")

    return _json(
        {
            "ok": True,
            "payload": payload,
            "suggested_signature": signature,
            "artifact": f"/public/{path.relative_to(PUBLIC_DIR)}",
        }
    )


@app.get("/alpaca/webhook/tests")
def alpaca_webhook_tests():
    """Return recently generated Alpaca webhook test artifacts."""
    tests = []
    for file_path in sorted(ALPACA_TEST_DIR.glob("*.json"), key=lambda p: p.stat().st_mtime, reverse=True):
        try:
            payload = json.loads(file_path.read_text(encoding="utf-8"))
        except Exception:
            payload = {}
        symbol = (
            (payload.get("order") or {}).get("symbol")
            or payload.get("symbol")
            or payload.get("ticker")
            or ""
        )
        stat = file_path.stat()
        tests.append(
            {
                "name": file_path.name,
                "symbol": symbol,
                "created": datetime.fromtimestamp(stat.st_mtime, tz=timezone.utc).isoformat(),
                "size": stat.st_size,
                "url": f"/public/{file_path.relative_to(PUBLIC_DIR)}",
            }
        )
    return _json({"ok": True, "tests": tests})

# --- ingestion: TradingView (signals + bars optional) ---
@app.post("/webhook/tradingview")
async def webhook_tv(req: Request):
    try:
        j = await req.json()
    except Exception:
        return _json({"ok": False, "detail": "invalid json"}, 400)

    tkr = (j.get("ticker") or "").upper()
    tf  = j.get("interval") or "1h"
    ts  = pd.to_datetime(j.get("time"), utc=True, errors="coerce")

    if all(k in j for k in ("open","high","low","close","volume")) and ts is not pd.NaT:
        bar = pd.DataFrame([{
            "Open": float(j["open"]), "High": float(j["high"]), "Low": float(j["low"]),
            "Close": float(j["close"]), "Volume": float(j["volume"])
        }], index=[ts])
        upsert_bars(tkr, tf, bar)

    feats = j.get("features") or {}
    sig = (j.get("signal") or "").lower()
    if sig in ("long","short","flat"):
        feats.setdefault("tv_long",  1.0 if sig=="long"  else 0.0)
        feats.setdefault("tv_short", 1.0 if sig=="short" else 0.0)
        feats.setdefault("tv_flat",  1.0 if sig=="flat"  else 0.0)
    if feats and ts is not pd.NaT:
        ex = pd.DataFrame([feats], index=[ts])
        upsert_exog(tkr, ex)

    IngestStats["tradingview"] += 1
    return _json({"ok": True})

# --- webhook: Alpaca broker (disabled) ---
@app.post("/webhook/alpaca")
async def webhook_alpaca(req: Request):
    """
    Placeholder for a future Alpaca trade execution webhook.

    Executing high‑stakes financial transactions (such as buying or selling securities)
    is disabled in this environment. Any POSTed payload will be ignored and an error
    response returned. To integrate live trading functionality, you would need to
    use the Alpaca Orders API with appropriate safeguards, and run the code outside
    of this assistant.
    """
    return _json({"ok": False, "detail": "Trade execution via Alpaca is disabled in this environment"}, 403)

# --- ingestion: generic candles (Robinhood/Webull) ---
@app.post("/ingest/candles")
async def ingest_candles(req: Request):
    j = await req.json()
    tkr = (j.get("ticker") or "").upper()
    tf  = j.get("interval") or "1h"
    prov = (j.get("provider") or "").lower()
    rows = j.get("rows") or []
    if not tkr or not rows:
        return _json({"ok": False, "detail":"missing rows/ticker"},400)
    df = pd.DataFrame([{
        "Open": float(r["open"]), "High": float(r["high"]), "Low": float(r["low"]),
        "Close": float(r["close"]), "Volume": float(r["volume"]),
        "time": r.get("time")
    } for r in rows])
    df["time"] = pd.to_datetime(df["time"], utc=True, errors="coerce")
    df = df.dropna(subset=["time"]).set_index("time").sort_index()
    upsert_bars(tkr, tf, df)
    if "robinhood" in prov: IngestStats["robinhood"] += len(rows)
    if "webull" in prov:    IngestStats["webull"]    += len(rows)
    return _json({"ok": True, "n": len(df)})

# --- ingestion: arbitrary features/fundamentals ---
@app.post("/ingest/features")
async def ingest_features(req: Request):
    j = await req.json()
    tkr = (j.get("ticker") or "").upper()
    rows = j.get("rows") or []
    if not tkr or not rows:
        return _json({"ok": False, "detail":"missing"},400)
    df = pd.DataFrame(rows)
    if "time" not in df.columns:
        return _json({"ok": False, "detail":"rows missing 'time'"},400)
    df["time"] = pd.to_datetime(df["time"], utc=True, errors="coerce")
    df = df.dropna(subset=["time"]).set_index("time").sort_index()
    upsert_exog(tkr, df)
    return _json({"ok": True, "n": len(df)})

@app.post("/ingest/fundamentals")
async def ingest_fa(req: Request):
    j = await req.json()
    tkr = (j.get("ticker") or "").upper()
    ts = pd.to_datetime(j.get("time"), utc=True, errors="coerce")
    if not tkr or ts is pd.NaT:
        return _json({"ok": False, "detail":"missing"},400)
    d = {k: float(j[k]) for k in ("fa_pe","fa_pb","fa_eps","fa_div") if k in j}
    df = pd.DataFrame([d], index=[ts])
    upsert_exog(tkr, df)
    return _json({"ok": True})

# ---------- training ----------
@app.post("/train")
def train(req: TrainReq):
    import yfinance as yf

    os.environ["PINE_TICKER"]= req.ticker.upper()
    os.environ["PINE_TF"]    = (req.mode or "HFT").upper()
    os.environ["PINE_MODE"]  = (req.pine_mode or "OFF").upper()

    # yfinance (safe combos)
    yf_df = None
    try:
        per = req.period or "6mo"
        if req.interval in ("1m","2m") and per not in ("1d","5d","1mo"): per = "1mo"
        yfd = yf.download(req.ticker, period=per, interval=req.interval,
                          progress=False, group_by="column", threads=False, auto_adjust=True)
        if yfd is not None and not yfd.empty:
            yf_df = standardize_ohlcv(yfd, ticker=req.ticker)
    except Exception:
        yf_df = None

    # external
    ext_df = None
    k = key(req.ticker, req.interval)
    if k in Buffers and not Buffers[k].empty:
        ext_df = Buffers[k][["Open","High","Low","Close","Volume"]].copy()

    # merge / prefer
    if req.source == "yfinance": base = yf_df
    elif req.source == "ingest": base = ext_df
    else:
        if req.merge_sources and (yf_df is not None) and (ext_df is not None):
            base = pd.concat([yf_df, ext_df]).sort_index().groupby(level=0).last()
        else:
            base = ext_df if ext_df is not None else yf_df

    if base is None or base.empty:
        return _json({"ok": False, "detail":"No data from sources"}, 400)

    exog = _get_exog(req.ticker, base.index, include_fa=req.use_fundamentals)

    presets = {"chill":1.15,"normal":0.95,"spicy":0.75,"insane":0.55}
    entry_thr = req.entry_thr if req.entry_thr is not None else presets.get((req.aggressiveness or "normal"), 0.95)

    feat = build_features(
        base,
        hftMode=(req.mode.upper()=="HFT"),
        zThrIn=req.z_thr,
        volKIn=req.vol_k,
        entryThrIn=entry_thr,
        exog=exog
    )

    # ---- guard around torch._dynamo error so API doesn't 500 ----
    try:
        acc, n = train_and_save(feat, max_iter=int(req.max_iter))
    except ModuleNotFoundError as e:
        if "torch._dynamo" in str(e):
            return _json({
                "ok": False,
                "detail": "PyTorch install is inconsistent (missing torch._dynamo). "
                          "Install PyTorch 2.x GPU/CPU wheels or remove any third-party torch-compile shim."
            }, 500)
        raise
    except Exception as e:
        return _json({"ok": False, "detail": f"{type(e).__name__}: {e}"}, 500)

    d = _latest_run_dir()
    if d: _save_price_preview(base, req.ticker, Path(d))
    return _json({"ok": True, "train_acc": round(acc,3), "n": int(n), "run_dir": d})

@app.post("/train/multi")
def train_multi(req: TrainMultiReq):
    import concurrent.futures as cf
    results, errors = {}, {}
    def _one(tkr: str):
        sub = TrainReq(ticker=tkr, period=req.period, interval=req.interval, max_iter=req.max_iter,
                       mode=req.mode, pine_mode=req.pine_mode, aggressiveness=req.aggressiveness,
                       sides=req.sides, source=req.source, merge_sources=req.merge_sources,
                       use_fundamentals=req.use_fundamentals)
        try:
            resp = train(sub)
            return tkr, json.loads(resp.body.decode("utf-8"))
        except Exception as e:
            return tkr, {"ok": False, "detail": f"{type(e).__name__}: {e}"}
    with cf.ThreadPoolExecutor(max_workers=min(8, max(1, len(req.tickers)))) as exe:
        futs = [exe.submit(_one, t) for t in req.tickers]
        for f in cf.as_completed(futs):
            tkr, payload = f.result()
            (results if payload.get("ok") else errors)[tkr] = payload
    return _json({"ok": True, "results": results, "errors": errors})

# ---------- idle loop (async, AnyIO-safe) ----------
async def _idle_loop(name: str, spec: IdleReq):
    while True:
        try:
            train_multi(TrainMultiReq(
                tickers=spec.tickers, period=spec.period, interval=spec.interval, max_iter=spec.max_iter,
                mode=spec.mode, pine_mode=spec.pine_mode, aggressiveness=spec.aggressiveness, sides=spec.sides,
                source=spec.source, merge_sources=spec.merge_sources, use_fundamentals=spec.use_fundamentals
            ))
        except Exception as e:
            print(f"[idle:{name}] {type(e).__name__}: {e}", flush=True)
        await asyncio.sleep(max(30, int(spec.every_sec)))

@app.post("/idle/start")
async def idle_start(req: IdleReq):
    if req.name in IdleTasks and not IdleTasks[req.name].done():
        return _json({"ok": False, "detail":"task already running"}, 400)
    loop = asyncio.get_running_loop()
    IdleTasks[req.name] = loop.create_task(_idle_loop(req.name, req))
    return _json({"ok": True, "started": req.name})

@app.post("/idle/stop")
async def idle_stop(name: str):
    t = IdleTasks.get(name)
    if not t: raise HTTPException(404, "no such idle task")
    t.cancel()
    return _json({"ok": True, "stopped": name})

@app.get("/idle/status")
def idle_status():
    return _json({"ok": True, "running": {k: (not v.done()) for k,v in IdleTasks.items()}})

# ---------- metrics/artifacts ----------
@app.get("/metrics/latest")
def metrics_latest():
    d = _latest_run_dir()
    if not d: return _json({"ok": False, "reason":"no runs yet"})
    p = Path(d)/"metrics.json"
    if not p.exists(): return _json({"ok": False, "reason":"metrics.json not found", "run_dir": d})
    txt = p.read_text(encoding="utf-8", errors="ignore").replace("NaN","null").replace("Infinity","null").replace("-Infinity","null")
    try: obj = json.loads(txt)
    except Exception: obj = {}
    obj["ok"]=True; obj["run_dir"]=d; obj["ingest_stats"]=IngestStats; obj.setdefault("time_utc", datetime.now(timezone.utc).strftime("%Y-%m-%d %H:%M:%S"))
    return _json(obj)

@app.get("/artifacts/file/{name}")
def artifacts_file(name: str):
    d = _latest_run_dir()
    if not d: raise HTTPException(404, "No runs found")
    path = Path(d)/name
    if not path.exists(): raise HTTPException(404, f"{name} not found")
    mt = "image/png" if name.lower().endswith(".png") else "application/json"
    return FileResponse(path, media_type=mt, headers=_nocache())

# ---------- SSE ----------
async def _tail(path: Path, event_name: str):
    last = time.monotonic()
    with path.open("r", encoding="utf-8", errors="ignore") as f:
        f.seek(0, os.SEEK_END)
        while True:
            line = f.readline()
            if not line:
                now = time.monotonic()
                if now-last >= 5.0:
                    yield f"event: {event_name}\ndata: alive\n\n"; last = now
                await asyncio.sleep(0.25); continue
            yield f"data: {line.strip()}\n\n"

async def _wait_for(relname: str) -> Path:
    while True:
        d = _latest_run_dir()
        if d:
            p = Path(d)/relname
            if p.exists(): return p
        await asyncio.sleep(0.4)

@app.get("/stream/training")
async def stream_training():
    p = await _wait_for("train.log.jsonl")
    return StreamingResponse(_tail(p,"ping"), media_type="text/event-stream", headers=_nocache())

@app.get("/stream/nn")
async def stream_nn():
    p = await _wait_for("nn_state.jsonl")
    return StreamingResponse(_tail(p,"nn_ping"), media_type="text/event-stream", headers=_nocache())

# ---------- NN graph ----------
@app.get("/nn/graph")
def nn_graph():
    d = _latest_run_dir()
    if not d: return _json({"ok": False, "detail":"no runs"})
    p = Path(d)/"nn_graph.json"
    if not p.exists():
        return _json({"ok": True, "graph":{"title":"-","model":"-","layers":[{"size":16},{"size":16},{"size":2}]}})
    return _json({"ok": True, "graph": json.loads(p.read_text(encoding="utf-8", errors="ignore"))})

# ---------- dashboard (no more NameError) ----------
@app.get("/dashboard")
def dashboard():
    html = PUBLIC_DIR / "dashboard.html"
    if not html.exists():
        return HTMLResponse("<h1>public/dashboard.html missing</h1>", status_code=404, headers=_nocache())
    return FileResponse(html, media_type="text/html", headers=_nocache())


@app.get("/liquidity")
def liquidity_ui():
    html = LIQUIDITY_DIR / "index.html"
    if not html.exists():
        return HTMLResponse("<h1>public/liquidity/index.html missing</h1>", status_code=404, headers=_nocache())
    return FileResponse(html, media_type="text/html", headers=_nocache())

if __name__ == "__main__":
    print(json.dumps(run_preflight(), indent=2))
    import uvicorn
    uvicorn.run(app, host=API_HOST, port=API_PORT, reload=False)<|MERGE_RESOLUTION|>--- conflicted
+++ resolved
@@ -58,23 +58,18 @@
 LIQUIDITY_ASSETS.mkdir(parents=True, exist_ok=True)
 ALPACA_TEST_DIR = PUBLIC_DIR / "alpaca_webhook_tests"
 ALPACA_TEST_DIR.mkdir(parents=True, exist_ok=True)
-<<<<<<< HEAD
 ENDUSERAPP_DIR = PUBLIC_DIR / "enduserapp"
 ENDUSERAPP_DIR.mkdir(parents=True, exist_ok=True)
-=======
->>>>>>> 5811ca1f
+
 NGROK_ENDPOINT_TEMPLATE_PATH = PUBLIC_DIR / "ngrok-cloud-endpoint.html"
 try:
     NGROK_ENDPOINT_TEMPLATE = NGROK_ENDPOINT_TEMPLATE_PATH.read_text(encoding="utf-8")
 except FileNotFoundError:
-<<<<<<< HEAD
     NGROK_ENDPOINT_TEMPLATE = (
         "<!doctype html><html><body><h1>ngrok endpoint</h1>"
         "<p>Webhook URL: {{WEBHOOK_URL}}</p></body></html>"
     )
-=======
-    NGROK_ENDPOINT_TEMPLATE = """<!doctype html><html><body><h1>ngrok endpoint</h1><p>Webhook URL: {{WEBHOOK_URL}}</p></body></html>"""
->>>>>>> 5811ca1f
+# ---------
 
 # -----------------------------------------------------------------------------
 # Alpaca configuration
