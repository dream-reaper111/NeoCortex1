# NeoAI Training + End‑User Dashboard with GPU and ngrok Support

This repository contains the NeoAI training API, example front‑end, and
integration helpers for running on Windows with Visual Studio, optional GPU
support, and an [ngrok](https://ngrok.com/) tunnel for external access. It
also includes a simple end‑user dashboard that interacts with the API to
display account positions and unrealized P&L from Alpaca Markets.

## Contents

- `server.py` – FastAPI backend for training models, fetching Alpaca positions
  and P&L, and serving metrics. Includes a new `/alpaca/webhook` endpoint for
  receiving trade update callbacks.
- `model.py` – GPU‑aware PyTorch model with clear import error handling. If
  PyTorch cannot be imported (e.g. mismatched CUDA DLLs on Windows), an
  explanatory `ImportError` is raised.
- `run_with_ngrok.py` – Helper script that starts an ngrok tunnel to your
  local API port and runs the FastAPI application via Uvicorn.
- `strategies.py` – Liquidity sweep/footprint analytics shared by the API and
  UI.
- `requirements.txt` – Dependency list. Includes `pyngrok` for ngrok
  integration. **Important:** To use the GPU, install a PyTorch wheel that
  matches your CUDA version. See below.
- `public/enduserapp/` – Self‑contained End User Console with Alpaca webhook
  tooling (copyable URL, test payload generator, and artifact viewer).
- `public/liquidity/` – Mobile and desktop friendly Liquidity Sweep Radar UI
  that consumes the `/strategy/liquidity-sweeps` API.

## Installation

1. **Clone or extract** the repository and open it in Visual Studio or your
   preferred IDE. Ensure you have Python 3.12 or later installed.
2. **Create a virtual environment** (recommended):

   ```powershell
   py -3.12 -m venv .venv
   .\.venv\Scripts\Activate.ps1
   python -m pip install --upgrade pip
   ```

3. **Install dependencies**:

   ```powershell
   # CPU‑only (works on any system)
   python -m pip install -r requirements.txt --extra-index-url https://download.pytorch.org/whl/cpu

   # OR, GPU build (replace ``cu118`` with your CUDA version)
   python -m pip install -r requirements.txt --extra-index-url https://download.pytorch.org/whl/cu118
   ```

   The training code will automatically use the GPU if available:

   ```python
   import torch
   print(torch.cuda.is_available())  # True if GPU is detected
   ```

   If you see an import error referencing `caffe2_nvrtc.dll`, you installed a
   CUDA‑enabled PyTorch wheel without the matching NVIDIA driver. Either
   install a CPU wheel (see above) or update your driver.

## Running the API

The default API host and port are ``0.0.0.0`` and ``8000``. You can change
these via environment variables (`API_HOST`, `API_PORT`).

### Without ngrok

To start the API locally (no tunnel):

```powershell
python server.py
```

Access `http://localhost:8000` in your browser. The `/gpu-info` endpoint
reports whether CUDA is available. The `/positions` and `/pnl` endpoints call
Alpaca (paper or live) to fetch account data. Set your Alpaca credentials via
environment variables (see below).

### With ngrok (external access)

To expose your local API to the internet, run:

```powershell
$env:NGROK_AUTH_TOKEN = "<your-ngrok-auth-token>"
python run_with_ngrok.py
```

The script prints a public URL (e.g. `https://1234.ngrok.io`). Use this URL
to access your API externally. For Alpaca webhooks, append `/alpaca/webhook` to
that URL and configure it in your Alpaca dashboard. By default the script
requests the reserved domain `neocortex.internal`; if your ngrok account does
not have that domain available the script automatically falls back to a random
subdomain and prints a warning.

By default the helper script attempts to use the reserved ngrok domain
`tamara-unleavened-nonpromiscuously.ngrok-free.dev`. If that domain is not
available for your ngrok account, the script automatically falls back to a
randomly generated domain. The API also exposes this reserved domain as the
default webhook URL (via `DEFAULT_PUBLIC_BASE_URL`) so tools such as
`/alpaca/webhook/test` will include
`https://tamara-unleavened-nonpromiscuously.ngrok-free.dev/alpaca/webhook` in
their responses. To opt into a different reserved domain (or disable the
default), set the `NGROK_DOMAIN` environment variable before running the
script.


Security hardening options:

- `NGROK_BASIC_AUTH="user:pass"` enables HTTP basic authentication on the
  public tunnel.
- `NGROK_ALLOWED_CIDRS="198.51.100.0/24,203.0.113.5/32"` restricts inbound
  IP ranges.

- `NGROK_DOMAIN=custom.ngrok-free.app` overrides the default
  `neocortex.internal` reservation (requires an ngrok plan that supports
  reserved domains).


- `NGROK_DOMAIN=custom.ngrok-free.app` overrides the default
  `neocortex.internal` reservation (requires an ngrok plan that supports
  reserved domains).
- `NGROK_DOMAIN=custom.ngrok-free.app` requests a reserved domain (requires an
  ngrok plan that supports it). Set it to an empty string to use a random


## Configuring Alpaca

The API uses Alpaca Markets for positions and P&L. You must set the
appropriate credentials as environment variables before running the server.

- **Paper trading** (simulated):

  ```powershell
  $env:ALPACA_KEY_PAPER    = "YOUR_PAPER_KEY"
  $env:ALPACA_SECRET_PAPER = "YOUR_PAPER_SECRET"
  # optional – defaults to https://paper-api.alpaca.markets
  $env:ALPACA_BASE_URL_PAPER = "https://paper-api.alpaca.markets"
  ```

- **Live trading** (funded):

  ```powershell
  $env:ALPACA_KEY_FUND    = "AKCBWHC7VMDNP677TQ4S33FVPN"
  $env:ALPACA_SECRET_FUND = "F2ocEuxgNwjSQzM3b3oSftw5gbWrjoxSVWXHsdGSW6Td"
  $env:ALPACA_BASE_URL_FUND = "https://api.alpaca.markets"  # optional when using the default
  ```

Set only the environment variables you need. If a key/secret pair is missing
for a given account type, the corresponding endpoint will return an error.

### Per-user credential storage and login

The API now ships with a lightweight SQLite database (`auth.db` by default)
that stores user accounts and optional Alpaca credentials. Passwords are
hashed with a salted 2048-bit PBKDF2-SHA512 digest before being persisted.

1. Register a user with `POST /register` and a JSON body of
   `{ "username": "alice", "password": "<strong-password>" }`.
2. Log in with `POST /login` using the same payload to receive a bearer
   token. Supply this token to other endpoints via
   `Authorization: Bearer <token>`.
<<<<<<< HEAD

   A browser-friendly login flow now lives at [`/login`](http://localhost:8000/login).
   It issues the same bearer token and stores it alongside an HTTP-only session
   cookie so the `/dashboard` UI can enforce authentication before loading.
=======
>>>>>>> 4faf9038
3. To save Alpaca API keys that are unique to the authenticated user, call
   `POST /alpaca/credentials` with:

   ```json
   {
     "account_type": "paper",  // or "funded"
     "api_key": "YOUR_KEY",
     "api_secret": "YOUR_SECRET",
     "base_url": "https://paper-api.alpaca.markets"  // optional
   }
   ```

   Calling `GET /alpaca/credentials` returns the stored metadata (API keys are
   returned, secrets remain server-side). When the bearer token is supplied to
   `/positions` or `/pnl`, the API automatically prefers the stored credentials
   over environment defaults.

<<<<<<< HEAD
You can customize how the browser session cookie is issued by setting:

- `SESSION_COOKIE_NAME` – defaults to `session_token`.
- `SESSION_COOKIE_MAX_AGE` – lifetime in seconds (default 7 days).
- `SESSION_COOKIE_SAMESITE` – defaults to `lax`.
- `AUTH_COOKIE_SECURE` – set to `1` to require HTTPS when sending the cookie.

=======
>>>>>>> 4faf9038
### Webhook Verification

If you supply `ALPACA_WEBHOOK_SECRET`, incoming webhook requests must include
a matching `X-Webhook-Signature` header. A mismatch yields a 400 error.

### Webhook test helper

Use `POST /alpaca/webhook/test` to generate a signed sample payload. The
endpoint writes the payload to `public/alpaca_webhook_tests/` and, when a
secret is configured, returns a base64-encoded signature that mirrors what
Alpaca would send.

## Liquidity Sweep Radar (mobile + desktop)

The `/strategy/liquidity-sweeps` endpoint analyses the New York morning session
for a given ticker and interval, returning:

- Detected liquidity sweeps with volume/range ratios.
- Manipulation clusters (alternating sweeps within a 20-minute window).
- Footprint totals (estimated buy/sell imbalance).
- A volume heatmap stored under `public/liquidity/assets/`.

You can interact with these analytics via the responsive UI in
`public/liquidity/`:

```powershell
python -m http.server --directory public 8001
# open http://localhost:8001/liquidity/ or use http://localhost:8000/liquidity when the API is running
```

## End‑User Console + Alpaca Webhook Tools

The new **End User Console** lives under `public/enduserapp/` and is served
directly by the FastAPI backend at `http://localhost:8000/ui/enduserapp/` (or
your ngrok tunnel + `/ui/enduserapp/`). It packages a few handy utilities for
teams who only need webhook management:

1. **Copy the webhook URL.** The console derives the correct
   `https://<your-host>/alpaca/webhook` endpoint based on the current origin so
   you can paste it into the Alpaca dashboard.
2. **Send test payloads.** A form wraps the `POST /alpaca/webhook/test` helper
   and shows the JSON response returned by the API. Optional overrides let you
   paste a custom payload for regression testing.
3. **Browse saved artifacts.** Every test call is written to
   `public/alpaca_webhook_tests/`. The console lists the files via the new
   `GET /alpaca/webhook/tests` endpoint and provides download links for quick
   auditing or sharing with teammates.

No build step or extra server is required—just run `python server.py` (or
`python run_with_ngrok.py`) and open the UI in a browser.

## Notes

- This project is for educational and testing purposes. The trading API
  endpoints and webhook handler do **not** place or manage orders. To
  implement actual trading logic, integrate with Alpaca's order endpoints and
  comply with all relevant regulations and platform policies.
- The included model is a simple multi‑layer perceptron (MLP) and should not
  be used for real trading decisions without extensive validation.
- Running the training process with GPU support requires an appropriate CUDA
  wheel and compatible NVIDIA drivers.

Feel free to customize and extend this codebase for your own research and
development.<|MERGE_RESOLUTION|>--- conflicted
+++ resolved
@@ -160,13 +160,12 @@
 2. Log in with `POST /login` using the same payload to receive a bearer
    token. Supply this token to other endpoints via
    `Authorization: Bearer <token>`.
-<<<<<<< HEAD
+
 
    A browser-friendly login flow now lives at [`/login`](http://localhost:8000/login).
    It issues the same bearer token and stores it alongside an HTTP-only session
    cookie so the `/dashboard` UI can enforce authentication before loading.
-=======
->>>>>>> 4faf9038
+
 3. To save Alpaca API keys that are unique to the authenticated user, call
    `POST /alpaca/credentials` with:
 
@@ -184,7 +183,6 @@
    `/positions` or `/pnl`, the API automatically prefers the stored credentials
    over environment defaults.
 
-<<<<<<< HEAD
 You can customize how the browser session cookie is issued by setting:
 
 - `SESSION_COOKIE_NAME` – defaults to `session_token`.
@@ -192,8 +190,6 @@
 - `SESSION_COOKIE_SAMESITE` – defaults to `lax`.
 - `AUTH_COOKIE_SECURE` – set to `1` to require HTTPS when sending the cookie.
 
-=======
->>>>>>> 4faf9038
 ### Webhook Verification
 
 If you supply `ALPACA_WEBHOOK_SECRET`, incoming webhook requests must include
