# NeoAI Training + End‑User Dashboard with GPU and ngrok Support

This repository contains the NeoAI training API, example front‑end, and
integration helpers for running on Windows with Visual Studio, optional GPU
support, and an [ngrok](https://ngrok.com/) tunnel for external access. It
also includes a simple end‑user dashboard that interacts with the API to
display account positions and unrealized P&L from Alpaca Markets.

## Contents

- `server.py` – FastAPI backend for training models, fetching Alpaca positions
  and P&L, and serving metrics. Includes a new `/alpaca/webhook` endpoint for
  receiving trade update callbacks.
- `model.py` – GPU‑aware PyTorch model with clear import error handling. If
  PyTorch cannot be imported (e.g. mismatched CUDA DLLs on Windows), an
  explanatory `ImportError` is raised.
- `run_with_ngrok.py` – Helper script that starts an ngrok tunnel to your
  local API port and runs the FastAPI application via Uvicorn.
- `strategies.py` – Liquidity sweep/footprint analytics shared by the API and
  UI.
- `requirements.txt` – Dependency list. Includes `pyngrok` for ngrok
  integration. **Important:** To use the GPU, install a PyTorch wheel that
  matches your CUDA version. See below.
- `public/enduserapp/` – Self‑contained End User Console with Alpaca webhook
  tooling (copyable URL, test payload generator, and artifact viewer).
- `public/liquidity/` – Mobile and desktop friendly Liquidity Sweep Radar UI
  that consumes the `/strategy/liquidity-sweeps` API.

## Installation

1. **Clone or extract** the repository and open it in Visual Studio or your
   preferred IDE. Ensure you have Python 3.12 or later installed.
2. **Create a virtual environment** (recommended):

   ```powershell
   py -3.12 -m venv .venv
   .\.venv\Scripts\Activate.ps1
   python -m pip install --upgrade pip
   ```

3. **Install dependencies**:

   ```powershell
   # CPU‑only (works on any system)
   python -m pip install -r requirements.txt --extra-index-url https://download.pytorch.org/whl/cpu

   # OR, GPU build (replace ``cu118`` with your CUDA version)
   python -m pip install -r requirements.txt --extra-index-url https://download.pytorch.org/whl/cu118
   ```

   The training code will automatically use the GPU if available:

   ```python
   import torch
   print(torch.cuda.is_available())  # True if GPU is detected
   ```

   If you see an import error referencing `caffe2_nvrtc.dll`, you installed a
   CUDA‑enabled PyTorch wheel without the matching NVIDIA driver. Either
   install a CPU wheel (see above) or update your driver.

## Running the API

The default API host and port are ``0.0.0.0`` and ``8000``. You can change
these via environment variables (`API_HOST`, `API_PORT`).

### Without ngrok

To start the API locally (no tunnel):

```powershell
python server.py
```

Access `http://localhost:8000` in your browser. The `/gpu-info` endpoint
reports whether CUDA is available. The `/positions` and `/pnl` endpoints call
Alpaca (paper or live) to fetch account data. Set your Alpaca credentials via
environment variables (see below).

### With ngrok (external access)

To expose your local API to the internet, run:

```powershell
$env:NGROK_AUTH_TOKEN = "<your-ngrok-auth-token>"
python run_with_ngrok.py
```

The script prints a public URL (e.g. `https://1234.ngrok.io`). Use this URL
to access your API externally. For Alpaca webhooks, append `/alpaca/webhook` to
that URL and configure it in your Alpaca dashboard. By default the script
requests the reserved domain `neocortex.internal`; if your ngrok account does
not have that domain available the script automatically falls back to a random
subdomain and prints a warning.
<<<<<<< HEAD
=======

By default the helper script attempts to use the reserved ngrok domain
`tamara-unleavened-nonpromiscuously.ngrok-free.dev`. If that domain is not
available for your ngrok account, the script automatically falls back to a
randomly generated domain. To opt into a different reserved domain (or disable
the default), set the `NGROK_DOMAIN` environment variable before running the
script.
>>>>>>> 4c5e6b92

Security hardening options:

- `NGROK_BASIC_AUTH="user:pass"` enables HTTP basic authentication on the
  public tunnel.
- `NGROK_ALLOWED_CIDRS="198.51.100.0/24,203.0.113.5/32"` restricts inbound
  IP ranges.
<<<<<<< HEAD
- `NGROK_DOMAIN=custom.ngrok-free.app` overrides the default
  `neocortex.internal` reservation (requires an ngrok plan that supports
  reserved domains).
=======

- `NGROK_DOMAIN=custom.ngrok-free.app` overrides the default
  `neocortex.internal` reservation (requires an ngrok plan that supports
  reserved domains).
- `NGROK_DOMAIN=custom.ngrok-free.app` requests a reserved domain (requires an
  ngrok plan that supports it). Set it to an empty string to use a random
  ngrok hostname instead of the default reserved domain.
>>>>>>> 4c5e6b92

## Configuring Alpaca

The API uses Alpaca Markets for positions and P&L. You must set the
appropriate credentials as environment variables before running the server.

- **Paper trading** (simulated):

  ```powershell
  $env:ALPACA_KEY_PAPER    = "YOUR_PAPER_KEY"
  $env:ALPACA_SECRET_PAPER = "YOUR_PAPER_SECRET"
  # optional – defaults to https://paper-api.alpaca.markets
  $env:ALPACA_BASE_URL_PAPER = "https://paper-api.alpaca.markets"
  ```

- **Live trading** (funded):

  ```powershell
  $env:ALPACA_KEY_FUND    = "YOUR_LIVE_KEY"
  $env:ALPACA_SECRET_FUND = "YOUR_LIVE_SECRET"
  $env:ALPACA_BASE_URL_FUND = "https://api.alpaca.markets"  # optional
  ```

Set only the environment variables you need. If a key/secret pair is missing
for a given account type, the corresponding endpoint will return an error.

### Webhook Verification

If you supply `ALPACA_WEBHOOK_SECRET`, incoming webhook requests must include
a matching `X-Webhook-Signature` header. A mismatch yields a 400 error.

### Webhook test helper

Use `POST /alpaca/webhook/test` to generate a signed sample payload. The
endpoint writes the payload to `public/alpaca_webhook_tests/` and, when a
secret is configured, returns a base64-encoded signature that mirrors what
Alpaca would send.

## Liquidity Sweep Radar (mobile + desktop)

The `/strategy/liquidity-sweeps` endpoint analyses the New York morning session
for a given ticker and interval, returning:

- Detected liquidity sweeps with volume/range ratios.
- Manipulation clusters (alternating sweeps within a 20-minute window).
- Footprint totals (estimated buy/sell imbalance).
- A volume heatmap stored under `public/liquidity/assets/`.

You can interact with these analytics via the responsive UI in
`public/liquidity/`:

```powershell
python -m http.server --directory public 8001
# open http://localhost:8001/liquidity/ or use http://localhost:8000/liquidity when the API is running
```

## End‑User Console + Alpaca Webhook Tools

The new **End User Console** lives under `public/enduserapp/` and is served
directly by the FastAPI backend at `http://localhost:8000/ui/enduserapp/` (or
your ngrok tunnel + `/ui/enduserapp/`). It packages a few handy utilities for
teams who only need webhook management:

1. **Copy the webhook URL.** The console derives the correct
   `https://<your-host>/alpaca/webhook` endpoint based on the current origin so
   you can paste it into the Alpaca dashboard.
2. **Send test payloads.** A form wraps the `POST /alpaca/webhook/test` helper
   and shows the JSON response returned by the API. Optional overrides let you
   paste a custom payload for regression testing.
3. **Browse saved artifacts.** Every test call is written to
   `public/alpaca_webhook_tests/`. The console lists the files via the new
   `GET /alpaca/webhook/tests` endpoint and provides download links for quick
   auditing or sharing with teammates.

No build step or extra server is required—just run `python server.py` (or
`python run_with_ngrok.py`) and open the UI in a browser.

## Notes

- This project is for educational and testing purposes. The trading API
  endpoints and webhook handler do **not** place or manage orders. To
  implement actual trading logic, integrate with Alpaca's order endpoints and
  comply with all relevant regulations and platform policies.
- The included model is a simple multi‑layer perceptron (MLP) and should not
  be used for real trading decisions without extensive validation.
- Running the training process with GPU support requires an appropriate CUDA
  wheel and compatible NVIDIA drivers.

Feel free to customize and extend this codebase for your own research and
development.<|MERGE_RESOLUTION|>--- conflicted
+++ resolved
@@ -92,8 +92,6 @@
 requests the reserved domain `neocortex.internal`; if your ngrok account does
 not have that domain available the script automatically falls back to a random
 subdomain and prints a warning.
-<<<<<<< HEAD
-=======
 
 By default the helper script attempts to use the reserved ngrok domain
 `tamara-unleavened-nonpromiscuously.ngrok-free.dev`. If that domain is not
@@ -101,7 +99,7 @@
 randomly generated domain. To opt into a different reserved domain (or disable
 the default), set the `NGROK_DOMAIN` environment variable before running the
 script.
->>>>>>> 4c5e6b92
+
 
 Security hardening options:
 
@@ -109,19 +107,18 @@
   public tunnel.
 - `NGROK_ALLOWED_CIDRS="198.51.100.0/24,203.0.113.5/32"` restricts inbound
   IP ranges.
-<<<<<<< HEAD
+
 - `NGROK_DOMAIN=custom.ngrok-free.app` overrides the default
   `neocortex.internal` reservation (requires an ngrok plan that supports
   reserved domains).
-=======
+
 
 - `NGROK_DOMAIN=custom.ngrok-free.app` overrides the default
   `neocortex.internal` reservation (requires an ngrok plan that supports
   reserved domains).
 - `NGROK_DOMAIN=custom.ngrok-free.app` requests a reserved domain (requires an
   ngrok plan that supports it). Set it to an empty string to use a random
-  ngrok hostname instead of the default reserved domain.
->>>>>>> 4c5e6b92
+
 
 ## Configuring Alpaca
 
