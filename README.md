# NeoAI Training + End‑User Dashboard with GPU and ngrok Support

This repository contains the NeoAI training API, example front‑end, and
integration helpers for running on Windows with Visual Studio, optional GPU
support, and an [ngrok](https://ngrok.com/) tunnel for external access. It
also includes a simple end‑user dashboard that interacts with the API to
display account positions and unrealized P&L from Alpaca Markets.

## Contents

- `server.py` – FastAPI backend for training models, fetching Alpaca positions
  and P&L, and serving metrics. Includes a new `/alpaca/webhook` endpoint for
  receiving trade update callbacks.
- `model.py` – GPU‑aware PyTorch model with clear import error handling. If
  PyTorch cannot be imported (e.g. mismatched CUDA DLLs on Windows), an
  explanatory `ImportError` is raised.
- `run_with_ngrok.py` – Helper script that starts an ngrok tunnel to your
  local API port and runs the FastAPI application via Uvicorn.
- `strategies.py` – Liquidity sweep/footprint analytics shared by the API and
  UI.
- `requirements.txt` – Dependency list. Includes `pyngrok` for ngrok
  integration. **Important:** To use the GPU, install a PyTorch wheel that
  matches your CUDA version. See below.
- `public/enduserapp/` – Self‑contained End User Console with Alpaca webhook
  tooling (copyable URL, test payload generator, and artifact viewer).
- `public/liquidity/` – Mobile and desktop friendly Liquidity Sweep Radar UI
  that consumes the `/strategy/liquidity-sweeps` API.

## Installation

1. **Clone or extract** the repository and open it in Visual Studio or your
   preferred IDE. Ensure you have Python 3.12 or later installed.
2. **Create a virtual environment** (recommended):

   ```powershell
   py -3.12 -m venv .venv
   .\.venv\Scripts\Activate.ps1
   python -m pip install --upgrade pip
   ```

3. **Install dependencies**:

   ```powershell
   # CPU‑only (works on any system)
   python -m pip install -r requirements.txt --extra-index-url https://download.pytorch.org/whl/cpu

   # OR, GPU build (replace ``cu118`` with your CUDA version)
   python -m pip install -r requirements.txt --extra-index-url https://download.pytorch.org/whl/cu118
   ```

   The training code will automatically use the GPU if available:

   ```python
   import torch
   print(torch.cuda.is_available())  # True if GPU is detected
   ```

   If you see an import error referencing `caffe2_nvrtc.dll`, you installed a
   CUDA‑enabled PyTorch wheel without the matching NVIDIA driver. Either
   install a CPU wheel (see above) or update your driver.

## Running the API

The default API host and port are ``0.0.0.0`` and ``8000``. You can change
these via environment variables (`API_HOST`, `API_PORT`).

### Without ngrok

To start the API locally (no tunnel):

```powershell
python server.py
```

Access `http://localhost:8000` in your browser. The `/gpu-info` endpoint
reports whether CUDA is available. The `/positions` and `/pnl` endpoints call
Alpaca (paper or live) to fetch account data. Set your Alpaca credentials via
environment variables (see below).

### With ngrok (external access)

To expose your local API to the internet, run:

```powershell
$env:NGROK_AUTH_TOKEN = "<your-ngrok-auth-token>"
python run_with_ngrok.py
```

The script prints a public URL (e.g. `https://1234.ngrok.io`). Use this URL
to access your API externally. For Alpaca webhooks, append `/alpaca/webhook` to
that URL and configure it in your Alpaca dashboard. By default the script
requests the reserved domain `neocortex.internal`; if your ngrok account does
not have that domain available the script automatically falls back to a random
subdomain and prints a warning.

By default the helper script attempts to use the reserved ngrok domain
`tamara-unleavened-nonpromiscuously.ngrok-free.dev`. If that domain is not
available for your ngrok account, the script automatically falls back to a
randomly generated domain. To opt into a different reserved domain (or disable
the default), set the `NGROK_DOMAIN` environment variable before running the
script.

Security hardening options:

- `NGROK_BASIC_AUTH="user:pass"` enables HTTP basic authentication on the
  public tunnel.
- `NGROK_ALLOWED_CIDRS="198.51.100.0/24,203.0.113.5/32"` restricts inbound
  IP ranges.
<<<<<<< HEAD
- `NGROK_DOMAIN=custom.ngrok-free.app` overrides the default
  `neocortex.internal` reservation (requires an ngrok plan that supports
  reserved domains).
=======
- `NGROK_DOMAIN=custom.ngrok-free.app` requests a reserved domain (requires an
  ngrok plan that supports it). Set it to an empty string to use a random
  ngrok hostname instead of the default reserved domain.
>>>>>>> bc5fb214

## Configuring Alpaca

The API uses Alpaca Markets for positions and P&L. You must set the
appropriate credentials as environment variables before running the server.

- **Paper trading** (simulated):

  ```powershell
  $env:ALPACA_KEY_PAPER    = "YOUR_PAPER_KEY"
  $env:ALPACA_SECRET_PAPER = "YOUR_PAPER_SECRET"
  # optional – defaults to https://paper-api.alpaca.markets
  $env:ALPACA_BASE_URL_PAPER = "https://paper-api.alpaca.markets"
  ```

- **Live trading** (funded):

  ```powershell
  $env:ALPACA_KEY_FUND    = "YOUR_LIVE_KEY"
  $env:ALPACA_SECRET_FUND = "YOUR_LIVE_SECRET"
  $env:ALPACA_BASE_URL_FUND = "https://api.alpaca.markets"  # optional
  ```

Set only the environment variables you need. If a key/secret pair is missing
for a given account type, the corresponding endpoint will return an error.

### Webhook Verification

If you supply `ALPACA_WEBHOOK_SECRET`, incoming webhook requests must include
a matching `X-Webhook-Signature` header. A mismatch yields a 400 error.

### Webhook test helper

Use `POST /alpaca/webhook/test` to generate a signed sample payload. The
endpoint writes the payload to `public/alpaca_webhook_tests/` and, when a
secret is configured, returns a base64-encoded signature that mirrors what
Alpaca would send.

## Liquidity Sweep Radar (mobile + desktop)

The `/strategy/liquidity-sweeps` endpoint analyses the New York morning session
for a given ticker and interval, returning:

- Detected liquidity sweeps with volume/range ratios.
- Manipulation clusters (alternating sweeps within a 20-minute window).
- Footprint totals (estimated buy/sell imbalance).
- A volume heatmap stored under `public/liquidity/assets/`.

You can interact with these analytics via the responsive UI in
`public/liquidity/`:

```powershell
python -m http.server --directory public 8001
# open http://localhost:8001/liquidity/ or use http://localhost:8000/liquidity when the API is running
```

## End‑User Console + Alpaca Webhook Tools

The new **End User Console** lives under `public/enduserapp/` and is served
directly by the FastAPI backend at `http://localhost:8000/ui/enduserapp/` (or
your ngrok tunnel + `/ui/enduserapp/`). It packages a few handy utilities for
teams who only need webhook management:

1. **Copy the webhook URL.** The console derives the correct
   `https://<your-host>/alpaca/webhook` endpoint based on the current origin so
   you can paste it into the Alpaca dashboard.
2. **Send test payloads.** A form wraps the `POST /alpaca/webhook/test` helper
   and shows the JSON response returned by the API. Optional overrides let you
   paste a custom payload for regression testing.
3. **Browse saved artifacts.** Every test call is written to
   `public/alpaca_webhook_tests/`. The console lists the files via the new
   `GET /alpaca/webhook/tests` endpoint and provides download links for quick
   auditing or sharing with teammates.

No build step or extra server is required—just run `python server.py` (or
`python run_with_ngrok.py`) and open the UI in a browser.

## Notes

- This project is for educational and testing purposes. The trading API
  endpoints and webhook handler do **not** place or manage orders. To
  implement actual trading logic, integrate with Alpaca's order endpoints and
  comply with all relevant regulations and platform policies.
- The included model is a simple multi‑layer perceptron (MLP) and should not
  be used for real trading decisions without extensive validation.
- Running the training process with GPU support requires an appropriate CUDA
  wheel and compatible NVIDIA drivers.

Feel free to customize and extend this codebase for your own research and
development.<|MERGE_RESOLUTION|>--- conflicted
+++ resolved
@@ -106,15 +106,13 @@
   public tunnel.
 - `NGROK_ALLOWED_CIDRS="198.51.100.0/24,203.0.113.5/32"` restricts inbound
   IP ranges.
-<<<<<<< HEAD
+
 - `NGROK_DOMAIN=custom.ngrok-free.app` overrides the default
   `neocortex.internal` reservation (requires an ngrok plan that supports
   reserved domains).
-=======
 - `NGROK_DOMAIN=custom.ngrok-free.app` requests a reserved domain (requires an
   ngrok plan that supports it). Set it to an empty string to use a random
   ngrok hostname instead of the default reserved domain.
->>>>>>> bc5fb214
 
 ## Configuring Alpaca
 
