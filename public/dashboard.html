<!doctype html>
<html lang="en">
<head>
        <meta charset="utf-8" />
        <title>Neo Cortex AI Dashboard</title>
        <meta name="viewport" content="width=device-width, initial-scale=1" />
<<<<<<< HEAD
        <link rel="stylesheet" href="/public/assets/neocortex-theme.css" />
        <link rel="stylesheet" href="/public/enduserapp/style.css" />
=======
        <link rel="stylesheet" href="assets/neocortex-theme.css" />
        <link rel="stylesheet" href="enduserapp/style.css" />
>>>>>>> abb435da
        <style>
                body {
                        margin: 0;
                }

                .dashboard-page {
                        display: flex;
                        flex-direction: column;
                        gap: clamp(24px, 5vw, 32px);
                }

                .dashboard-topbar h1 {
                        margin: 0;
                        font-size: clamp(1.4rem, 2.6vw, 1.8rem);
                        letter-spacing: 0.3px;
                }

                .dashboard-topbar .nc-pill {
                        font-size: 0.75rem;
                        background: rgba(168, 85, 247, 0.24);
                        border-color: rgba(192, 132, 252, 0.32);
                }

                .dashboard-topbar .nc-text-muted {
                        font-size: 0.85rem;
                }

                .dashboard-row {
                        display: flex;
                        flex-wrap: wrap;
                        gap: clamp(16px, 3vw, 24px);
                }

                .dashboard-card {
                        flex: 1 1 320px;
                        padding: clamp(20px, 4vw, 28px);
                }

                .dashboard-card-flex {
                        flex: 1 1 680px;
                }

                .dashboard-grid {
                        gap: 16px;
                }

                .dashboard-inline,
                .dashboard-actions {
                        display: flex;
                        align-items: center;
                        gap: 12px;
                        flex-wrap: wrap;
                }

                .dashboard-actions {
                        margin-top: 12px;
                }

                .dashboard-note {
                        margin-top: 8px;
                }

                .dashboard-media {
                        display: grid;
                        grid-template-columns: repeat(auto-fit, minmax(240px, 1fr));
                        gap: clamp(12px, 3vw, 20px);
                }

                .dashboard-media img {
                        width: 100%;
                        border-radius: 16px;
                        border: 1px solid rgba(192, 132, 252, 0.28);
                        background: rgba(18, 5, 34, 0.68);
                        box-shadow: 0 18px 34px rgba(10, 2, 24, 0.4);
                }

                .dashboard-split {
                        display: grid;
                        grid-template-columns: repeat(auto-fit, minmax(320px, 1fr));
                        gap: clamp(16px, 3vw, 24px);
                }

                .dashboard-canvas {
                        width: 100%;
                        display: block;
                        background: rgba(14, 4, 28, 0.88);
                        border: 1px solid rgba(192, 132, 252, 0.24);
                        border-radius: 16px;
                        box-shadow: 0 16px 32px rgba(10, 2, 24, 0.36);
                }

                .dashboard-table {
                        width: 100%;
                        border-collapse: collapse;
                }

                .dashboard-table th,
                .dashboard-table td {
                        border-bottom: 1px solid rgba(192, 132, 252, 0.18);
                        padding: 8px 10px;
                        text-align: left;
                }

                .dashboard-pre-small {
                        max-height: 180px;
                }

                .dashboard-check label {
                        text-transform: none;
                        letter-spacing: 0.15px;
                        font-size: 0.85rem;
                }

                .dashboard-card h2 {
                        margin-top: 0;
                        margin-bottom: 16px;
                }

                .kvs {
                        display: grid;
                        grid-template-columns: repeat(auto-fit, minmax(160px, 1fr));
                        gap: 16px;
                }

                .kv {
                        padding: 12px 14px;
                        border-radius: 16px;
                        border: 1px solid rgba(192, 132, 252, 0.28);
                        background: rgba(18, 5, 34, 0.78);
                        box-shadow: 0 12px 28px rgba(10, 2, 24, 0.32);
                }

                .kv .k {
                        color: var(--text-muted);
                        font-size: 0.8rem;
                        letter-spacing: 0.25px;
                        text-transform: uppercase;
                        margin-bottom: 4px;
                }

                .kv .v {
                        font-weight: 600;
                        font-size: 1rem;
                }

                .mono {
                        font-family: ui-monospace, SFMono-Regular, Consolas, monospace;
                }

                .small {
                        font-size: 0.8rem;
                }

                .ok {
                        color: var(--success);
                }

                .warn {
                        color: var(--warning);
                }

                .danger {
                        color: var(--danger);
                }

                @media (max-width: 700px) {
                        .dashboard-topbar {
                                flex-direction: column;
                                align-items: flex-start;
                                gap: 18px;
                        }
                }
        </style>
</head>
<body>

        <main class="nc-page dashboard-page">
                <div class="nc-topbar dashboard-topbar">
                        <div class="nc-inline">
                                <h1>Neo Cortex AI</h1>
                                <span id="gpu-pill" class="nc-pill nc-text-small">GPU: <em class="nc-text-muted">loading…</em></span>
                                <span id="run-pill" class="nc-pill nc-text-small">Run: <span class="nc-text-muted">-</span></span>
                        </div>
                        <div class="nc-inline nc-text-small dashboard-inline">
                                <span id="userBadge" class="nc-pill nc-text-small">Signed out</span>
                                <span class="nc-text-muted">•</span>
                                <a href="#" id="logoutBtn">Log out</a>
                                <span class="nc-text-muted">•</span>
                                <a href="/preflight" target="_blank">Preflight JSON</a>
                                <span class="nc-text-muted">•</span>
                                <a href="#" id="refreshBtn">Refresh</a>
                        </div>
                </div>

                <section class="dashboard-row dashboard-media">
                        <article class="nc-card dashboard-card dashboard-card-flex">
                                <h2>Train Model</h2>
                                <div class="nc-grid nc-grid-auto dashboard-grid">
                                        <div><label for="ticker">Ticker</label><input id="ticker" value="SPY" placeholder="e.g., SPY, AAPL, BTC-USD" /></div>
                                        <div>
                                                <label for="interval">Interval</label>
                                                <select id="interval">
                                                        <option>1m</option>
                                                        <option>2m</option>
                                                        <option>5m</option>
                                                        <option>15m</option>
                                                        <option selected>1h</option>
                                                        <option>1d</option>
                                                </select>
                                        </div>
                                        <div>
                                                <label for="mode">Mode</label>
                                                <select id="mode"><option selected>HFT</option><option>LFT</option></select>
                                        </div>
                                        <div>
                                                <label for="pine_mode">Pine Mode</label>
                                                <select id="pine_mode"><option>OFF</option><option>SCALPER</option><option>ULTRA</option><option>SWING</option></select>
                                        </div>
                                        <div>
                                                <label for="aggr">Aggressiveness</label>
                                                <select id="aggr"><option>chill</option><option selected>normal</option><option>spicy</option><option>insane</option></select>
                                        </div>
                                        <div>
                                                <label for="sides">Sides</label>
                                                <select id="sides"><option>LONG</option><option>SHORT</option><option selected>BOTH</option></select>
                                        </div>
                                        <div><label for="max_iter">Max Iter</label><input id="max_iter" type="number" value="300" min="50" step="50" /></div>
                                        <div>
                                                <label for="source">Data Source</label>
                                                <select id="source"><option value="yfinance">yfinance</option><option value="ingest">ingest</option><option value="both" selected>both</option></select>
                                        </div>
                                        <div class="nc-inline dashboard-check"><input id="merge_sources" type="checkbox" checked /><label for="merge_sources">Merge Sources (prefer latest)</label></div>
                                        <div class="nc-inline dashboard-check"><input id="use_fa" type="checkbox" checked /><label for="use_fa">Use Fundamentals (from /ingest/fundamentals)</label></div>

                                        <div>
                                                <label for="rangeMode">Range Mode</label>
                                                <select id="rangeMode"><option value="period" selected>Period</option><option value="dates">Start/End</option></select>
                                        </div>
                                        <div id="periodWrap">
                                                <label for="period">Period</label>
                                                <select id="period"><option>1mo</option><option>3mo</option><option selected>6mo</option><option>1y</option><option>2y</option><option>5y</option></select>
                                        </div>
                                        <div id="startWrap" style="display:none"><label for="start">Start</label><input id="start" placeholder="YYYY-MM-DD" /></div>
                                        <div id="endWrap" style="display:none"><label for="end">End</label><input id="end" placeholder="YYYY-MM-DD" /></div>

                                        <div><label for="entry_thr">Entry Thr (opt)</label><input id="entry_thr" placeholder="auto" /></div>
                                        <div><label for="z_thr">|Z| Thr (opt)</label><input id="z_thr" placeholder="auto" /></div>
                                        <div><label for="vol_k">Vol k (opt)</label><input id="vol_k" placeholder="auto" /></div>
                                </div>
                                <div class="dashboard-actions">
                                        <button class="nc-btn" id="trainBtn">Start Training</button>
                                        <span class="nc-text-muted nc-text-small" id="trainHint">Streams log below</span>
                                </div>
                                <div id="trainResult" class="nc-text-muted nc-text-small dashboard-note"></div>
                        </article>

                        <article class="nc-card dashboard-card">
                                <h2>Latest Metrics</h2>
                                <div class="nc-inline dashboard-inline">
                                        <label for="sideSelect">View Side</label>
                                        <select id="sideSelect"><option value="long" selected>LONG</option><option value="short">SHORT</option></select>
                                </div>
                                <div id="metrics" class="kvs"></div>
                                <div class="nc-text-muted nc-text-small" id="updated">updated: -</div>
                                <div class="nc-text-muted nc-text-small" id="ingest">webhooks: -</div>
                        </article>
                </section>

                <section class="dashboard-row">
                        <article class="nc-card dashboard-card">
                                <h2>Price Preview</h2>
                                <img id="img_price" src="" alt="Price Preview" onerror="this.style.display='none'" />
                        </article>
                        <article class="nc-card dashboard-card">
                                <h2>Confusion Matrix</h2>
                                <img id="img_cm" src="" alt="Confusion Matrix" onerror="this.style.display='none'" />
                        </article>
                        <article class="nc-card dashboard-card">
                                <h2>ROC Curve</h2>
                                <img id="img_roc" src="" alt="ROC" onerror="this.style.display='none'" />
                        </article>
                        <article class="nc-card dashboard-card">
                                <h2>Feature Importance</h2>
                                <img id="img_feat" src="" alt="Feature Importance" onerror="this.style.display='none'" />
                        </article>
                </section>

                <section class="dashboard-split">
                        <article class="nc-card dashboard-card">
                                <h2>Live P&amp;L (Pred)</h2>
                                <canvas id="equityCanvas" class="dashboard-canvas" width="800" height="210"></canvas>
                                <div class="nc-text-muted nc-text-small">Streaming from <code class="mono">/stream/training</code></div>
                                <div id="pnlStats" class="nc-text-small">-</div>
                                <h2>Trades (Live)</h2>
                                <table class="dashboard-table nc-text-small" id="tradesTable">
                                        <thead><tr><th>Time</th><th>Side</th><th>Price</th><th>PnL</th><th>Reason</th></tr></thead>
                                        <tbody></tbody>
                                </table>
                        </article>
                        <article class="nc-card dashboard-card">
                                <h2>Neural Net (Live)</h2>
                                <canvas id="nnCanvas" class="dashboard-canvas" width="640" height="320"></canvas>
                                <div class="nc-text-muted nc-text-small">Graph: <code class="mono">/nn/graph</code> • Stats: <code class="mono">/stream/nn</code></div>
                                <pre id="nnStats" class="dashboard-pre-small nc-text-small mono"></pre>
                                <div class="dashboard-actions nc-text-small">
                                        <button class="nc-btn nc-btn-secondary" id="reloadNNBtn">Reload Graph</button>
                                </div>
                        </article>
                </section>

                <section class="dashboard-row">
                        <article class="nc-card dashboard-card dashboard-card-flex">
                                <h2>Idle / Parallel Trainer</h2>
                                <div class="nc-grid nc-grid-auto dashboard-grid">
                                        <div><label for="idle_name">Idle Name</label><input id="idle_name" value="nightly" /></div>
                                        <div><label for="idle_every">Every (sec)</label><input id="idle_every" value="3600" /></div>
                                        <div><label for="idle_period">Period</label><input id="idle_period" value="6mo" /></div>
                                        <div>
                                                <label for="idle_interval">Interval</label>
                                                <select id="idle_interval"><option>1m</option><option>2m</option><option>5m</option><option>15m</option><option selected>1h</option><option>1d</option></select>
                                        </div>
                                        <div>
                                                <label for="idle_tickers">Tickers JSON</label>
                                                <textarea id="idle_tickers" rows="3">["AAPL","MSFT","SPY"]</textarea>
                                        </div>
                                        <div>
                                                <label for="idle_pine">Pine Mode</label>
                                                <select id="idle_pine"><option>OFF</option><option>SCALPER</option><option>ULTRA</option><option>SWING</option></select>
                                        </div>
                                        <div>
                                                <label for="idle_mode">Mode</label>
                                                <select id="idle_mode"><option selected>HFT</option><option>LFT</option></select>
                                        </div>
                                        <div>
                                                <label for="idle_source">Source</label>
                                                <select id="idle_source"><option>yfinance</option><option>ingest</option><option selected>both</option></select>
                                        </div>
                                        <div class="nc-inline dashboard-check"><input id="idle_merge" type="checkbox" checked /><label for="idle_merge">Merge Sources</label></div>
                                        <div class="nc-inline dashboard-check"><input id="idle_fa" type="checkbox" checked /><label for="idle_fa">Use Fundamentals</label></div>
                                </div>
                                <div class="dashboard-actions">
                                        <button class="nc-btn" id="idleStartBtn">Start Idle</button>
                                        <button class="nc-btn nc-btn-secondary" id="idleStopBtn">Stop Idle</button>
                                        <button class="nc-btn nc-btn-secondary" id="idleStatusBtn">Status</button>
                                        <span id="idleStatus" class="nc-text-muted nc-text-small">-</span>
                                </div>
                        </article>

                        <article class="nc-card dashboard-card">
                                <h2>Multi / Parallel Train (once)</h2>
                                <div class="nc-grid nc-grid-auto dashboard-grid">
                                        <div><label for="multi_tickers">Tickers JSON</label><textarea id="multi_tickers" rows="4">["AAPL","MSFT","SPY"]</textarea></div>
                                        <div>
                                                <label for="multi_interval">Interval</label>
                                                <select id="multi_interval"><option>1m</option><option>2m</option><option>5m</option><option>15m</option><option selected>1h</option><option>1d</option></select>
                                        </div>
                                        <div><label for="multi_period">Period</label><input id="multi_period" value="6mo" /></div>
                                        <div><label for="multi_max">Max Iter</label><input id="multi_max" type="number" value="250" /></div>
                                        <div>
                                                <label for="multi_pine">Pine Mode</label>
                                                <select id="multi_pine"><option>OFF</option><option>SCALPER</option><option>ULTRA</option><option>SWING</option></select>
                                        </div>
                                        <div>
                                                <label for="multi_source">Source</label>
                                                <select id="multi_source"><option>yfinance</option><option>ingest</option><option selected>both</option></select>
                                        </div>
                                        <div class="nc-inline dashboard-check"><input id="multi_merge" type="checkbox" checked /><label for="multi_merge">Merge Sources</label></div>
                                        <div class="nc-inline dashboard-check"><input id="multi_fa" type="checkbox" checked /><label for="multi_fa">Use Fundamentals</label></div>
                                </div>
                                <div class="dashboard-actions">
                                        <button class="nc-btn" id="multiBtn">Run Multi-Train</button>
                                </div>
                                <pre id="multiOut" class="dashboard-pre-small nc-text-small mono"></pre>
                        </article>
                </section>

                <section class="dashboard-row">
                        <article class="nc-card dashboard-card dashboard-card-flex">
                                <h2>Live Training Log</h2>
                                <pre id="log" class="mono"></pre>
                                <div class="nc-text-muted nc-text-small">SSE: <code class="mono">/stream/training</code></div>
                        </article>
                </section>
        </main>
<script
                const $ = (id) => document.getElementById(id);
                const cb = (u) => u + (u.includes('?') ? '&' : '?') + 't=' + Date.now();
                const TOKEN_KEY = 'nc_token';
                const USERNAME_KEY = 'nc_user';
                const COOKIE_NAME_KEY = 'nc_cookie';

                function authToken() {
                        return localStorage.getItem(TOKEN_KEY);
                }

                function sessionCookieName() {
                        return localStorage.getItem(COOKIE_NAME_KEY) || 'session_token';
                }

                (function ensureAuthenticated() {
                        const token = authToken();
                        if (!token) {
                                const dest = encodeURIComponent(window.location.pathname + window.location.search);
                                window.location.replace('/admin/login?next=' + dest);
                        }
                })();

                (function patchFetch() {
                        const originalFetch = window.fetch.bind(window);
                        window.fetch = (input, init = {}) => {
                                const token = authToken();
                                const headers = new Headers(init.headers || {});
                                if (token && !headers.has('Authorization')) {
                                        headers.set('Authorization', 'Bearer ' + token);
                                }
                                const finalInit = Object.assign({}, init, { headers });
                                if (!finalInit.credentials) {
                                        finalInit.credentials = 'include';
                                }
                                return originalFetch(input, finalInit);
                        };
                })();

                function updateUserBadge() {
                        const badge = $('userBadge');
                        if (!badge) return;
                        const username = localStorage.getItem(USERNAME_KEY) || 'unknown';
                        badge.textContent = 'Signed in as ' + username;
                }

                updateUserBadge();

                $('logoutBtn').addEventListener('click', async (event) => {
                        event.preventDefault();
                        try {
                                await fetch('/logout', { method: 'POST' });
                        } catch (_) { }
                        localStorage.removeItem(TOKEN_KEY);
                        localStorage.removeItem(USERNAME_KEY);
                        const cookieName = sessionCookieName();
                        document.cookie = cookieName + '=; Max-Age=0; path=/';
                        window.location.replace('/admin/login');
                });

                // ---- Range mode toggle ----
                function toggleRange() {
			const m = $('rangeMode').value;
			$('periodWrap').style.display = (m === 'period') ? 'block' : 'none';
			$('startWrap').style.display = (m === 'dates') ? 'block' : 'none';
			$('endWrap').style.display = (m === 'dates') ? 'block' : 'none';
		}
		$('rangeMode').addEventListener('change', toggleRange);
		toggleRange();

		// ---- GPU Pill ----
		async function loadGPU() {
			try {
				const r = await fetch('/gpu-info', { cache: 'no-store' });
				const j = await r.json();
				const pill = $('gpu-pill');
				if (j.cuda_available) {
					pill.innerHTML = 'GPU: <span class="ok">ON</span> <span class="small mono">(' + (j.devices || []).join(', ') + ')</span>';
				} else {
					pill.innerHTML = 'GPU: <span class="danger">OFF</span> <span class="small mono">(' + (j.framework || 'none') + ')</span>';
				}
			} catch {
				$('gpu-pill').innerHTML = 'GPU: <span class="warn">unknown</span>';
			}
		}

		// ---- Metrics & artifacts ----
		function sideSuffix() { return ($('sideSelect').value === 'short') ? '_short' : '_long'; }
		function refreshArtifacts() {
			const sfx = sideSuffix();
			$('img_price').src = cb('/artifacts/file/yfinance_price.png');
			$('img_cm').src = cb('/artifacts/file/cm' + sfx + '.png');
			$('img_roc').src = cb('/artifacts/file/roc' + sfx + '.png');
			$('img_feat').src = cb('/artifacts/file/feature_importance' + sfx + '.png');
		}
		$('sideSelect').addEventListener('change', () => {
			refreshArtifacts();
			fetchMetrics();
		});

		async function fetchMetrics() {
			try {
				const r = await fetch('/metrics/latest', { cache: 'no-store' });
				const t = await r.text();
				let m; try { m = JSON.parse(t); } catch (_) { throw new Error('metrics parse failed: ' + t.slice(0, 200)); }
				if (!m.ok) throw new Error(m.reason || m.detail || 'no metrics');

				$('run-pill').innerHTML = 'Run: <span class="mono small">' + (m.run_dir || '-') + '</span>';

				const useShort = ($('sideSelect').value === 'short');
				const acc = useShort ? (m.accuracy_short ?? m.accuracy) : (m.accuracy_long ?? m.accuracy);
				const auc = useShort ? (m.roc_auc_short ?? m.roc_auc) : (m.roc_auc_long ?? m.roc_auc);
				const cbalance = useShort ? (m.class_balance_short ?? m.class_balance) : (m.class_balance_long ?? m.class_balance);
				const kvs = $('metrics');
				const br = useShort ? (m.backtest_pred_short ?? m.backtest_pred) : (m.backtest_pred_long ?? m.backtest_pred);

				const rows = [
					['Run Dir', m.run_dir || '-'],
					['Samples', (m.n_samples ?? '-')],
					['Accuracy', (+acc || 0).toFixed(3)],
					['ROC AUC', (+auc || 0).toFixed(3)],
					['Class 0', cbalance ? (cbalance['NO(0)'] ?? cbalance['NO-ENTRY(0)'] ?? '-') : '-'],
					['Class 1', cbalance ? (cbalance['YES(1)'] ?? cbalance['ENTRY(1)'] ?? '-') : '-'],
					['Features', (m.features || []).join(', ') || '-'],
					['Pred Return', (br?.return_pct ?? 0).toFixed(2) + '%'],
					['Pred Win', (br?.win_rate_pct ?? 0).toFixed(1) + '%']
				];
				kvs.innerHTML = rows.map(([k, v]) => (
					'<div class="kv"><div class="k">' + k + '</div><div class="v">' + v + '</div></div>'
				)).join('');

				$('updated').textContent = 'updated: ' + (m.time_utc || new Date().toISOString());
				const s = m.ingest_stats || {};
				$('ingest').textContent = 'webhooks: TV=' + (s.tradingview || 0) + ' • RH=' + (s.robinhood || 0) + ' • WB=' + (s.webull || 0) + ' • candles=' + (s.candles || 0) + ' • feat=' + (s.features || 0);

				refreshArtifacts();
			} catch (e) {
                            $('metrics').innerHTML = '<div class="nc-text-muted nc-text-small">No metrics yet or error: ' + (e.message || e) + '</div>';
			}
		}
		$('refreshBtn').addEventListener('click', (e) => { e.preventDefault(); fetchMetrics(); loadGPU(); });

		// ---- SSE Training Log & Equity Sparkline ----
		const logEl = $('log');
		const eqCanvas = $('equityCanvas');
		const eqCtx = eqCanvas.getContext('2d');
		const eqPoints = []; // {t: Date, v: Number}
		let sseTrain = null;

		function drawSparkline() {
			const W = eqCanvas.width, H = eqCanvas.height;
			eqCtx.clearRect(0, 0, W, H);
			if (!eqPoints.length) return;
			const minV = Math.min(...eqPoints.map(p => p.v));
			const maxV = Math.max(...eqPoints.map(p => p.v));
			const rng = (maxV - minV) || 1;
			eqCtx.beginPath();
			eqPoints.forEach((p, i) => {
				const x = (i / Math.max(1, eqPoints.length - 1)) * (W - 20) + 10;
				const y = H - 10 - ((p.v - minV) / rng) * (H - 20);
				if (i === 0) eqCtx.moveTo(x, y); else eqCtx.lineTo(x, y);
			});
			eqCtx.lineWidth = 2;
			eqCtx.strokeStyle = '#78d0ff';
			eqCtx.stroke();
		}

		function addTradeRow(row) {
			const body = document.querySelector('#tradesTable tbody');
			const tr = document.createElement('tr');
			const pnl = (row.type === 'trade_close' && typeof row.pnl === 'number') ? row.pnl.toFixed(2) : '';
			tr.innerHTML = `<td>${row.t?.slice(0, 19) || '-'}</td>
					  <td>${(row.side || '').toUpperCase() || (row.type === 'trade_open' ? 'OPEN' : 'CLOSE')}</td>
					  <td>${(row.price ?? '').toFixed ? row.price.toFixed(2) : (row.price ?? '')}</td>
					  <td>${pnl}</td>
					  <td>${row.reason || ''}</td>`;
			body.prepend(tr);
		}

		function wantsShort() { return ($('sideSelect').value === 'short'); }

		function startTrainSSE() {
			try { if (sseTrain) sseTrain.close(); } catch (_) { }
			sseTrain = new EventSource('/stream/training');
			sseTrain.onmessage = (e) => {
				if (!e || !e.data) return;
				try {
					const row = JSON.parse(e.data);
					// append raw
					logEl.textContent += (row.phase ? ('[' + row.phase + '] ') : '') + JSON.stringify(row) + '\n';
					logEl.scrollTop = logEl.scrollHeight;

					const chosen = wantsShort() ? 'PredShort' : 'PredLong';
					const matchesChosen = (row.entry_col === chosen) || (!row.entry_col && chosen === 'PredLong' && row.type === 'equity');

					if (row.type === 'equity' && matchesChosen) {
						const v = Number(row.equity);
						if (Number.isFinite(v)) {
							eqPoints.push({ t: new Date(row.t || Date.now()), v });
							if (eqPoints.length > 800) eqPoints.shift();
							drawSparkline();
						}
					}
					if ((row.type === 'trade_open' || row.type === 'trade_close') && matchesChosen) {
						addTradeRow(row);
					}
					if (row.phase === 'backtest:done') { fetchMetrics(); }
				} catch {
					// non-JSON line
					logEl.textContent += e.data + '\n';
				}
			};
			sseTrain.onerror = () => {/* browser auto-retries */ }
		}

		// ---- NN Graph & SSE ----
		const nnCanvas = $('nnCanvas');
		const nnCtx = nnCanvas.getContext('2d');
		let nnGraph = null;
		let sseNN = null;

		function drawNN(graph, stats) {
			nnCtx.clearRect(0, 0, nnCanvas.width, nnCanvas.height);
			if (!graph || !graph.layers || !graph.layers.length) {
				nnCtx.fillStyle = '#7f96b2';
				nnCtx.font = '14px ui-monospace, monospace';
				nnCtx.fillText('NN graph not available yet…', 12, 22);
				return;
			}
			const W = nnCanvas.width, H = nnCanvas.height;
			const L = graph.layers.length;
			const xStep = (W - 60) / Math.max(1, L - 1);
			const radius = 7;
			const pos = [];
			let maxNodes = Math.max(...graph.layers.map(l => l.size || 1));

			graph.layers.forEach((layer, li) => {
				const n = layer.size || 1;
				const yStep = (H - 40) / Math.max(1, n - 1);
				const xs = 30 + li * xStep;
				for (let i = 0; i < n; i++) {
					const ys = 20 + (n === 1 ? (H / 2 - 20) : i * yStep);
					pos.push({ li, i, x: xs, y: ys });
				}
			});

			nnCtx.globalAlpha = .25;
			for (let li = 0; li < L - 1; li++) {
				const from = pos.filter(p => p.li === li);
				const to = pos.filter(p => p.li === li + 1);
				from.forEach(f => {
					to.forEach(t => {
						nnCtx.beginPath();
						nnCtx.moveTo(f.x, f.y);
						nnCtx.lineTo(t.x, t.y);
						nnCtx.strokeStyle = '#3a86ff';
						nnCtx.stroke();
					});
				});
			}
			nnCtx.globalAlpha = 1.0;
			pos.forEach(p => {
				nnCtx.beginPath();
				nnCtx.arc(p.x, p.y, radius, 0, Math.PI * 2);
				nnCtx.fillStyle = '#9bd0ff';
				nnCtx.fill();
				nnCtx.strokeStyle = '#1f2a3a';
				nnCtx.stroke();
			});

			nnCtx.fillStyle = '#9fb8d6';
			nnCtx.font = '12px ui-monospace, monospace';
			nnCtx.fillText((graph.title || 'NN') + ' • ' + (graph.model || '-'), 8, 14);
			if (stats) {
				nnCtx.fillStyle = '#b9cee3';
				nnCtx.fillText(`epoch ${stats.epoch ?? '-'}  loss ${stats.loss?.toFixed?.(4) ?? '-'}`, 8, H - 8);
			}
		}

		async function loadNNGraph() {
			try {
				const r = await fetch('/nn/graph', { cache: 'no-store' });
				const j = await r.json();
				if (j.ok) {
					nnGraph = j.graph;
					drawNN(nnGraph, null);
				} else {
					nnGraph = null;
					drawNN(null, null);
				}
			} catch (e) {
				nnGraph = null; drawNN(null, null);
			}
		}
		$('reloadNNBtn').addEventListener('click', loadNNGraph);

		function startNNSSE() {
			try { if (sseNN) sseNN.close(); } catch (_) { }
			sseNN = new EventSource('/stream/nn');
			sseNN.onmessage = (e) => {
				if (!e || !e.data) return;
				try {
					const row = JSON.parse(e.data);
					if (row.type === 'nn_stats') {
						$('nnStats').textContent = JSON.stringify(row, null, 2);
						drawNN(nnGraph, row);
					}
				} catch { }
			};
		}

		// ---- Training actions ----
		$('trainBtn').addEventListener('click', async () => {
			const btn = $('trainBtn'); btn.disabled = true;
			$('trainResult').textContent = 'Training…';
			const payload = {
				ticker: $('ticker').value.trim(),
				interval: $('interval').value,
				max_iter: parseInt($('max_iter').value || '300', 10),
				mode: $('mode').value,
				pine_mode: $('pine_mode').value,
				aggressiveness: $('aggr').value,
				sides: $('sides').value,
				source: $('source').value,
				merge_sources: $('merge_sources').checked,
				use_fundamentals: $('use_fa').checked
			};
			const et = $('entry_thr').value.trim(); if (et) payload.entry_thr = parseFloat(et);
			const zt = $('z_thr').value.trim(); if (zt) payload.z_thr = parseFloat(zt);
			const vk = $('vol_k').value.trim(); if (vk) payload.vol_k = parseFloat(vk);

			const rm = $('rangeMode').value;
			if (rm === 'period') { payload.period = $('period').value; }
			else { payload.start = $('start').value || null; payload.end = $('end').value || null; }

			try {
				const r = await fetch('/train', { method: 'POST', headers: { 'Content-Type': 'application/json' }, body: JSON.stringify(payload) });
				const txt = await r.text(); let j;
				try { j = JSON.parse(txt); } catch (_) { throw new Error(`HTTP ${r.status} ${r.statusText} - ${txt.slice(0, 200)}`); }
				if (!r.ok || !j.ok) throw new Error(j.detail || j.reason || 'Train failed');
				$('trainResult').textContent = `Done • acc=${j.train_acc} • n=${j.n}`;
				refreshArtifacts(); fetchMetrics(); startTrainSSE(); startNNSSE();
			} catch (err) {
				$('trainResult').textContent = 'Error: ' + (err.message || err);
			} finally {
				btn.disabled = false;
			}
		});

		// ---- Idle controls ----
		$('idleStartBtn').addEventListener('click', async () => {
			const name = $('idle_name').value.trim() || 'idle';
			let tickers = []; try { tickers = JSON.parse($('idle_tickers').value.trim() || '[]'); } catch (_) { }
			const body = {
				name, tickers,
				every_sec: parseInt($('idle_every').value || '3600', 10),
				period: $('idle_period').value,
				interval: $('idle_interval').value,
				mode: $('idle_mode').value,
				pine_mode: $('idle_pine').value,
				source: $('idle_source').value,
				merge_sources: $('idle_merge').checked,
				use_fundamentals: $('idle_fa').checked
			};
			const r = await fetch('/idle/start', { method: 'POST', headers: { 'Content-Type': 'application/json' }, body: JSON.stringify(body) });
			$('idleStatus').textContent = await r.text();
		});
		$('idleStopBtn').addEventListener('click', async () => {
			const name = $('idle_name').value.trim() || 'idle';
			const r = await fetch('/idle/stop?name=' + encodeURIComponent(name), { method: 'POST' });
			$('idleStatus').textContent = await r.text();
		});
		$('idleStatusBtn').addEventListener('click', async () => {
			const r = await fetch('/idle/status', { cache: 'no-store' }); $('idleStatus').textContent = await r.text();
		});

		// ---- Multi train ----
		$('multiBtn').addEventListener('click', async () => {
			let tickers = []; try { tickers = JSON.parse($('multi_tickers').value.trim() || '[]'); } catch (_) { }
			const body = {
				tickers,
				period: $('multi_period').value,
				interval: $('multi_interval').value,
				max_iter: parseInt($('multi_max').value || '250', 10),
				pine_mode: $('multi_pine').value,
				source: $('multi_source').value,
				merge_sources: $('multi_merge').checked,
				use_fundamentals: $('multi_fa').checked
			};
			const r = await fetch('/train/multi', { method: 'POST', headers: { 'Content-Type': 'application/json' }, body: JSON.stringify(body) });
			$('multiOut').textContent = await r.text();
		});

		// ---- Init ----
		window.addEventListener('resize', () => { drawSparkline(); drawNN(nnGraph, null); });
		loadGPU();
		fetchMetrics();
		refreshArtifacts();
		startTrainSSE();
		loadNNGraph();
		startNNSSE();
		setInterval(fetchMetrics, 4000);
	</script>
</body>
</html><|MERGE_RESOLUTION|>--- conflicted
+++ resolved
@@ -4,13 +4,10 @@
         <meta charset="utf-8" />
         <title>Neo Cortex AI Dashboard</title>
         <meta name="viewport" content="width=device-width, initial-scale=1" />
-<<<<<<< HEAD
         <link rel="stylesheet" href="/public/assets/neocortex-theme.css" />
         <link rel="stylesheet" href="/public/enduserapp/style.css" />
-=======
         <link rel="stylesheet" href="assets/neocortex-theme.css" />
         <link rel="stylesheet" href="enduserapp/style.css" />
->>>>>>> abb435da
         <style>
                 body {
                         margin: 0;
