<!doctype html>
<html lang="en">
<head>
        <meta charset="utf-8" />
        <title>Neo Cortex AI – Member Sign In</title>
        <meta name="viewport" content="width=device-width, initial-scale=1" />
        <link rel="stylesheet" href="assets/neocortex-theme.css" />
<<<<<<< HEAD
        <link rel="stylesheet" href="enduserapp/style.css" />
=======
>>>>>>> 0cded048
        <style>
                .login-screen {
                        width: min(460px, 100%);
                }

                .login-subtitle {
                        margin: 0 0 18px;
                        color: var(--text-muted);
                        font-size: 0.95rem;
                }

                .login-notice {
                        margin: 0 0 16px;
                        padding: 14px 16px;
                        border-radius: 16px;
                        border: 1px solid var(--border-strong);
                        background: var(--surface-muted);
                        font-size: 0.95rem;
                        line-height: 1.45;
                }

                .login-notice[hidden] { display: none; }

                .login-notice.error {
                        border-color: rgba(251, 113, 133, 0.55);
                        background: rgba(86, 18, 33, 0.45);
                }

                .login-notice.success {
                        border-color: rgba(34, 211, 153, 0.6);
                        background: rgba(16, 61, 48, 0.45);
                }

                form {
                        margin-top: 12px;
                        display: flex;
                        flex-direction: column;
                        gap: 14px;
                }

                form[hidden] { display: none; }

                .login-actions {
                        display: flex;
                        flex-direction: column;
                        gap: 12px;
                        margin-top: 10px;
                }

                .login-help {
                        margin-top: 22px;
                        font-size: 0.75rem;
                        letter-spacing: 0.1em;
                        text-transform: uppercase;
                        color: var(--text-muted);
                        text-align: center;
                }

                .fine-print {
                        margin-top: 18px;
                        font-size: 0.75rem;
                        text-align: center;
                        color: rgba(224, 196, 255, 0.65);
                }
        </style>
</head>
<body class="nc-centered">
        <main class="nc-card login-screen">
                <div class="nc-stack">
                        <header>
                                <h1>Member Portal</h1>
                                <p class="login-subtitle">Sign in to the Neo Cortex AI console to manage webhook credentials and monitor trading agents.</p>
                        </header>
                        <div id="notice" class="login-notice" hidden></div>
                        <form id="loginForm">
                                <div>
                                        <label for="username">Username</label>
                                        <input id="username" name="username" type="text" autocomplete="username" placeholder="yourname" required />
                                </div>
                                <div>
                                        <label for="password">Password</label>
                                        <input id="password" name="password" type="password" autocomplete="current-password" placeholder="••••••••" required />
                                </div>
                                <button type="submit" id="loginBtn" class="nc-btn nc-btn-block">Sign In</button>
                        </form>
                        <div class="login-actions">
                                <button type="button" class="nc-btn nc-btn-secondary nc-btn-block" id="resetBtn">Reset Password</button>
                                <div id="message" class="nc-message"></div>
                        </div>
                        <p class="login-help">Need access? Contact your administrator.</p>
                        <p class="fine-print">Credentials are secured with PBKDF2-SHA512 and never stored in clear text.</p>
                </div>
        </main>

        <script>
                const TOKEN_KEY = 'nc_token';
                const USERNAME_KEY = 'nc_user';
                const COOKIE_NAME_KEY = 'nc_cookie';
                const noticeEl = document.getElementById('notice');

                function showNotice(text, type) {
                        if (!text) {
                                noticeEl.hidden = true;
                                noticeEl.textContent = '';
                                noticeEl.className = 'login-notice';
                                return;
                        }
                        noticeEl.hidden = false;
                        noticeEl.textContent = text;
                        noticeEl.className = 'login-notice' + (type ? ' ' + type : '');
                }

                function setMessage(text, type) {
                        const el = document.getElementById('message');
                        el.textContent = text || '';
                        el.className = 'nc-message' + (type ? ' ' + type : '');
                }

                function resolveNext(candidate) {
                        if (!candidate) { return '/dashboard'; }
                        try {
                                const parsed = new URL(candidate, window.location.origin);
                                if (parsed.origin !== window.location.origin) {
                                        return '/dashboard';
                                }
                                return parsed.pathname + parsed.search + parsed.hash;
                        } catch (_) {
                                return '/dashboard';
                        }
                }

                const params = new URLSearchParams(window.location.search);
                const nextUrl = resolveNext(params.get('next'));

                if (localStorage.getItem(TOKEN_KEY)) {
                        window.location.replace(nextUrl);
                }

                if (!localStorage.getItem(COOKIE_NAME_KEY)) {
                        localStorage.setItem(COOKIE_NAME_KEY, 'session_token');
                }

                const loginForm = document.getElementById('loginForm');
                const usernameEl = document.getElementById('username');
                const passwordEl = document.getElementById('password');
                const loginBtn = document.getElementById('loginBtn');
                const resetBtn = document.getElementById('resetBtn');

                async function sendAuth(path, body) {
                        const resp = await fetch(path, {
                                method: 'POST',
                                headers: { 'Content-Type': 'application/json' },
                                credentials: 'include',
                                body: JSON.stringify(body)
                        });
                        const text = await resp.text();
                        let data;
                        try { data = JSON.parse(text); }
                        catch (_) { throw new Error(`HTTP ${resp.status} ${resp.statusText}`); }
                        if (!resp.ok || !data.ok) {
                                throw new Error(data.detail || data.reason || 'Request failed');
                        }
                        return data;
                }

                loginForm.addEventListener('submit', async (event) => {
                        event.preventDefault();
                        const username = usernameEl.value.trim().toLowerCase();
                        const password = passwordEl.value;
                        if (!username || !password) {
                                setMessage('Enter a username and password to continue.', 'error');
                                return;
                        }
                        loginBtn.disabled = true;
                        resetBtn.disabled = true;
                        setMessage('Authenticating…');
                        try {
                                const data = await sendAuth('/login', { username, password });
                                localStorage.setItem(TOKEN_KEY, data.token);
                                localStorage.setItem(USERNAME_KEY, data.username || username);
                                localStorage.setItem(COOKIE_NAME_KEY, data.session_cookie || 'session_token');
                                setMessage('Success! Redirecting…', 'success');
                                window.location.replace(nextUrl);
                        } catch (err) {
                                setMessage(err.message || 'Login failed', 'error');
                        } finally {
                                loginBtn.disabled = false;
                                resetBtn.disabled = false;
                        }
                });

                resetBtn.addEventListener('click', () => {
                        showNotice('Password resets are handled by your administrator. Please reach out to your support channel.', 'error');
                });

                usernameEl.focus();
        </script>
</body>
</html><|MERGE_RESOLUTION|>--- conflicted
+++ resolved
@@ -5,10 +5,6 @@
         <title>Neo Cortex AI – Member Sign In</title>
         <meta name="viewport" content="width=device-width, initial-scale=1" />
         <link rel="stylesheet" href="assets/neocortex-theme.css" />
-<<<<<<< HEAD
-        <link rel="stylesheet" href="enduserapp/style.css" />
-=======
->>>>>>> 0cded048
         <style>
                 .login-screen {
                         width: min(460px, 100%);
