--- conflicted
+++ resolved
@@ -193,11 +193,9 @@
 <body>
         <div class="card">
                 <h1>Neo Cortex AI</h1>
-<<<<<<< HEAD
                 <p class="subtitle">Members can sign in below. New access is available exclusively through Whop.</p>
-=======
                 <p class="subtitle">Sign in to access the trading dashboard and manage your Alpaca keys.</p>
->>>>>>> 3317306c
+
                 <div id="whopNotice" class="notice" hidden></div>
                 <form id="loginForm">
                         <label for="username">Username</label>
@@ -220,13 +218,13 @@
                         </div>
                         <button type="submit" id="loginBtn">Sign In</button>
                 </form>
-<<<<<<< HEAD
+
                 <button type="button" class="secondary whop" id="whopBtn">Continue with Whop</button>
                 <button type="button" class="secondary" id="registerBtn" hidden>Complete Whop Registration</button>
-=======
+
                 <button type="button" class="secondary" id="registerBtn">Create Account</button>
                 <button type="button" class="secondary whop" id="whopBtn">Continue with Whop</button>
->>>>>>> 3317306c
+
                 <div id="message" class="message"></div>
                 <div class="fine-print">Passwords are hashed with PBKDF2-SHA512 and never stored in plain text.</div>
         </div>
@@ -266,13 +264,13 @@
                 const loginBtn = document.getElementById('loginBtn');
                 const registerBtn = document.getElementById('registerBtn');
                 const whopBtn = document.getElementById('whopBtn');
-<<<<<<< HEAD
+
                 if (registerBtn) {
                         registerBtn.hidden = true;
                         registerBtn.dataset.mode = '';
                 }
-=======
->>>>>>> 3317306c
+
+
                 const whopNotice = document.getElementById('whopNotice');
                 const whopExtras = document.getElementById('whopExtras');
                 const accountTypeEl = document.getElementById('accountType');
@@ -321,18 +319,18 @@
                 if (whopToken) {
                         whopMode = true;
                         whopExtras.hidden = false;
-<<<<<<< HEAD
+
                         if (registerBtn) {
                                 registerBtn.hidden = false;
                                 registerBtn.textContent = 'Complete Whop Registration';
                                 registerBtn.dataset.mode = 'whop';
                                 registerBtn.disabled = true;
                         }
-=======
+
                         registerBtn.textContent = 'Complete Whop Registration';
                         registerBtn.dataset.mode = 'whop';
                         registerBtn.disabled = true;
->>>>>>> 3317306c
+
                         if (whopBtn) { whopBtn.style.display = 'none'; }
                         showWhopNotice('Verifying your Whop membership…');
                         (async () => {
@@ -353,11 +351,11 @@
                                                 usernameEl.value = email.split('@')[0];
                                         }
                                         whopSessionValid = true;
-<<<<<<< HEAD
+
                                         if (registerBtn) { registerBtn.disabled = false; }
-=======
+
                                         registerBtn.disabled = false;
->>>>>>> 3317306c
+
                                 } catch (err) {
                                         console.error(err);
                                         whopSessionValid = false;
@@ -395,15 +393,15 @@
                                 setMessage(err.message || 'Login failed', 'error');
                         } finally {
                                 loginBtn.disabled = false;
-<<<<<<< HEAD
+
                                 if (registerBtn && registerBtn.dataset.mode === 'whop') {
                                         const lockRegister = !whopSessionValid;
                                         registerBtn.disabled = lockRegister;
                                 }
-=======
+
                                 const lockRegister = registerBtn.dataset.mode === 'whop' && !whopSessionValid;
                                 registerBtn.disabled = lockRegister;
->>>>>>> 3317306c
+
                         }
                 });
 
@@ -417,7 +415,6 @@
                                 setMessage('Choose a username and password before creating an account.', 'error');
                                 return;
                         }
-<<<<<<< HEAD
                         if (!whopSessionValid) {
                                 setMessage('Your Whop session has expired. Start again from Whop.', 'error');
                                 return;
@@ -429,7 +426,6 @@
                                 setMessage('Enter your Alpaca API key and secret to continue.', 'error');
                                 return;
                         }
-=======
                         if (registerBtn.dataset.mode === 'whop') {
                                 if (!whopSessionValid) {
                                         setMessage('Your Whop session has expired. Start again from Whop.', 'error');
@@ -471,8 +467,6 @@
                                 }
                                 return;
                         }
-
->>>>>>> 3317306c
                         registerBtn.disabled = true;
                         loginBtn.disabled = true;
                         setMessage('Linking your Whop membership…');
