--- conflicted
+++ resolved
@@ -4,12 +4,9 @@
         <meta charset="utf-8" />
         <title>Neo Cortex AI – Member Sign In</title>
         <meta name="viewport" content="width=device-width, initial-scale=1" />
-<<<<<<< HEAD
         <link rel="stylesheet" href="/public/assets/neocortex-theme.css" />
         <link rel="stylesheet" href="/public/enduserapp/style.css" />
-=======
         <link rel="stylesheet" href="assets/neocortex-theme.css" />
->>>>>>> abb435da
         <style>
                 .login-screen {
                         width: min(460px, 100%);
