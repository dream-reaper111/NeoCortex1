<!doctype html>
<html lang="en">
<head>
        <meta charset="utf-8" />
        <title>Liquidity Sweep Radar</title>
        <meta name="viewport" content="width=device-width, initial-scale=1" />
        <link rel="preconnect" href="https://fonts.googleapis.com" />
        <link rel="preconnect" href="https://fonts.gstatic.com" crossorigin />
        <link href="https://fonts.googleapis.com/css2?family=Manrope:wght@400;600;700&display=swap" rel="stylesheet" />
<<<<<<< HEAD
        <link rel="stylesheet" href="/public/enduserapp/style.css" />
=======
        <link rel="stylesheet" href="../enduserapp/style.css" />
>>>>>>> abb435da
        <style>
                :root {
                        color-scheme: dark;
                        --bg: #060014;
                        --surface: rgba(32, 10, 52, 0.92);
                        --surface-alt: rgba(18, 6, 36, 0.9);
                        --accent: #d8b4fe;
                        --accent-strong: #a855f7;
                        --accent-soft: rgba(168, 85, 247, .24);
                        --border: rgba(192, 132, 252, .32);
                        --text: #f5e9ff;
                        --muted: rgba(224, 196, 255, .75);
                        --good: #34d399;
                        --warn: #facc15;
                        --bad: #fb7185;
                        font-family: 'Manrope', system-ui, sans-serif;
                }

                *, *::before, *::after {
                        box-sizing: border-box;
                }

                body {
                        margin: 0;
                        min-height: 100vh;
                        display: flex;
                        flex-direction: column;
                        background: radial-gradient(circle at -10% -20%, rgba(217, 70, 239, .28), transparent 55%),
                                    radial-gradient(circle at 85% 0%, rgba(129, 140, 248, .22), transparent 50%),
                                    radial-gradient(circle at 20% 85%, rgba(236, 72, 153, .16), transparent 60%),
                                    linear-gradient(135deg, #060014, #0b0320 48%, #05000f);
                        color: var(--text);
                        padding: 16px;
                        gap: 16px;
                }

                header {
                        max-width: 1200px;
                        width: min(1200px, 100%);
                        margin: 0 auto;
                        display: flex;
                        flex-direction: column;
                        gap: 12px;
                        text-align: left;
                }

                header h1 {
                        font-size: clamp(1.8rem, 2.4vw + 1rem, 2.9rem);
                        margin: 0;
                        letter-spacing: -.02em;
                }

                header p {
                        margin: 0;
                        color: var(--muted);
                        max-width: 720px;
                }

                main {
                        max-width: 1200px;
                        width: min(1200px, 100%);
                        margin: 0 auto 32px;
                        display: grid;
                        grid-template-columns: repeat(auto-fit, minmax(320px, 1fr));
                        gap: 20px;
                        align-items: start;
                }

                .card {
                        background: linear-gradient(140deg, rgba(36,12,66,.94), rgba(16,4,33,.9));
                        border: 1px solid var(--border);
                        border-radius: 20px;
                        padding: 22px;
                        box-shadow: 0 28px 72px rgba(10,2,24,.55);
                        backdrop-filter: blur(18px);
                        position: relative;
                        overflow: hidden;
                }

                .card::after {
                        content: '';
                        position: absolute;
                        inset: 0;
                        background: radial-gradient(circle at 85% 15%, rgba(168,85,247,.22), transparent 60%);
                        pointer-events: none;
                }

                form {
                        display: grid;
                        gap: 14px;
                }

                label {
                        font-weight: 600;
                        font-size: .9rem;
                }

                input, select, button {
                        font: inherit;
                        padding: 10px 12px;
                        border-radius: 14px;
                        border: 1px solid var(--border);
                        background: rgba(14, 4, 30, 0.88);
                        color: var(--text);
                        transition: border-color .2s ease, box-shadow .2s ease;
                }

                input:focus, select:focus {
                        outline: none;
                        border-color: var(--accent-strong);
                        box-shadow: 0 0 0 3px var(--accent-soft);
                }

                button {
                        background: linear-gradient(125deg, var(--accent), var(--accent-strong));
                        border: none;
                        font-weight: 600;
                        cursor: pointer;
                        color: #fff7ff;
                        text-transform: uppercase;
                        letter-spacing: .08em;
                        padding-block: 12px;
                }

                button:disabled {
                        opacity: .6;
                        cursor: not-allowed;
                }

                .pill {
                        display: inline-flex;
                        align-items: center;
                        gap: 8px;
                        padding: 6px 12px;
                        border-radius: 999px;
                        background: rgba(168,85,247,.18);
                        border: 1px solid var(--border);
                        color: var(--accent);
                        font-size: .8rem;
                        text-transform: uppercase;
                        letter-spacing: .1em;
                }

                .section-title {
                        margin: 0 0 12px;
                        font-size: 1.1rem;
                        font-weight: 700;
                        letter-spacing: .02em;
                }

                .metrics-grid {
                        display: grid;
                        grid-template-columns: repeat(auto-fit, minmax(140px, 1fr));
                        gap: 12px;
                }

                .metric {
                        background: rgba(18,5,34,.68);
                        border-radius: 14px;
                        padding: 14px;
                        border: 1px solid rgba(192,132,252,.28);
                        display: flex;
                        flex-direction: column;
                        gap: 4px;
                }

                .metric span {
                        color: var(--muted);
                        font-size: .8rem;
                        text-transform: uppercase;
                        letter-spacing: .08em;
                }

                .metric strong {
                        font-size: 1.2rem;
                }

                .list {
                        display: flex;
                        flex-direction: column;
                        gap: 12px;
                        margin: 0;
                        padding: 0;
                        list-style: none;
                        max-height: 420px;
                        overflow: auto;
                }

                .list li {
                        border: 1px solid rgba(192,132,252,.24);
                        border-radius: 14px;
                        padding: 12px;
                        background: rgba(18,5,34,.6);
                        display: grid;
                        gap: 6px;
                }

                .badge {
                        display: inline-flex;
                        align-items: center;
                        gap: 6px;
                        padding: 4px 10px;
                        border-radius: 999px;
                        font-size: .75rem;
                        font-weight: 600;
                }

                .badge.bull {
                        background: rgba(34,197,94,.14);
                        color: var(--good);
                }

                .badge.bear {
                        background: rgba(248,113,113,.14);
                        color: var(--bad);
                }

                #heatmap img {
                        width: 100%;
                        border-radius: 12px;
                        border: 1px solid rgba(192,132,252,.22);
                        display: block;
                }

                .empty {
                        color: var(--muted);
                        font-size: .9rem;
                        text-align: center;
                        padding: 24px 0;
                }

                footer {
                        margin-top: auto;
                        text-align: center;
                        color: rgba(224,196,255,.65);
                        font-size: .8rem;
                }

                @media (min-width: 960px) {
                        main {
                                grid-template-columns: 360px 1fr 1fr;
                        }

                        #heatmap {
                                grid-column: span 2;
                        }
                }
        </style>
</head>
<body>
        <header>
                <span class="pill">AM SESSION</span>
                <h1>Liquidity Sweep Radar</h1>
                <p>Scan the opening auction for aggressive liquidity grabs, footprint imbalance and volume heatmaps. Optimised for mobile glanceability and a full desktop command center.</p>
        </header>

        <main>
                <section class="card" id="controls">
                        <h2 class="section-title">Analyse session</h2>
                        <form id="queryForm">
                                <div>
                                        <label for="ticker">Ticker</label>
                                        <input id="ticker" name="ticker" value="SPY" maxlength="8" required />
                                </div>
                                <div>
                                        <label for="date">Session date</label>
                                        <input id="date" name="date" type="date" />
                                </div>
                                <div>
                                        <label for="interval">Interval</label>
                                        <select id="interval" name="interval">
                                                <option value="1m" selected>1 minute</option>
                                                <option value="2m">2 minute</option>
                                                <option value="5m">5 minute</option>
                                        </select>
                                </div>
                                <button type="submit" id="submitBtn">Run Scan</button>
                                <p id="status" class="empty">Waiting for input…</p>
                        </form>
                </section>

                <section class="card" id="summary">
                        <h2 class="section-title">Session overview</h2>
                        <div class="metrics-grid">
                                <div class="metric">
                                        <span>Date</span>
                                        <strong id="summaryDate">—</strong>
                                </div>
                                <div class="metric">
                                        <span>Bars analysed</span>
                                        <strong id="summaryBars">—</strong>
                                </div>
                                <div class="metric">
                                        <span>Total volume</span>
                                        <strong id="summaryVolume">—</strong>
                                </div>
                                <div class="metric">
                                        <span>Avg range</span>
                                        <strong id="summaryRange">—</strong>
                                </div>
                        </div>
                        <div class="metrics-grid" style="margin-top:16px;">
                                <div class="metric">
                                        <span>Bull delta</span>
                                        <strong id="summaryBull">—</strong>
                                </div>
                                <div class="metric">
                                        <span>Bear delta</span>
                                        <strong id="summaryBear">—</strong>
                                </div>
                                <div class="metric">
                                        <span>Net footprint</span>
                                        <strong id="summaryNet">—</strong>
                                </div>
                        </div>
                </section>

                <section class="card" id="sweeps">
                        <h2 class="section-title">Liquidity sweeps</h2>
                        <ul class="list" id="sweepList">
                                <li class="empty">No sweeps detected yet.</li>
                        </ul>
                        <h3 class="section-title" style="margin-top:20px;">Manipulation clusters</h3>
                        <ul class="list" id="clusterList">
                                <li class="empty">Waiting for analysis…</li>
                        </ul>
                </section>

                <section class="card" id="heatmap">
                        <h2 class="section-title">Order flow heatmap</h2>
                        <div id="heatmapContainer" class="empty">Run a scan to generate a heatmap.</div>
                </section>
        </main>

        <footer>
                Powered by Neo Cortex strategy engine. Use paper trading keys when experimenting.
        </footer>

        <script src="./app.js" type="module"></script>
</body>
</html><|MERGE_RESOLUTION|>--- conflicted
+++ resolved
@@ -7,11 +7,8 @@
         <link rel="preconnect" href="https://fonts.googleapis.com" />
         <link rel="preconnect" href="https://fonts.gstatic.com" crossorigin />
         <link href="https://fonts.googleapis.com/css2?family=Manrope:wght@400;600;700&display=swap" rel="stylesheet" />
-<<<<<<< HEAD
         <link rel="stylesheet" href="/public/enduserapp/style.css" />
-=======
         <link rel="stylesheet" href="../enduserapp/style.css" />
->>>>>>> abb435da
         <style>
                 :root {
                         color-scheme: dark;
